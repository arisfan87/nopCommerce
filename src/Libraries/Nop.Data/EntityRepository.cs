﻿using System;
using System.Collections.Generic;
using System.Linq;
using System.Linq.Expressions;
using System.Threading.Tasks;
using System.Transactions;
using LinqToDB;
using LinqToDB.Data;
using Nop.Core;
using Nop.Core.Caching;
using Nop.Core.Domain.Common;
using Nop.Core.Events;

namespace Nop.Data
{
    /// <summary>
    /// Represents the entity repository implementation
    /// </summary>
    /// <typeparam name="TEntity">Entity type</typeparam>
    public partial class EntityRepository<TEntity> : IRepository<TEntity> where TEntity : BaseEntity
    {
        #region Fields

        private readonly IEventPublisher _eventPublisher;
        private readonly INopDataProvider _dataProvider;
        private readonly IStaticCacheManager _staticCacheManager;

        private ITable<TEntity> _entities;

        #endregion

        #region Ctor

        public EntityRepository(IEventPublisher eventPublisher,
            INopDataProvider dataProvider,
            IStaticCacheManager staticCacheManager)
        {
            _eventPublisher = eventPublisher;
            _dataProvider = dataProvider;
            _staticCacheManager = staticCacheManager;
        }

        #endregion

        #region Methods

        /// <summary>
        /// Get the entity entry
        /// </summary>
<<<<<<< HEAD
        /// <param name="id">Identifier</param>
        /// <returns>Entity</returns>
        public virtual Task<TEntity> GetById(object id)
        {
            return Task.FromResult(Entities.FirstOrDefault(e => e.Id == Convert.ToInt32(id)));
=======
        /// <param name="id">Entity entry identifier</param>
        /// <param name="getCacheKey">Function to get a cache key; pass null to don't cache; return null from this function to use the default key</param>
        /// <returns>Entity entry</returns>
        public virtual TEntity GetById(int? id, Func<IStaticCacheManager, CacheKey> getCacheKey = null)
        {
            if (!id.HasValue || id == 0)
                return null;

            TEntity getEntity()
            {
                return Entities.FirstOrDefault(entity => entity.Id == Convert.ToInt32(id));
            }

            if (getCacheKey == null)
                return getEntity();

            //caching
            var cacheKey = getCacheKey(_staticCacheManager)
                ?? _staticCacheManager.PrepareKeyForDefaultCache(NopEntityCacheDefaults<TEntity>.ByIdCacheKey, id);
            return _staticCacheManager.Get(cacheKey, getEntity);
>>>>>>> 8df5bf22
        }

        /// <summary>
        /// Get entity entries by identifiers
        /// </summary>
<<<<<<< HEAD
        /// <param name="entity">Entity</param>
        public virtual async Task Insert(TEntity entity)
=======
        /// <param name="ids">Entity entry identifiers</param>
        /// <param name="getCacheKey">Function to get a cache key; pass null to don't cache; return null from this function to use the default key</param>
        /// <returns>Entity entries</returns>
        public virtual IList<TEntity> GetByIds(IList<int> ids, Func<IStaticCacheManager, CacheKey> getCacheKey = null)
        {
            if (!ids?.Any() ?? true)
                return new List<TEntity>();

            IList<TEntity> getByIds()
            {
                var query = Table;
                if (typeof(TEntity).GetInterface(nameof(ISoftDeletedEntity)) != null)
                    query = Entities.OfType<ISoftDeletedEntity>().Where(entry => !entry.Deleted).OfType<TEntity>();

                //get entries
                var entries = query.Where(entry => ids.Contains(entry.Id)).ToList();

                //sort by passed identifiers
                var sortedEntries = new List<TEntity>();
                foreach (var id in ids)
                {
                    var sortedEntry = entries.FirstOrDefault(entry => entry.Id == id);
                    if (sortedEntry != null)
                        sortedEntries.Add(sortedEntry);
                }

                return sortedEntries;
            }

            if (getCacheKey == null)
                return getByIds();

            //caching
            var cacheKey = getCacheKey(_staticCacheManager)
                ?? _staticCacheManager.PrepareKeyForDefaultCache(NopEntityCacheDefaults<TEntity>.ByIdsCacheKey, ids);
            return _staticCacheManager.Get(cacheKey, getByIds);
        }

        /// <summary>
        /// Get all entity entries
        /// </summary>
        /// <param name="func">Function to select entries</param>
        /// <param name="getCacheKey">Function to get a cache key; pass null to don't cache; return null from this function to use the default key</param>
        /// <returns>Entity entries</returns>
        public virtual IList<TEntity> GetAll(Func<IQueryable<TEntity>, IQueryable<TEntity>> func = null,
            Func<IStaticCacheManager, CacheKey> getCacheKey = null)
        {
            IList<TEntity> getAll()
            {
                var query = func != null ? func(Table) : Table;
                return query.ToList();
            }

            if (getCacheKey == null)
                return getAll();

            //caching
            var cacheKey = getCacheKey(_staticCacheManager)
                ?? _staticCacheManager.PrepareKeyForDefaultCache(NopEntityCacheDefaults<TEntity>.AllCacheKey);
            return _staticCacheManager.Get(cacheKey, getAll);
        }

        /// <summary>
        /// Get paged list of all entity entries
        /// </summary>
        /// <param name="func">Function to select entries</param>
        /// <param name="pageIndex">Page index</param>
        /// <param name="pageSize">Page size</param>
        /// <param name="getOnlyTotalCount">Whether to get only the total number of entries without actually loading data</param>
        /// <returns>Paged list of entity entries</returns>
        public virtual IPagedList<TEntity> GetAllPaged(Func<IQueryable<TEntity>, IQueryable<TEntity>> func = null,
            int pageIndex = 0, int pageSize = int.MaxValue, bool getOnlyTotalCount = false)
        {
            var query = func != null ? func(Table) : Table;

            return new PagedList<TEntity>(query, pageIndex, pageSize, getOnlyTotalCount);
        }

        /// <summary>
        /// Insert the entity entry
        /// </summary>
        /// <param name="entity">Entity entry</param>
        /// <param name="publishEvent">Whether to publish event notification</param>
        public virtual void Insert(TEntity entity, bool publishEvent = true)
>>>>>>> 8df5bf22
        {
            if (entity == null)
                throw new ArgumentNullException(nameof(entity));

<<<<<<< HEAD
            await _dataProvider.InsertEntity(entity);
=======
            _dataProvider.InsertEntity(entity);

            //event notification
            if (publishEvent)
                _eventPublisher.EntityInserted(entity);
>>>>>>> 8df5bf22
        }

        /// <summary>
        /// Insert entity entries
        /// </summary>
<<<<<<< HEAD
        /// <param name="entities">Entities</param>
        public virtual async Task Insert(IEnumerable<TEntity> entities)
=======
        /// <param name="entities">Entity entries</param>
        /// <param name="publishEvent">Whether to publish event notification</param>
        public virtual void Insert(IList<TEntity> entities, bool publishEvent = true)
>>>>>>> 8df5bf22
        {
            if (entities == null)
                throw new ArgumentNullException(nameof(entities));

            using var transaction = new TransactionScope();
            await _dataProvider.BulkInsertEntities(entities);
            transaction.Complete();

<<<<<<< HEAD
        /// <summary>
        /// Loads the original copy of the entity
        /// </summary>
        /// <typeparam name="TEntity">Entity type</typeparam>
        /// <param name="entity">Entity</param>
        /// <returns>Copy of the passed entity</returns>
        public virtual Task<TEntity> LoadOriginalCopy(TEntity entity)
        {
            return Task.FromResult(_dataProvider.GetTable<TEntity>()
                .FirstOrDefault(e => e.Id == Convert.ToInt32(entity.Id)));
=======
            if (!publishEvent)
                return;

            //event notification
            foreach (var entity in entities)
                _eventPublisher.EntityInserted(entity);
>>>>>>> 8df5bf22
        }

        /// <summary>
        /// Update the entity entry
        /// </summary>
<<<<<<< HEAD
        /// <param name="entity">Entity</param>
        public virtual async Task Update(TEntity entity)
=======
        /// <param name="entity">Entity entry</param>
        /// <param name="publishEvent">Whether to publish event notification</param>
        public virtual void Update(TEntity entity, bool publishEvent = true)
>>>>>>> 8df5bf22
        {
            if (entity == null)
                throw new ArgumentNullException(nameof(entity));

<<<<<<< HEAD
            await _dataProvider.UpdateEntity(entity);
=======
            _dataProvider.UpdateEntity(entity);

            //event notification
            if (publishEvent)
                _eventPublisher.EntityUpdated(entity);
>>>>>>> 8df5bf22
        }

        /// <summary>
        /// Update entity entries
        /// </summary>
<<<<<<< HEAD
        /// <param name="entities">Entities</param>
        public virtual async Task Update(IEnumerable<TEntity> entities)
=======
        /// <param name="entities">Entity entries</param>
        /// <param name="publishEvent">Whether to publish event notification</param>
        public virtual void Update(IList<TEntity> entities, bool publishEvent = true)
>>>>>>> 8df5bf22
        {
            if (entities == null)
                throw new ArgumentNullException(nameof(entities));

<<<<<<< HEAD
            foreach (var entity in entities) 
                await Update(entity);
=======
            if (!entities.Any())
                return;

            foreach (var entity in entities)
                Update(entity, publishEvent);
>>>>>>> 8df5bf22
        }

        /// <summary>
        /// Delete the entity entry
        /// </summary>
<<<<<<< HEAD
        /// <param name="entity">Entity</param>
        public virtual async Task Delete(TEntity entity)
=======
        /// <param name="entity">Entity entry</param>
        /// <param name="publishEvent">Whether to publish event notification</param>
        public virtual void Delete(TEntity entity, bool publishEvent = true)
>>>>>>> 8df5bf22
        {
            switch (entity)
            {
                case null:
                    throw new ArgumentNullException(nameof(entity));

                case ISoftDeletedEntity softDeletedEntity:
                    softDeletedEntity.Deleted = true;
                    _dataProvider.UpdateEntity(entity);
                    break;

<<<<<<< HEAD
            await _dataProvider.DeleteEntity(entity);
=======
                default:
                    _dataProvider.DeleteEntity(entity);
                    break;
            }

            //event notification
            if (publishEvent)
                _eventPublisher.EntityDeleted(entity);
>>>>>>> 8df5bf22
        }

        /// <summary>
        /// Delete entity entries
        /// </summary>
<<<<<<< HEAD
        /// <param name="entities">Entities</param>
        public virtual async Task Delete(IEnumerable<TEntity> entities)
=======
        /// <param name="entities">Entity entries</param>
        /// <param name="publishEvent">Whether to publish event notification</param>
        public virtual void Delete(IList<TEntity> entities, bool publishEvent = true)
>>>>>>> 8df5bf22
        {
            if (entities == null)
                throw new ArgumentNullException(nameof(entities));

<<<<<<< HEAD
            await _dataProvider.BulkDeleteEntities(entities.ToList());
=======
            if (entities.OfType<ISoftDeletedEntity>().Any())
            {
                foreach (var entity in entities)
                {
                    if (entity is ISoftDeletedEntity softDeletedEntity)
                    {
                        softDeletedEntity.Deleted = true;
                        _dataProvider.UpdateEntity(entity);
                    }
                }
            }
            else
                _dataProvider.BulkDeleteEntities(entities);

            //event notification
            if (!publishEvent)
                return;

            foreach (var entity in entities)
                _eventPublisher.EntityDeleted(entity);
>>>>>>> 8df5bf22
        }

        /// <summary>
        /// Delete entity entries by the passed predicate
        /// </summary>
        /// <param name="predicate">A function to test each element for a condition</param>
        public virtual async Task Delete(Expression<Func<TEntity, bool>> predicate)
        {
            if (predicate == null)
                throw new ArgumentNullException(nameof(predicate));

            await _dataProvider.BulkDeleteEntities(predicate);
        }

        /// <summary>
        /// Loads the original copy of the entity entry
        /// </summary>
        /// <param name="entity">Entity entry</param>
        /// <returns>Copy of the passed entity entry</returns>
        public virtual TEntity LoadOriginalCopy(TEntity entity)
        {
            return _dataProvider.GetTable<TEntity>()
                .FirstOrDefault(e => e.Id == Convert.ToInt32(entity.Id));
        }

        /// <summary>
        /// Executes SQL using System.Data.CommandType.StoredProcedure command type and returns results as collection of values of specified type
        /// </summary>
<<<<<<< HEAD
        /// <param name="storeProcedureName">Store procedure name</param>
        /// <param name="dataParameters">Command parameters</param>
        /// <returns>Collection of query result records</returns>
        public virtual async Task<IList<TEntity>> EntityFromSql(string storeProcedureName, params DataParameter[] dataParameters)
        {
            return await _dataProvider.QueryProc<TEntity>(storeProcedureName, dataParameters?.ToArray());
=======
        /// <param name="procedureName">Procedure name</param>
        /// <param name="parameters">Command parameters</param>
        /// <returns>Entity entries</returns>
        public virtual IList<TEntity> EntityFromSql(string procedureName, params DataParameter[] parameters)
        {
            return _dataProvider.QueryProc<TEntity>(procedureName, parameters?.ToArray());
>>>>>>> 8df5bf22
        }

        /// <summary>
        /// Truncates database table
        /// </summary>
        /// <param name="resetIdentity">Performs reset identity column</param>
        public virtual async Task Truncate(bool resetIdentity = false)
        {
            await _dataProvider.GetTable<TEntity>().TruncateAsync(resetIdentity);
        }

        #endregion

        #region Properties

        /// <summary>
        /// Gets a table
        /// </summary>
        public virtual IQueryable<TEntity> Table => Entities;

        /// <summary>
        /// Gets an entity set
        /// </summary>
        protected virtual ITable<TEntity> Entities => _entities ??= _dataProvider.GetTable<TEntity>();

        #endregion
    }
}<|MERGE_RESOLUTION|>--- conflicted
+++ resolved
@@ -47,59 +47,48 @@
         /// <summary>
         /// Get the entity entry
         /// </summary>
-<<<<<<< HEAD
-        /// <param name="id">Identifier</param>
-        /// <returns>Entity</returns>
-        public virtual Task<TEntity> GetById(object id)
-        {
-            return Task.FromResult(Entities.FirstOrDefault(e => e.Id == Convert.ToInt32(id)));
-=======
         /// <param name="id">Entity entry identifier</param>
         /// <param name="getCacheKey">Function to get a cache key; pass null to don't cache; return null from this function to use the default key</param>
         /// <returns>Entity entry</returns>
-        public virtual TEntity GetById(int? id, Func<IStaticCacheManager, CacheKey> getCacheKey = null)
+        public virtual async Task<TEntity> GetById(int? id, Func<IStaticCacheManager, CacheKey> getCacheKey = null)
         {
             if (!id.HasValue || id == 0)
                 return null;
 
-            TEntity getEntity()
-            {
-                return Entities.FirstOrDefault(entity => entity.Id == Convert.ToInt32(id));
+            async Task<TEntity> getEntity()
+            {
+                return await Entities.FirstOrDefaultAsync(entity => entity.Id == Convert.ToInt32(id));
             }
 
             if (getCacheKey == null)
-                return getEntity();
+                return await getEntity();
 
             //caching
             var cacheKey = getCacheKey(_staticCacheManager)
                 ?? _staticCacheManager.PrepareKeyForDefaultCache(NopEntityCacheDefaults<TEntity>.ByIdCacheKey, id);
-            return _staticCacheManager.Get(cacheKey, getEntity);
->>>>>>> 8df5bf22
+            
+            return await _staticCacheManager.Get(cacheKey, getEntity);
         }
 
         /// <summary>
         /// Get entity entries by identifiers
         /// </summary>
-<<<<<<< HEAD
-        /// <param name="entity">Entity</param>
-        public virtual async Task Insert(TEntity entity)
-=======
         /// <param name="ids">Entity entry identifiers</param>
         /// <param name="getCacheKey">Function to get a cache key; pass null to don't cache; return null from this function to use the default key</param>
         /// <returns>Entity entries</returns>
-        public virtual IList<TEntity> GetByIds(IList<int> ids, Func<IStaticCacheManager, CacheKey> getCacheKey = null)
+        public virtual async Task<IList<TEntity>> GetByIds(IList<int> ids, Func<IStaticCacheManager, CacheKey> getCacheKey = null)
         {
             if (!ids?.Any() ?? true)
                 return new List<TEntity>();
 
-            IList<TEntity> getByIds()
+            async Task<IList<TEntity>> getByIds()
             {
                 var query = Table;
                 if (typeof(TEntity).GetInterface(nameof(ISoftDeletedEntity)) != null)
                     query = Entities.OfType<ISoftDeletedEntity>().Where(entry => !entry.Deleted).OfType<TEntity>();
 
                 //get entries
-                var entries = query.Where(entry => ids.Contains(entry.Id)).ToList();
+                var entries = await query.Where(entry => ids.Contains(entry.Id)).ToListAsync();
 
                 //sort by passed identifiers
                 var sortedEntries = new List<TEntity>();
@@ -114,12 +103,12 @@
             }
 
             if (getCacheKey == null)
-                return getByIds();
+                return await getByIds();
 
             //caching
             var cacheKey = getCacheKey(_staticCacheManager)
                 ?? _staticCacheManager.PrepareKeyForDefaultCache(NopEntityCacheDefaults<TEntity>.ByIdsCacheKey, ids);
-            return _staticCacheManager.Get(cacheKey, getByIds);
+            return await _staticCacheManager.Get(cacheKey, getByIds);
         }
 
         /// <summary>
@@ -128,22 +117,22 @@
         /// <param name="func">Function to select entries</param>
         /// <param name="getCacheKey">Function to get a cache key; pass null to don't cache; return null from this function to use the default key</param>
         /// <returns>Entity entries</returns>
-        public virtual IList<TEntity> GetAll(Func<IQueryable<TEntity>, IQueryable<TEntity>> func = null,
+        public virtual async Task<IList<TEntity>> GetAll(Func<IQueryable<TEntity>, IQueryable<TEntity>> func = null,
             Func<IStaticCacheManager, CacheKey> getCacheKey = null)
         {
-            IList<TEntity> getAll()
+            async Task<IList<TEntity>> getAll()
             {
                 var query = func != null ? func(Table) : Table;
-                return query.ToList();
+                return await query.ToListAsync();
             }
 
             if (getCacheKey == null)
-                return getAll();
+                return await getAll();
 
             //caching
             var cacheKey = getCacheKey(_staticCacheManager)
                 ?? _staticCacheManager.PrepareKeyForDefaultCache(NopEntityCacheDefaults<TEntity>.AllCacheKey);
-            return _staticCacheManager.Get(cacheKey, getAll);
+            return await _staticCacheManager.Get(cacheKey, getAll);
         }
 
         /// <summary>
@@ -154,12 +143,12 @@
         /// <param name="pageSize">Page size</param>
         /// <param name="getOnlyTotalCount">Whether to get only the total number of entries without actually loading data</param>
         /// <returns>Paged list of entity entries</returns>
-        public virtual IPagedList<TEntity> GetAllPaged(Func<IQueryable<TEntity>, IQueryable<TEntity>> func = null,
+        public virtual async Task<IPagedList<TEntity>> GetAllPaged(Func<IQueryable<TEntity>, IQueryable<TEntity>> func = null,
             int pageIndex = 0, int pageSize = int.MaxValue, bool getOnlyTotalCount = false)
         {
             var query = func != null ? func(Table) : Table;
 
-            return new PagedList<TEntity>(query, pageIndex, pageSize, getOnlyTotalCount);
+            return await query.ToPagedList(pageIndex, pageSize, getOnlyTotalCount);
         }
 
         /// <summary>
@@ -167,34 +156,24 @@
         /// </summary>
         /// <param name="entity">Entity entry</param>
         /// <param name="publishEvent">Whether to publish event notification</param>
-        public virtual void Insert(TEntity entity, bool publishEvent = true)
->>>>>>> 8df5bf22
+        public virtual async Task Insert(TEntity entity, bool publishEvent = true)
         {
             if (entity == null)
                 throw new ArgumentNullException(nameof(entity));
 
-<<<<<<< HEAD
             await _dataProvider.InsertEntity(entity);
-=======
-            _dataProvider.InsertEntity(entity);
 
             //event notification
             if (publishEvent)
-                _eventPublisher.EntityInserted(entity);
->>>>>>> 8df5bf22
+                await _eventPublisher.EntityInserted(entity);
         }
 
         /// <summary>
         /// Insert entity entries
         /// </summary>
-<<<<<<< HEAD
-        /// <param name="entities">Entities</param>
-        public virtual async Task Insert(IEnumerable<TEntity> entities)
-=======
         /// <param name="entities">Entity entries</param>
         /// <param name="publishEvent">Whether to publish event notification</param>
-        public virtual void Insert(IList<TEntity> entities, bool publishEvent = true)
->>>>>>> 8df5bf22
+        public virtual async Task Insert(IList<TEntity> entities, bool publishEvent = true)
         {
             if (entities == null)
                 throw new ArgumentNullException(nameof(entities));
@@ -203,91 +182,66 @@
             await _dataProvider.BulkInsertEntities(entities);
             transaction.Complete();
 
-<<<<<<< HEAD
+            if (!publishEvent)
+                return;
+
+            //event notification
+            foreach (var entity in entities)
+                await _eventPublisher.EntityInserted(entity);
+        }
+
         /// <summary>
         /// Loads the original copy of the entity
         /// </summary>
         /// <typeparam name="TEntity">Entity type</typeparam>
         /// <param name="entity">Entity</param>
         /// <returns>Copy of the passed entity</returns>
-        public virtual Task<TEntity> LoadOriginalCopy(TEntity entity)
-        {
-            return Task.FromResult(_dataProvider.GetTable<TEntity>()
-                .FirstOrDefault(e => e.Id == Convert.ToInt32(entity.Id)));
-=======
-            if (!publishEvent)
-                return;
-
-            //event notification
-            foreach (var entity in entities)
-                _eventPublisher.EntityInserted(entity);
->>>>>>> 8df5bf22
+        public virtual async Task<TEntity> LoadOriginalCopy(TEntity entity)
+        {
+            return await _dataProvider.GetTable<TEntity>().ToAsyncEnumerable()
+                .FirstOrDefaultAsync(e => e.Id == Convert.ToInt32(entity.Id));
         }
 
         /// <summary>
         /// Update the entity entry
         /// </summary>
-<<<<<<< HEAD
-        /// <param name="entity">Entity</param>
-        public virtual async Task Update(TEntity entity)
-=======
         /// <param name="entity">Entity entry</param>
         /// <param name="publishEvent">Whether to publish event notification</param>
-        public virtual void Update(TEntity entity, bool publishEvent = true)
->>>>>>> 8df5bf22
+        public virtual async Task Update(TEntity entity, bool publishEvent = true)
         {
             if (entity == null)
                 throw new ArgumentNullException(nameof(entity));
 
-<<<<<<< HEAD
             await _dataProvider.UpdateEntity(entity);
-=======
-            _dataProvider.UpdateEntity(entity);
 
             //event notification
             if (publishEvent)
-                _eventPublisher.EntityUpdated(entity);
->>>>>>> 8df5bf22
+                await _eventPublisher.EntityUpdated(entity);
         }
 
         /// <summary>
         /// Update entity entries
         /// </summary>
-<<<<<<< HEAD
-        /// <param name="entities">Entities</param>
-        public virtual async Task Update(IEnumerable<TEntity> entities)
-=======
         /// <param name="entities">Entity entries</param>
         /// <param name="publishEvent">Whether to publish event notification</param>
-        public virtual void Update(IList<TEntity> entities, bool publishEvent = true)
->>>>>>> 8df5bf22
+        public virtual async Task Update(IList<TEntity> entities, bool publishEvent = true)
         {
             if (entities == null)
                 throw new ArgumentNullException(nameof(entities));
 
-<<<<<<< HEAD
-            foreach (var entity in entities) 
-                await Update(entity);
-=======
             if (!entities.Any())
                 return;
 
             foreach (var entity in entities)
-                Update(entity, publishEvent);
->>>>>>> 8df5bf22
+                await Update(entity, publishEvent);
         }
 
         /// <summary>
         /// Delete the entity entry
         /// </summary>
-<<<<<<< HEAD
-        /// <param name="entity">Entity</param>
-        public virtual async Task Delete(TEntity entity)
-=======
         /// <param name="entity">Entity entry</param>
         /// <param name="publishEvent">Whether to publish event notification</param>
-        public virtual void Delete(TEntity entity, bool publishEvent = true)
->>>>>>> 8df5bf22
+        public virtual async Task Delete(TEntity entity, bool publishEvent = true)
         {
             switch (entity)
             {
@@ -296,41 +250,29 @@
 
                 case ISoftDeletedEntity softDeletedEntity:
                     softDeletedEntity.Deleted = true;
-                    _dataProvider.UpdateEntity(entity);
+                    await _dataProvider.UpdateEntity(entity);
                     break;
 
-<<<<<<< HEAD
-            await _dataProvider.DeleteEntity(entity);
-=======
                 default:
-                    _dataProvider.DeleteEntity(entity);
+                    await _dataProvider.DeleteEntity(entity);
                     break;
             }
 
             //event notification
             if (publishEvent)
-                _eventPublisher.EntityDeleted(entity);
->>>>>>> 8df5bf22
+                await _eventPublisher.EntityDeleted(entity);
         }
 
         /// <summary>
         /// Delete entity entries
         /// </summary>
-<<<<<<< HEAD
-        /// <param name="entities">Entities</param>
-        public virtual async Task Delete(IEnumerable<TEntity> entities)
-=======
         /// <param name="entities">Entity entries</param>
         /// <param name="publishEvent">Whether to publish event notification</param>
-        public virtual void Delete(IList<TEntity> entities, bool publishEvent = true)
->>>>>>> 8df5bf22
+        public virtual async Task Delete(IList<TEntity> entities, bool publishEvent = true)
         {
             if (entities == null)
                 throw new ArgumentNullException(nameof(entities));
 
-<<<<<<< HEAD
-            await _dataProvider.BulkDeleteEntities(entities.ToList());
-=======
             if (entities.OfType<ISoftDeletedEntity>().Any())
             {
                 foreach (var entity in entities)
@@ -338,20 +280,19 @@
                     if (entity is ISoftDeletedEntity softDeletedEntity)
                     {
                         softDeletedEntity.Deleted = true;
-                        _dataProvider.UpdateEntity(entity);
+                        await _dataProvider.UpdateEntity(entity);
                     }
                 }
             }
             else
-                _dataProvider.BulkDeleteEntities(entities);
+                await _dataProvider.BulkDeleteEntities(entities);
 
             //event notification
             if (!publishEvent)
                 return;
 
             foreach (var entity in entities)
-                _eventPublisher.EntityDeleted(entity);
->>>>>>> 8df5bf22
+                await _eventPublisher.EntityDeleted(entity);
         }
 
         /// <summary>
@@ -365,36 +306,16 @@
 
             await _dataProvider.BulkDeleteEntities(predicate);
         }
-
-        /// <summary>
-        /// Loads the original copy of the entity entry
-        /// </summary>
-        /// <param name="entity">Entity entry</param>
-        /// <returns>Copy of the passed entity entry</returns>
-        public virtual TEntity LoadOriginalCopy(TEntity entity)
-        {
-            return _dataProvider.GetTable<TEntity>()
-                .FirstOrDefault(e => e.Id == Convert.ToInt32(entity.Id));
-        }
-
+        
         /// <summary>
         /// Executes SQL using System.Data.CommandType.StoredProcedure command type and returns results as collection of values of specified type
         /// </summary>
-<<<<<<< HEAD
-        /// <param name="storeProcedureName">Store procedure name</param>
-        /// <param name="dataParameters">Command parameters</param>
-        /// <returns>Collection of query result records</returns>
-        public virtual async Task<IList<TEntity>> EntityFromSql(string storeProcedureName, params DataParameter[] dataParameters)
-        {
-            return await _dataProvider.QueryProc<TEntity>(storeProcedureName, dataParameters?.ToArray());
-=======
         /// <param name="procedureName">Procedure name</param>
         /// <param name="parameters">Command parameters</param>
         /// <returns>Entity entries</returns>
-        public virtual IList<TEntity> EntityFromSql(string procedureName, params DataParameter[] parameters)
-        {
-            return _dataProvider.QueryProc<TEntity>(procedureName, parameters?.ToArray());
->>>>>>> 8df5bf22
+        public virtual async Task<IList<TEntity>> EntityFromSql(string procedureName, params DataParameter[] parameters)
+        {
+            return await _dataProvider.QueryProc<TEntity>(procedureName, parameters?.ToArray());
         }
 
         /// <summary>
