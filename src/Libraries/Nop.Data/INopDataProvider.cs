--- conflicted
+++ resolved
@@ -148,11 +148,7 @@
         /// </summary>
         /// <typeparam name="TEntity">Entity</typeparam>
         /// <param name="ident">Identity value</param>
-<<<<<<< HEAD
-        Task SetTableIdent<T>(int ident) where T : BaseEntity;
-=======
-        void SetTableIdent<TEntity>(int ident) where TEntity : BaseEntity;
->>>>>>> 8df5bf22
+        Task SetTableIdent<TEntity>(int ident) where TEntity : BaseEntity;
 
         /// <summary>
         /// Returns mapped entity descriptor
