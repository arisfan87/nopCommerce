--- conflicted
+++ resolved
@@ -21,11 +21,7 @@
 
         protected SqlConnectionStringBuilder GetConnectionStringBuilder()
         {
-<<<<<<< HEAD
             var connectionString = DataSettingsManager.LoadSettings().ConnectionString;
-=======
-            var connectionString = DataSettingsManager.LoadSettings().DataConnectionString;
->>>>>>> 52ba2aa0
 
             return new SqlConnectionStringBuilder(connectionString);
         }
@@ -307,14 +303,10 @@
 
             var builder = new SqlConnectionStringBuilder(connectionString);
 
-            DataSettingsManager.SaveSettings(new DataSettings()
+            DataSettingsManager.SaveSettings(new DataSettings
             {
                 DataProvider = DataProviderType.SqlServer,
-<<<<<<< HEAD
                 ConnectionString = builder.ConnectionString
-=======
-                DataConnectionString = builder.ConnectionString
->>>>>>> 52ba2aa0
             }, fileProvider);
 
             //reset cache
