--- conflicted
+++ resolved
@@ -20,22 +20,22 @@
     {
         #region Utils
 
-        protected SqlConnectionStringBuilder GetConnectionStringBuilder()
+        protected virtual SqlConnectionStringBuilder GetConnectionStringBuilder()
         {
             var connectionString = DataSettingsManager.LoadSettings().ConnectionString;
 
             return new SqlConnectionStringBuilder(connectionString);
         }
 
-        #endregion
-
-        #region Methods
-
-        public override void ConfigureDataContext(IDataContext dataContext)
+        protected override void ConfigureDataContext(IDataContext dataContext)
         {
             //nothing
             return;
         }
+
+        #endregion
+
+        #region Methods
 
         public void CreateDatabase(string collation, int triesToConnect = 10)
         {
@@ -185,21 +185,10 @@
         {
             CreateDatabaseSchemaIfNotExists();
 
-<<<<<<< HEAD
+            var fileProvider = EngineContext.Current.Resolve<INopFileProvider>();
+
             //create indexes
             ExecuteSqlScriptFromFile(fileProvider, NopDataDefaults.SqlServerIndexesFilePath);
-=======
-            if (DataSettingsManager.DatabaseIsInstalled)
-            {
-                ApplyMigrations();
-            }
-            else
-            {
-                var fileProvider = EngineContext.Current.Resolve<INopFileProvider>();
-
-                //create indexes
-                ExecuteSqlScriptFromFile(fileProvider, NopDataDefaults.SqlServerIndexesFilePath);
->>>>>>> 74b5ccaa
 
             //create stored procedures 
             ExecuteSqlScriptFromFile(fileProvider, NopDataDefaults.SqlServerStoredProceduresFilePath);
