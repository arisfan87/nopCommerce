--- conflicted
+++ resolved
@@ -1,406 +1,402 @@
-﻿using System;
-using System.Collections.Generic;
-using System.Linq;
-using System.Threading.Tasks;
-using Nop.Core;
-using Nop.Core.Caching;
-using Nop.Core.Domain.Blogs;
-using Nop.Core.Domain.Catalog;
-using Nop.Core.Domain.Stores;
-using Nop.Data;
-
-namespace Nop.Services.Blogs
-{
-    /// <summary>
-    /// Blog service
-    /// </summary>
-    public partial class BlogService : IBlogService
-    {
-        #region Fields
-
-        private readonly CatalogSettings _catalogSettings;
-        private readonly IRepository<BlogComment> _blogCommentRepository;
-        private readonly IRepository<BlogPost> _blogPostRepository;
-        private readonly IRepository<StoreMapping> _storeMappingRepository;
-        private readonly IStaticCacheManager _staticCacheManager;
-        
-        #endregion
-
-        #region Ctor
-
-        public BlogService(CatalogSettings catalogSettings,
-            IRepository<BlogComment> blogCommentRepository,
-            IRepository<BlogPost> blogPostRepository,
-            IRepository<StoreMapping> storeMappingRepository,
-            IStaticCacheManager staticCacheManager)
-        {
-            _catalogSettings = catalogSettings;
-            _blogCommentRepository = blogCommentRepository;
-            _blogPostRepository = blogPostRepository;
-            _storeMappingRepository = storeMappingRepository;
-            _staticCacheManager = staticCacheManager;
-        }
-
-        #endregion
-
-        #region Methods
-
-        #region Blog posts
-
-        /// <summary>
-        /// Deletes a blog post
-        /// </summary>
-        /// <param name="blogPost">Blog post</param>
-        public virtual async Task DeleteBlogPostAsync(BlogPost blogPost)
-        {
-            await _blogPostRepository.DeleteAsync(blogPost);
-        }
-
-        /// <summary>
-        /// Gets a blog post
-        /// </summary>
-        /// <param name="blogPostId">Blog post identifier</param>
-        /// <returns>Blog post</returns>
-        public virtual async Task<BlogPost> GetBlogPostByIdAsync(int blogPostId)
-        {
-            return await _blogPostRepository.GetByIdAsync(blogPostId, cache => default);
-        }
-
-        /// <summary>
-        /// Gets all blog posts
-        /// </summary>
-        /// <param name="storeId">The store identifier; pass 0 to load all records</param>
-        /// <param name="languageId">Language identifier; 0 if you want to get all records</param>
-        /// <param name="dateFrom">Filter by created date; null if you want to get all records</param>
-        /// <param name="dateTo">Filter by created date; null if you want to get all records</param>
-        /// <param name="pageIndex">Page index</param>
-        /// <param name="pageSize">Page size</param>
-        /// <param name="showHidden">A value indicating whether to show hidden records</param>
-        /// <param name="title">Filter by blog post title</param>
-        /// <returns>Blog posts</returns>
-        public virtual async Task<IPagedList<BlogPost>> GetAllBlogPostsAsync(int storeId = 0, int languageId = 0,
-            DateTime? dateFrom = null, DateTime? dateTo = null,
-            int pageIndex = 0, int pageSize = int.MaxValue, bool showHidden = false, string title = null)
-        {
-            return await _blogPostRepository.GetAllPagedAsync(query =>
-            {
-                if (dateFrom.HasValue)
-                    query = query.Where(b => dateFrom.Value <= (b.StartDateUtc ?? b.CreatedOnUtc));
-                if (dateTo.HasValue)
-                    query = query.Where(b => dateTo.Value >= (b.StartDateUtc ?? b.CreatedOnUtc));
-                if (languageId > 0)
-                    query = query.Where(b => languageId == b.LanguageId);
-                if (!string.IsNullOrEmpty(title))
-                    query = query.Where(b => b.Title.Contains(title));
-                if (!showHidden)
-                {
-                    query = query.Where(b => !b.StartDateUtc.HasValue || b.StartDateUtc <= DateTime.UtcNow);
-                    query = query.Where(b => !b.EndDateUtc.HasValue || b.EndDateUtc >= DateTime.UtcNow);
-                }
-
-                if (storeId > 0 && !_catalogSettings.IgnoreStoreLimitations)
-                {
-                    //Store mapping
-                    query = from bp in query
-                        join sm in _storeMappingRepository.Table
-                            on new {c1 = bp.Id, c2 = nameof(BlogPost)} equals new {c1 = sm.EntityId, c2 = sm.EntityName}
-                            into bp_sm
-                        from sm in bp_sm.DefaultIfEmpty()
-                        where !bp.LimitedToStores || storeId == sm.StoreId
-                        select bp;
-
-                    query = query.Distinct();
-                }
-
-                query = query.OrderByDescending(b => b.StartDateUtc ?? b.CreatedOnUtc);
-
-                return query;
-            }, pageIndex, pageSize);
-        }
-
-        /// <summary>
-        /// Gets all blog posts
-        /// </summary>
-        /// <param name="storeId">The store identifier; pass 0 to load all records</param>
-        /// <param name="languageId">Language identifier. 0 if you want to get all blog posts</param>
-        /// <param name="tag">Tag</param>
-        /// <param name="pageIndex">Page index</param>
-        /// <param name="pageSize">Page size</param>
-        /// <param name="showHidden">A value indicating whether to show hidden records</param>
-        /// <returns>Blog posts</returns>
-        public virtual async Task<IPagedList<BlogPost>> GetAllBlogPostsByTagAsync(int storeId = 0,
-            int languageId = 0, string tag = "",
-            int pageIndex = 0, int pageSize = int.MaxValue, bool showHidden = false)
-        {
-            tag = tag.Trim();
-
-            //we load all records and only then filter them by tag
-            var blogPostsAll = await GetAllBlogPostsAsync(storeId: storeId, languageId: languageId, showHidden: showHidden);
-            var taggedBlogPosts = new List<BlogPost>();
-            foreach (var blogPost in blogPostsAll)
-            {
-                var tags = await ParseTagsAsync(blogPost);
-                if (!string.IsNullOrEmpty(tags.FirstOrDefault(t => t.Equals(tag, StringComparison.InvariantCultureIgnoreCase))))
-                    taggedBlogPosts.Add(blogPost);
-            }
-
-            //server-side paging
-            var result = new PagedList<BlogPost>(taggedBlogPosts, pageIndex, pageSize);
-            return result;
-        }
-
-        /// <summary>
-        /// Gets all blog post tags
-        /// </summary>
-        /// <param name="storeId">The store identifier; pass 0 to load all records</param>
-        /// <param name="languageId">Language identifier. 0 if you want to get all blog posts</param>
-        /// <param name="showHidden">A value indicating whether to show hidden records</param>
-        /// <returns>Blog post tags</returns>
-        public virtual async Task<IList<BlogPostTag>> GetAllBlogPostTagsAsync(int storeId, int languageId, bool showHidden = false)
-        {
-            var cacheKey = _staticCacheManager.PrepareKeyForDefaultCache(NopBlogsDefaults.BlogTagsCacheKey, languageId, storeId, showHidden);
-
-            var blogPostTags = await _staticCacheManager.GetAsync(cacheKey, async () =>
-            {
-                var rezBlogPostTags = new List<BlogPostTag>();
-
-                var blogPosts = await GetAllBlogPostsAsync(storeId, languageId, showHidden: showHidden);
-
-                foreach (var blogPost in blogPosts)
-                {
-                    var tags = await ParseTagsAsync(blogPost);
-                    foreach (var tag in tags)
-                    {
-                        var foundBlogPostTag = rezBlogPostTags.Find(bpt =>
-                            bpt.Name.Equals(tag, StringComparison.InvariantCultureIgnoreCase));
-                        if (foundBlogPostTag == null)
-                        {
-                            foundBlogPostTag = new BlogPostTag
-                            {
-                                Name = tag,
-                                BlogPostCount = 1
-                            };
-                            rezBlogPostTags.Add(foundBlogPostTag);
-                        }
-                        else
-                            foundBlogPostTag.BlogPostCount++;
-                    }
-                }
-
-                return rezBlogPostTags;
-            });
-
-            return blogPostTags;
-        }
-
-        /// <summary>
-        /// Inserts a blog post
-        /// </summary>
-        /// <param name="blogPost">Blog post</param>
-        public virtual async Task InsertBlogPostAsync(BlogPost blogPost)
-        {
-            await _blogPostRepository.InsertAsync(blogPost);
-        }
-
-        /// <summary>
-        /// Updates the blog post
-        /// </summary>
-        /// <param name="blogPost">Blog post</param>
-        public virtual async Task UpdateBlogPostAsync(BlogPost blogPost)
-        {
-            await _blogPostRepository.UpdateAsync(blogPost);
-        }
-
-        /// <summary>
-        /// Returns all posts published between the two dates.
-        /// </summary>
-        /// <param name="blogPosts">Source</param>
-        /// <param name="dateFrom">Date from</param>
-        /// <param name="dateTo">Date to</param>
-        /// <returns>Filtered posts</returns>
-        public virtual Task<IList<BlogPost>> GetPostsByDateAsync(IList<BlogPost> blogPosts, DateTime dateFrom, DateTime dateTo)
-        {
-            if (blogPosts == null)
-                throw new ArgumentNullException(nameof(blogPosts));
-
-            var rez = blogPosts
-                .Where(p => dateFrom.Date <= (p.StartDateUtc ?? p.CreatedOnUtc) && (p.StartDateUtc ?? p.CreatedOnUtc).Date <= dateTo)
-                .ToList();
-
-            return Task.FromResult((IList<BlogPost>)rez);
-        }
-
-        /// <summary>
-        /// Parse tags
-        /// </summary>
-        /// <param name="blogPost">Blog post</param>
-        /// <returns>Tags</returns>
-        public virtual Task<IList<string>> ParseTagsAsync(BlogPost blogPost) 
-        {
-            if (blogPost == null)
-                throw new ArgumentNullException(nameof(blogPost));
-
-            if (blogPost.Tags == null)
-                return Task.FromResult((IList<string>)new List<string>());
-
-            var tags = blogPost.Tags.Split(new[] { ',' }, StringSplitOptions.RemoveEmptyEntries)
-                .Select(tag => tag.Trim())
-                .Where(tag => !string.IsNullOrEmpty(tag)).ToList();
-
-            return Task.FromResult((IList<string>)tags);
-        }
-
-        /// <summary>
-        /// Get a value indicating whether a blog post is available now (availability dates)
-        /// </summary>
-        /// <param name="blogPost">Blog post</param>
-        /// <param name="dateTime">Datetime to check; pass null to use current date</param>
-        /// <returns>Result</returns>
-        public virtual bool BlogPostIsAvailable(BlogPost blogPost, DateTime? dateTime = null)
-        {
-            if (blogPost == null)
-                throw new ArgumentNullException(nameof(blogPost));
-
-            if (blogPost.StartDateUtc.HasValue && blogPost.StartDateUtc.Value >= (dateTime ?? DateTime.UtcNow))
-                return false;
-
-            if (blogPost.EndDateUtc.HasValue && blogPost.EndDateUtc.Value <= (dateTime ?? DateTime.UtcNow))
-                return false;
-
-            return true;
-        }
-
-        #endregion
-
-        #region Blog comments
-
-        /// <summary>
-        /// Gets all comments
-        /// </summary>
-        /// <param name="customerId">Customer identifier; 0 to load all records</param>
-        /// <param name="storeId">Store identifier; pass 0 to load all records</param>
-        /// <param name="blogPostId">Blog post ID; 0 or null to load all records</param>
-        /// <param name="approved">A value indicating whether to content is approved; null to load all records</param> 
-        /// <param name="fromUtc">Item creation from; null to load all records</param>
-        /// <param name="toUtc">Item creation to; null to load all records</param>
-        /// <param name="commentText">Search comment text; null to load all records</param>
-        /// <returns>Comments</returns>
-        public virtual async Task<IList<BlogComment>> GetAllCommentsAsync(int customerId = 0, int storeId = 0, int? blogPostId = null,
-            bool? approved = null, DateTime? fromUtc = null, DateTime? toUtc = null, string commentText = null)
-        {
-            return await _blogCommentRepository.GetAllAsync(query =>
-            {
-                if (approved.HasValue)
-                    query = query.Where(comment => comment.IsApproved == approved);
-
-                if (blogPostId > 0)
-                    query = query.Where(comment => comment.BlogPostId == blogPostId);
-
-                if (customerId > 0)
-                    query = query.Where(comment => comment.CustomerId == customerId);
-
-                if (storeId > 0)
-                    query = query.Where(comment => comment.StoreId == storeId);
-
-                if (fromUtc.HasValue)
-                    query = query.Where(comment => fromUtc.Value <= comment.CreatedOnUtc);
-
-                if (toUtc.HasValue)
-                    query = query.Where(comment => toUtc.Value >= comment.CreatedOnUtc);
-
-                if (!string.IsNullOrEmpty(commentText))
-                    query = query.Where(c => c.CommentText.Contains(commentText));
-
-                query = query.OrderBy(comment => comment.CreatedOnUtc);
-
-                return query;
-            });
-        }
-
-        /// <summary>
-        /// Gets a blog comment
-        /// </summary>
-        /// <param name="blogCommentId">Blog comment identifier</param>
-        /// <returns>Blog comment</returns>
-        public virtual async Task<BlogComment> GetBlogCommentByIdAsync(int blogCommentId)
-        {
-            return await _blogCommentRepository.GetByIdAsync(blogCommentId, cache => default);
-        }
-
-        /// <summary>
-        /// Get blog comments by identifiers
-        /// </summary>
-        /// <param name="commentIds">Blog comment identifiers</param>
-        /// <returns>Blog comments</returns>
-        public virtual async Task<IList<BlogComment>> GetBlogCommentsByIdsAsync(int[] commentIds)
-        {
-            return await _blogCommentRepository.GetByIdsAsync(commentIds);
-        }
-
-        /// <summary>
-        /// Get the count of blog comments
-        /// </summary>
-        /// <param name="blogPost">Blog post</param>
-        /// <param name="storeId">Store identifier; pass 0 to load all records</param>
-        /// <param name="isApproved">A value indicating whether to count only approved or not approved comments; pass null to get number of all comments</param>
-        /// <returns>Number of blog comments</returns>
-        public virtual async Task<int> GetBlogCommentsCountAsync(BlogPost blogPost, int storeId = 0, bool? isApproved = null)
-        {
-            var query = _blogCommentRepository.Table.Where(comment => comment.BlogPostId == blogPost.Id);
-
-            if (storeId > 0)
-                query = query.Where(comment => comment.StoreId == storeId);
-
-            if (isApproved.HasValue)
-                query = query.Where(comment => comment.IsApproved == isApproved.Value);
-
-            var cacheKey = _staticCacheManager.PrepareKeyForDefaultCache(NopBlogsDefaults.BlogCommentsNumberCacheKey, blogPost, storeId, isApproved);
-            
-<<<<<<< HEAD
-            return await _staticCacheManager.GetAsync(cacheKey, () => query.CountAsync());
-=======
-            return await _staticCacheManager.Get(cacheKey, async () => await query.ToAsyncEnumerable().CountAsync());
->>>>>>> 1a8a2fcd
-        }
-
-        /// <summary>
-        /// Deletes a blog comment
-        /// </summary>
-        /// <param name="blogComment">Blog comment</param>
-        public virtual async Task DeleteBlogCommentAsync(BlogComment blogComment)
-        {
-            await _blogCommentRepository.DeleteAsync(blogComment);
-        }
-
-        /// <summary>
-        /// Deletes blog comments
-        /// </summary>
-        /// <param name="blogComments">Blog comments</param>
-        public virtual async Task DeleteBlogCommentsAsync(IList<BlogComment> blogComments)
-        {
-            await _blogCommentRepository.DeleteAsync(blogComments);
-        }
-
-        /// <summary>
-        /// Inserts a blog comment
-        /// </summary>
-        /// <param name="blogComment">Blog comment</param>
-        public virtual async Task InsertBlogCommentAsync(BlogComment blogComment)
-        {
-            await _blogCommentRepository.InsertAsync(blogComment);
-        }
-
-        /// <summary>
-        /// Update a blog comment
-        /// </summary>
-        /// <param name="blogComment">Blog comment</param>
-        public virtual async Task UpdateBlogCommentAsync(BlogComment blogComment)
-        {
-            await _blogCommentRepository.UpdateAsync(blogComment);
-        }
-
-        #endregion
-
-        #endregion
-    }
+﻿using System;
+using System.Collections.Generic;
+using System.Linq;
+using System.Threading.Tasks;
+using Nop.Core;
+using Nop.Core.Caching;
+using Nop.Core.Domain.Blogs;
+using Nop.Core.Domain.Catalog;
+using Nop.Core.Domain.Stores;
+using Nop.Data;
+
+namespace Nop.Services.Blogs
+{
+    /// <summary>
+    /// Blog service
+    /// </summary>
+    public partial class BlogService : IBlogService
+    {
+        #region Fields
+
+        private readonly CatalogSettings _catalogSettings;
+        private readonly IRepository<BlogComment> _blogCommentRepository;
+        private readonly IRepository<BlogPost> _blogPostRepository;
+        private readonly IRepository<StoreMapping> _storeMappingRepository;
+        private readonly IStaticCacheManager _staticCacheManager;
+        
+        #endregion
+
+        #region Ctor
+
+        public BlogService(CatalogSettings catalogSettings,
+            IRepository<BlogComment> blogCommentRepository,
+            IRepository<BlogPost> blogPostRepository,
+            IRepository<StoreMapping> storeMappingRepository,
+            IStaticCacheManager staticCacheManager)
+        {
+            _catalogSettings = catalogSettings;
+            _blogCommentRepository = blogCommentRepository;
+            _blogPostRepository = blogPostRepository;
+            _storeMappingRepository = storeMappingRepository;
+            _staticCacheManager = staticCacheManager;
+        }
+
+        #endregion
+
+        #region Methods
+
+        #region Blog posts
+
+        /// <summary>
+        /// Deletes a blog post
+        /// </summary>
+        /// <param name="blogPost">Blog post</param>
+        public virtual async Task DeleteBlogPostAsync(BlogPost blogPost)
+        {
+            await _blogPostRepository.DeleteAsync(blogPost);
+        }
+
+        /// <summary>
+        /// Gets a blog post
+        /// </summary>
+        /// <param name="blogPostId">Blog post identifier</param>
+        /// <returns>Blog post</returns>
+        public virtual async Task<BlogPost> GetBlogPostByIdAsync(int blogPostId)
+        {
+            return await _blogPostRepository.GetByIdAsync(blogPostId, cache => default);
+        }
+
+        /// <summary>
+        /// Gets all blog posts
+        /// </summary>
+        /// <param name="storeId">The store identifier; pass 0 to load all records</param>
+        /// <param name="languageId">Language identifier; 0 if you want to get all records</param>
+        /// <param name="dateFrom">Filter by created date; null if you want to get all records</param>
+        /// <param name="dateTo">Filter by created date; null if you want to get all records</param>
+        /// <param name="pageIndex">Page index</param>
+        /// <param name="pageSize">Page size</param>
+        /// <param name="showHidden">A value indicating whether to show hidden records</param>
+        /// <param name="title">Filter by blog post title</param>
+        /// <returns>Blog posts</returns>
+        public virtual async Task<IPagedList<BlogPost>> GetAllBlogPostsAsync(int storeId = 0, int languageId = 0,
+            DateTime? dateFrom = null, DateTime? dateTo = null,
+            int pageIndex = 0, int pageSize = int.MaxValue, bool showHidden = false, string title = null)
+        {
+            return await _blogPostRepository.GetAllPagedAsync(query =>
+            {
+                if (dateFrom.HasValue)
+                    query = query.Where(b => dateFrom.Value <= (b.StartDateUtc ?? b.CreatedOnUtc));
+                if (dateTo.HasValue)
+                    query = query.Where(b => dateTo.Value >= (b.StartDateUtc ?? b.CreatedOnUtc));
+                if (languageId > 0)
+                    query = query.Where(b => languageId == b.LanguageId);
+                if (!string.IsNullOrEmpty(title))
+                    query = query.Where(b => b.Title.Contains(title));
+                if (!showHidden)
+                {
+                    query = query.Where(b => !b.StartDateUtc.HasValue || b.StartDateUtc <= DateTime.UtcNow);
+                    query = query.Where(b => !b.EndDateUtc.HasValue || b.EndDateUtc >= DateTime.UtcNow);
+                }
+
+                if (storeId > 0 && !_catalogSettings.IgnoreStoreLimitations)
+                {
+                    //Store mapping
+                    query = from bp in query
+                        join sm in _storeMappingRepository.Table
+                            on new {c1 = bp.Id, c2 = nameof(BlogPost)} equals new {c1 = sm.EntityId, c2 = sm.EntityName}
+                            into bp_sm
+                        from sm in bp_sm.DefaultIfEmpty()
+                        where !bp.LimitedToStores || storeId == sm.StoreId
+                        select bp;
+
+                    query = query.Distinct();
+                }
+
+                query = query.OrderByDescending(b => b.StartDateUtc ?? b.CreatedOnUtc);
+
+                return query;
+            }, pageIndex, pageSize);
+        }
+
+        /// <summary>
+        /// Gets all blog posts
+        /// </summary>
+        /// <param name="storeId">The store identifier; pass 0 to load all records</param>
+        /// <param name="languageId">Language identifier. 0 if you want to get all blog posts</param>
+        /// <param name="tag">Tag</param>
+        /// <param name="pageIndex">Page index</param>
+        /// <param name="pageSize">Page size</param>
+        /// <param name="showHidden">A value indicating whether to show hidden records</param>
+        /// <returns>Blog posts</returns>
+        public virtual async Task<IPagedList<BlogPost>> GetAllBlogPostsByTagAsync(int storeId = 0,
+            int languageId = 0, string tag = "",
+            int pageIndex = 0, int pageSize = int.MaxValue, bool showHidden = false)
+        {
+            tag = tag.Trim();
+
+            //we load all records and only then filter them by tag
+            var blogPostsAll = await GetAllBlogPostsAsync(storeId: storeId, languageId: languageId, showHidden: showHidden);
+            var taggedBlogPosts = new List<BlogPost>();
+            foreach (var blogPost in blogPostsAll)
+            {
+                var tags = await ParseTagsAsync(blogPost);
+                if (!string.IsNullOrEmpty(tags.FirstOrDefault(t => t.Equals(tag, StringComparison.InvariantCultureIgnoreCase))))
+                    taggedBlogPosts.Add(blogPost);
+            }
+
+            //server-side paging
+            var result = new PagedList<BlogPost>(taggedBlogPosts, pageIndex, pageSize);
+            return result;
+        }
+
+        /// <summary>
+        /// Gets all blog post tags
+        /// </summary>
+        /// <param name="storeId">The store identifier; pass 0 to load all records</param>
+        /// <param name="languageId">Language identifier. 0 if you want to get all blog posts</param>
+        /// <param name="showHidden">A value indicating whether to show hidden records</param>
+        /// <returns>Blog post tags</returns>
+        public virtual async Task<IList<BlogPostTag>> GetAllBlogPostTagsAsync(int storeId, int languageId, bool showHidden = false)
+        {
+            var cacheKey = _staticCacheManager.PrepareKeyForDefaultCache(NopBlogsDefaults.BlogTagsCacheKey, languageId, storeId, showHidden);
+
+            var blogPostTags = await _staticCacheManager.GetAsync(cacheKey, async () =>
+            {
+                var rezBlogPostTags = new List<BlogPostTag>();
+
+                var blogPosts = await GetAllBlogPostsAsync(storeId, languageId, showHidden: showHidden);
+
+                foreach (var blogPost in blogPosts)
+                {
+                    var tags = await ParseTagsAsync(blogPost);
+                    foreach (var tag in tags)
+                    {
+                        var foundBlogPostTag = rezBlogPostTags.Find(bpt =>
+                            bpt.Name.Equals(tag, StringComparison.InvariantCultureIgnoreCase));
+                        if (foundBlogPostTag == null)
+                        {
+                            foundBlogPostTag = new BlogPostTag
+                            {
+                                Name = tag,
+                                BlogPostCount = 1
+                            };
+                            rezBlogPostTags.Add(foundBlogPostTag);
+                        }
+                        else
+                            foundBlogPostTag.BlogPostCount++;
+                    }
+                }
+
+                return rezBlogPostTags;
+            });
+
+            return blogPostTags;
+        }
+
+        /// <summary>
+        /// Inserts a blog post
+        /// </summary>
+        /// <param name="blogPost">Blog post</param>
+        public virtual async Task InsertBlogPostAsync(BlogPost blogPost)
+        {
+            await _blogPostRepository.InsertAsync(blogPost);
+        }
+
+        /// <summary>
+        /// Updates the blog post
+        /// </summary>
+        /// <param name="blogPost">Blog post</param>
+        public virtual async Task UpdateBlogPostAsync(BlogPost blogPost)
+        {
+            await _blogPostRepository.UpdateAsync(blogPost);
+        }
+
+        /// <summary>
+        /// Returns all posts published between the two dates.
+        /// </summary>
+        /// <param name="blogPosts">Source</param>
+        /// <param name="dateFrom">Date from</param>
+        /// <param name="dateTo">Date to</param>
+        /// <returns>Filtered posts</returns>
+        public virtual Task<IList<BlogPost>> GetPostsByDateAsync(IList<BlogPost> blogPosts, DateTime dateFrom, DateTime dateTo)
+        {
+            if (blogPosts == null)
+                throw new ArgumentNullException(nameof(blogPosts));
+
+            var rez = blogPosts
+                .Where(p => dateFrom.Date <= (p.StartDateUtc ?? p.CreatedOnUtc) && (p.StartDateUtc ?? p.CreatedOnUtc).Date <= dateTo)
+                .ToList();
+
+            return Task.FromResult((IList<BlogPost>)rez);
+        }
+
+        /// <summary>
+        /// Parse tags
+        /// </summary>
+        /// <param name="blogPost">Blog post</param>
+        /// <returns>Tags</returns>
+        public virtual Task<IList<string>> ParseTagsAsync(BlogPost blogPost) 
+        {
+            if (blogPost == null)
+                throw new ArgumentNullException(nameof(blogPost));
+
+            if (blogPost.Tags == null)
+                return Task.FromResult((IList<string>)new List<string>());
+
+            var tags = blogPost.Tags.Split(new[] { ',' }, StringSplitOptions.RemoveEmptyEntries)
+                .Select(tag => tag.Trim())
+                .Where(tag => !string.IsNullOrEmpty(tag)).ToList();
+
+            return Task.FromResult((IList<string>)tags);
+        }
+
+        /// <summary>
+        /// Get a value indicating whether a blog post is available now (availability dates)
+        /// </summary>
+        /// <param name="blogPost">Blog post</param>
+        /// <param name="dateTime">Datetime to check; pass null to use current date</param>
+        /// <returns>Result</returns>
+        public virtual bool BlogPostIsAvailable(BlogPost blogPost, DateTime? dateTime = null)
+        {
+            if (blogPost == null)
+                throw new ArgumentNullException(nameof(blogPost));
+
+            if (blogPost.StartDateUtc.HasValue && blogPost.StartDateUtc.Value >= (dateTime ?? DateTime.UtcNow))
+                return false;
+
+            if (blogPost.EndDateUtc.HasValue && blogPost.EndDateUtc.Value <= (dateTime ?? DateTime.UtcNow))
+                return false;
+
+            return true;
+        }
+
+        #endregion
+
+        #region Blog comments
+
+        /// <summary>
+        /// Gets all comments
+        /// </summary>
+        /// <param name="customerId">Customer identifier; 0 to load all records</param>
+        /// <param name="storeId">Store identifier; pass 0 to load all records</param>
+        /// <param name="blogPostId">Blog post ID; 0 or null to load all records</param>
+        /// <param name="approved">A value indicating whether to content is approved; null to load all records</param> 
+        /// <param name="fromUtc">Item creation from; null to load all records</param>
+        /// <param name="toUtc">Item creation to; null to load all records</param>
+        /// <param name="commentText">Search comment text; null to load all records</param>
+        /// <returns>Comments</returns>
+        public virtual async Task<IList<BlogComment>> GetAllCommentsAsync(int customerId = 0, int storeId = 0, int? blogPostId = null,
+            bool? approved = null, DateTime? fromUtc = null, DateTime? toUtc = null, string commentText = null)
+        {
+            return await _blogCommentRepository.GetAllAsync(query =>
+            {
+                if (approved.HasValue)
+                    query = query.Where(comment => comment.IsApproved == approved);
+
+                if (blogPostId > 0)
+                    query = query.Where(comment => comment.BlogPostId == blogPostId);
+
+                if (customerId > 0)
+                    query = query.Where(comment => comment.CustomerId == customerId);
+
+                if (storeId > 0)
+                    query = query.Where(comment => comment.StoreId == storeId);
+
+                if (fromUtc.HasValue)
+                    query = query.Where(comment => fromUtc.Value <= comment.CreatedOnUtc);
+
+                if (toUtc.HasValue)
+                    query = query.Where(comment => toUtc.Value >= comment.CreatedOnUtc);
+
+                if (!string.IsNullOrEmpty(commentText))
+                    query = query.Where(c => c.CommentText.Contains(commentText));
+
+                query = query.OrderBy(comment => comment.CreatedOnUtc);
+
+                return query;
+            });
+        }
+
+        /// <summary>
+        /// Gets a blog comment
+        /// </summary>
+        /// <param name="blogCommentId">Blog comment identifier</param>
+        /// <returns>Blog comment</returns>
+        public virtual async Task<BlogComment> GetBlogCommentByIdAsync(int blogCommentId)
+        {
+            return await _blogCommentRepository.GetByIdAsync(blogCommentId, cache => default);
+        }
+
+        /// <summary>
+        /// Get blog comments by identifiers
+        /// </summary>
+        /// <param name="commentIds">Blog comment identifiers</param>
+        /// <returns>Blog comments</returns>
+        public virtual async Task<IList<BlogComment>> GetBlogCommentsByIdsAsync(int[] commentIds)
+        {
+            return await _blogCommentRepository.GetByIdsAsync(commentIds);
+        }
+
+        /// <summary>
+        /// Get the count of blog comments
+        /// </summary>
+        /// <param name="blogPost">Blog post</param>
+        /// <param name="storeId">Store identifier; pass 0 to load all records</param>
+        /// <param name="isApproved">A value indicating whether to count only approved or not approved comments; pass null to get number of all comments</param>
+        /// <returns>Number of blog comments</returns>
+        public virtual async Task<int> GetBlogCommentsCountAsync(BlogPost blogPost, int storeId = 0, bool? isApproved = null)
+        {
+            var query = _blogCommentRepository.Table.Where(comment => comment.BlogPostId == blogPost.Id);
+
+            if (storeId > 0)
+                query = query.Where(comment => comment.StoreId == storeId);
+
+            if (isApproved.HasValue)
+                query = query.Where(comment => comment.IsApproved == isApproved.Value);
+
+            var cacheKey = _staticCacheManager.PrepareKeyForDefaultCache(NopBlogsDefaults.BlogCommentsNumberCacheKey, blogPost, storeId, isApproved);
+            
+            return await _staticCacheManager.GetAsync(cacheKey, async () => await query.ToAsyncEnumerable().CountAsync());
+        }
+
+        /// <summary>
+        /// Deletes a blog comment
+        /// </summary>
+        /// <param name="blogComment">Blog comment</param>
+        public virtual async Task DeleteBlogCommentAsync(BlogComment blogComment)
+        {
+            await _blogCommentRepository.DeleteAsync(blogComment);
+        }
+
+        /// <summary>
+        /// Deletes blog comments
+        /// </summary>
+        /// <param name="blogComments">Blog comments</param>
+        public virtual async Task DeleteBlogCommentsAsync(IList<BlogComment> blogComments)
+        {
+            await _blogCommentRepository.DeleteAsync(blogComments);
+        }
+
+        /// <summary>
+        /// Inserts a blog comment
+        /// </summary>
+        /// <param name="blogComment">Blog comment</param>
+        public virtual async Task InsertBlogCommentAsync(BlogComment blogComment)
+        {
+            await _blogCommentRepository.InsertAsync(blogComment);
+        }
+
+        /// <summary>
+        /// Update a blog comment
+        /// </summary>
+        /// <param name="blogComment">Blog comment</param>
+        public virtual async Task UpdateBlogCommentAsync(BlogComment blogComment)
+        {
+            await _blogCommentRepository.UpdateAsync(blogComment);
+        }
+
+        #endregion
+
+        #endregion
+    }
 }