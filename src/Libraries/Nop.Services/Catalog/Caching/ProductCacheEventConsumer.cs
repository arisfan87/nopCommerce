﻿﻿using System.Threading.Tasks;
using Nop.Core.Domain.Catalog;
﻿using Nop.Core.Caching;
using Nop.Core.Domain.Orders;
using Nop.Services.Caching;

namespace Nop.Services.Catalog.Caching
{
    /// <summary>
    /// Represents a product cache event consumer
    /// </summary>
    public partial class ProductCacheEventConsumer : CacheEventConsumer<Product>
    {
        /// <summary>
        /// Clear cache data
        /// </summary>
        /// <param name="entity">Entity</param>
        protected override async Task ClearCacheAsync(Product entity)
        {
<<<<<<< HEAD
            await RemoveByPrefixAsync(NopCatalogDefaults.ProductManufacturersByProductPrefix, entity);
            await RemoveAsync(NopCatalogDefaults.ProductsHomepageCacheKey);
            await RemoveByPrefixAsync(NopCatalogDefaults.ProductPricePrefix, entity);
            await RemoveByPrefixAsync(NopEntityCacheDefaults<ShoppingCartItem>.AllPrefix);
=======
            RemoveByPrefix(NopCatalogDefaults.ProductManufacturersByProductPrefix, entity);
            Remove(NopCatalogDefaults.ProductsHomepageCacheKey);
            RemoveByPrefix(NopCatalogDefaults.ProductPricePrefix, entity);
            RemoveByPrefix(NopEntityCacheDefaults<ShoppingCartItem>.AllPrefix);
            RemoveByPrefix(NopCatalogDefaults.FeaturedProductIdsPrefix);
>>>>>>> 8436c882
        }
    }
}<|MERGE_RESOLUTION|>--- conflicted
+++ resolved
@@ -17,18 +17,11 @@
         /// <param name="entity">Entity</param>
         protected override async Task ClearCacheAsync(Product entity)
         {
-<<<<<<< HEAD
             await RemoveByPrefixAsync(NopCatalogDefaults.ProductManufacturersByProductPrefix, entity);
             await RemoveAsync(NopCatalogDefaults.ProductsHomepageCacheKey);
             await RemoveByPrefixAsync(NopCatalogDefaults.ProductPricePrefix, entity);
             await RemoveByPrefixAsync(NopEntityCacheDefaults<ShoppingCartItem>.AllPrefix);
-=======
-            RemoveByPrefix(NopCatalogDefaults.ProductManufacturersByProductPrefix, entity);
-            Remove(NopCatalogDefaults.ProductsHomepageCacheKey);
-            RemoveByPrefix(NopCatalogDefaults.ProductPricePrefix, entity);
-            RemoveByPrefix(NopEntityCacheDefaults<ShoppingCartItem>.AllPrefix);
-            RemoveByPrefix(NopCatalogDefaults.FeaturedProductIdsPrefix);
->>>>>>> 8436c882
+            await RemoveByPrefixAsync(NopCatalogDefaults.FeaturedProductIdsPrefix);
         }
     }
 }