--- conflicted
+++ resolved
@@ -15,19 +15,9 @@
         /// <param name="entity">Entity</param>
         protected override async Task ClearCache(ProductCategory entity)
         {
-<<<<<<< HEAD
-            var prefix = _cacheKeyService.PrepareKeyPrefix(NopCatalogDefaults.ProductCategoriesByProductPrefixCacheKey, entity.ProductId);
-            await RemoveByPrefix(prefix);
-
-            await RemoveByPrefix(NopCatalogDefaults.CategoryNumberOfProductsPrefixCacheKey);
-            
-            prefix = _cacheKeyService.PrepareKeyPrefix(NopCatalogDefaults.ProductPricePrefixCacheKey, entity.ProductId);
-            await RemoveByPrefix(prefix);
-=======
-            RemoveByPrefix(NopCatalogDefaults.ProductCategoriesByProductPrefix, entity.ProductId);
-            RemoveByPrefix(NopCatalogDefaults.CategoryProductsNumberPrefix);
-            RemoveByPrefix(NopCatalogDefaults.ProductPricePrefix, entity.ProductId);
->>>>>>> 8df5bf22
+            await RemoveByPrefix(NopCatalogDefaults.ProductCategoriesByProductPrefix, entity.ProductId);
+            await RemoveByPrefix(NopCatalogDefaults.CategoryProductsNumberPrefix);
+            await RemoveByPrefix(NopCatalogDefaults.ProductPricePrefix, entity.ProductId);
         }
     }
 }