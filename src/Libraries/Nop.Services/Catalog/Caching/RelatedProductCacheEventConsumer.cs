﻿using System.Threading.Tasks;
using Nop.Core.Domain.Catalog;
using Nop.Services.Caching;

namespace Nop.Services.Catalog.Caching
{
    /// <summary>
    /// Represents a related product cache event consumer
    /// </summary>
    public partial class RelatedProductCacheEventConsumer : CacheEventConsumer<RelatedProduct>
    {
        /// <summary>
        /// entity
        /// </summary>
        /// <param name="entity">Entity</param>
        protected override async Task ClearCache(RelatedProduct entity)
        {
<<<<<<< HEAD
            var prefix = _cacheKeyService.PrepareKeyPrefix(NopCatalogDefaults.ProductsRelatedPrefixCacheKey, entity.ProductId1);
            await RemoveByPrefix(prefix);
=======
            RemoveByPrefix(NopCatalogDefaults.RelatedProductsPrefix, entity.ProductId1);
>>>>>>> 8df5bf22
        }
    }
}<|MERGE_RESOLUTION|>--- conflicted
+++ resolved
@@ -15,12 +15,7 @@
         /// <param name="entity">Entity</param>
         protected override async Task ClearCache(RelatedProduct entity)
         {
-<<<<<<< HEAD
-            var prefix = _cacheKeyService.PrepareKeyPrefix(NopCatalogDefaults.ProductsRelatedPrefixCacheKey, entity.ProductId1);
-            await RemoveByPrefix(prefix);
-=======
-            RemoveByPrefix(NopCatalogDefaults.RelatedProductsPrefix, entity.ProductId1);
->>>>>>> 8df5bf22
+            await RemoveByPrefix(NopCatalogDefaults.RelatedProductsPrefix, entity.ProductId1);
         }
     }
 }