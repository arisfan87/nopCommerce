--- conflicted
+++ resolved
@@ -13,24 +13,15 @@
         /// Clear cache data
         /// </summary>
         /// <param name="entity">Entity</param>
-<<<<<<< HEAD
-        protected override async Task ClearCache(SpecificationAttributeOption entity)
+        /// <param name="entityEventType">Entity event type</param>
+        protected override async Task ClearCache(SpecificationAttributeOption entity, EntityEventType entityEventType)
         {
-            await Remove(NopCatalogDefaults.SpecAttributesWithOptionsCacheKey);
-            await Remove(_cacheKeyService.PrepareKey(NopCatalogDefaults.SpecAttributesOptionsCacheKey, entity.SpecificationAttributeId));
-
-            await RemoveByPrefix(NopCatalogDefaults.ProductSpecificationAttributeAllByProductIdsPrefixCacheKey);
-=======
-        /// <param name="entityEventType">Entity event type</param>
-        protected override void ClearCache(SpecificationAttributeOption entity, EntityEventType entityEventType)
-        {
-            Remove(NopCatalogDefaults.SpecificationAttributesWithOptionsCacheKey);
-            Remove(NopCatalogDefaults.SpecificationAttributeOptionsCacheKey, entity.SpecificationAttributeId);
-            RemoveByPrefix(NopCatalogDefaults.ProductSpecificationAttributeAllByProductPrefix);
+            await Remove(NopCatalogDefaults.SpecificationAttributesWithOptionsCacheKey);
+            await Remove(NopCatalogDefaults.SpecificationAttributeOptionsCacheKey, entity.SpecificationAttributeId);
+            await RemoveByPrefix(NopCatalogDefaults.ProductSpecificationAttributeAllByProductPrefix);
 
             if (entityEventType == EntityEventType.Delete)
-                RemoveByPrefix(NopCatalogDefaults.SpecificationAttributeGroupByProductPrefix);
->>>>>>> 8df5bf22
+                await RemoveByPrefix(NopCatalogDefaults.SpecificationAttributeGroupByProductPrefix);
         }
     }
 }