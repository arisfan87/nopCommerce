--- conflicted
+++ resolved
@@ -1,10 +1,7 @@
 ﻿using System.Collections.Generic;
 using System.Linq;
-<<<<<<< HEAD
 using System.Threading.Tasks;
-=======
 using Nop.Core.Caching;
->>>>>>> 8df5bf22
 using Nop.Core.Domain.Common;
 using Nop.Data;
 
@@ -44,17 +41,7 @@
         /// <param name="addressAttribute">Address attribute</param>
         public virtual async Task DeleteAddressAttribute(AddressAttribute addressAttribute)
         {
-<<<<<<< HEAD
-            if (addressAttribute == null)
-                throw new ArgumentNullException(nameof(addressAttribute));
-
             await _addressAttributeRepository.Delete(addressAttribute);
-
-            //event notification
-            await _eventPublisher.EntityDeleted(addressAttribute);
-=======
-            _addressAttributeRepository.Delete(addressAttribute);
->>>>>>> 8df5bf22
         }
 
         /// <summary>
@@ -63,20 +50,12 @@
         /// <returns>Address attributes</returns>
         public virtual async Task<IList<AddressAttribute>> GetAllAddressAttributes()
         {
-<<<<<<< HEAD
-            var query = from aa in _addressAttributeRepository.Table
-                orderby aa.DisplayOrder, aa.Id
-                select aa;
-
-            return await query.ToCachedList(_cacheKeyService.PrepareKeyForDefaultCache(NopCommonDefaults.AddressAttributesAllCacheKey));
-=======
-            return _addressAttributeRepository.GetAll(query=>
+            return await _addressAttributeRepository.GetAll(query=>
             {
                 return from aa in query
                     orderby aa.DisplayOrder, aa.Id
                     select aa;
             }, cache => default);
->>>>>>> 8df5bf22
         }
 
         /// <summary>
@@ -86,14 +65,7 @@
         /// <returns>Address attribute</returns>
         public virtual async Task<AddressAttribute> GetAddressAttributeById(int addressAttributeId)
         {
-<<<<<<< HEAD
-            if (addressAttributeId == 0)
-                return null;
-
-            return await _addressAttributeRepository.ToCachedGetById(addressAttributeId);
-=======
-            return _addressAttributeRepository.GetById(addressAttributeId, cache => default);
->>>>>>> 8df5bf22
+            return await _addressAttributeRepository.GetById(addressAttributeId, cache => default);
         }
 
         /// <summary>
@@ -102,17 +74,7 @@
         /// <param name="addressAttribute">Address attribute</param>
         public virtual async Task InsertAddressAttribute(AddressAttribute addressAttribute)
         {
-<<<<<<< HEAD
-            if (addressAttribute == null)
-                throw new ArgumentNullException(nameof(addressAttribute));
-
             await _addressAttributeRepository.Insert(addressAttribute);
-            
-            //event notification
-            await _eventPublisher.EntityInserted(addressAttribute);
-=======
-            _addressAttributeRepository.Insert(addressAttribute);
->>>>>>> 8df5bf22
         }
 
         /// <summary>
@@ -121,17 +83,7 @@
         /// <param name="addressAttribute">Address attribute</param>
         public virtual async Task UpdateAddressAttribute(AddressAttribute addressAttribute)
         {
-<<<<<<< HEAD
-            if (addressAttribute == null)
-                throw new ArgumentNullException(nameof(addressAttribute));
-
             await _addressAttributeRepository.Update(addressAttribute);
-            
-            //event notification
-            await _eventPublisher.EntityUpdated(addressAttribute);
-=======
-            _addressAttributeRepository.Update(addressAttribute);
->>>>>>> 8df5bf22
         }
 
         /// <summary>
@@ -140,17 +92,7 @@
         /// <param name="addressAttributeValue">Address attribute value</param>
         public virtual async Task DeleteAddressAttributeValue(AddressAttributeValue addressAttributeValue)
         {
-<<<<<<< HEAD
-            if (addressAttributeValue == null)
-                throw new ArgumentNullException(nameof(addressAttributeValue));
-
             await _addressAttributeValueRepository.Delete(addressAttributeValue);
-            
-            //event notification
-            await _eventPublisher.EntityDeleted(addressAttributeValue);
-=======
-            _addressAttributeValueRepository.Delete(addressAttributeValue);
->>>>>>> 8df5bf22
         }
 
         /// <summary>
@@ -166,11 +108,7 @@
                 orderby aav.DisplayOrder, aav.Id
                 where aav.AddressAttributeId == addressAttributeId
                 select aav;
-<<<<<<< HEAD
-            var addressAttributeValues = await query.ToCachedList(key);
-=======
-            var addressAttributeValues = _staticCacheManager.Get(key, query.ToList);
->>>>>>> 8df5bf22
+            var addressAttributeValues = await _staticCacheManager.Get(key, async () => await query.ToAsyncEnumerable().ToListAsync());
 
             return addressAttributeValues;
         }
@@ -182,14 +120,7 @@
         /// <returns>Address attribute value</returns>
         public virtual async Task<AddressAttributeValue> GetAddressAttributeValueById(int addressAttributeValueId)
         {
-<<<<<<< HEAD
-            if (addressAttributeValueId == 0)
-                return null;
-
-            return await _addressAttributeValueRepository.ToCachedGetById(addressAttributeValueId);
-=======
-            return _addressAttributeValueRepository.GetById(addressAttributeValueId, cache => default);
->>>>>>> 8df5bf22
+            return await _addressAttributeValueRepository.GetById(addressAttributeValueId, cache => default);
         }
 
         /// <summary>
@@ -198,17 +129,7 @@
         /// <param name="addressAttributeValue">Address attribute value</param>
         public virtual async Task InsertAddressAttributeValue(AddressAttributeValue addressAttributeValue)
         {
-<<<<<<< HEAD
-            if (addressAttributeValue == null)
-                throw new ArgumentNullException(nameof(addressAttributeValue));
-
             await _addressAttributeValueRepository.Insert(addressAttributeValue);
-            
-            //event notification
-            await _eventPublisher.EntityInserted(addressAttributeValue);
-=======
-            _addressAttributeValueRepository.Insert(addressAttributeValue);
->>>>>>> 8df5bf22
         }
 
         /// <summary>
@@ -217,17 +138,7 @@
         /// <param name="addressAttributeValue">Address attribute value</param>
         public virtual async Task UpdateAddressAttributeValue(AddressAttributeValue addressAttributeValue)
         {
-<<<<<<< HEAD
-            if (addressAttributeValue == null)
-                throw new ArgumentNullException(nameof(addressAttributeValue));
-
             await _addressAttributeValueRepository.Update(addressAttributeValue);
-            
-            //event notification
-            await _eventPublisher.EntityUpdated(addressAttributeValue);
-=======
-            _addressAttributeValueRepository.Update(addressAttributeValue);
->>>>>>> 8df5bf22
         }
 
         #endregion
