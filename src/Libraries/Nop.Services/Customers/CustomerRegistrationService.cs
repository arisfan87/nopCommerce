﻿using System;
using System.Linq;
using System.Threading.Tasks;
using Microsoft.AspNetCore.Mvc;
using Nop.Core;
using Nop.Core.Domain.Customers;
using Nop.Core.Events;
using Nop.Services.Authentication;
using Nop.Services.Authentication.MultiFactor;
using Nop.Services.Common;
using Nop.Services.Localization;
using Nop.Services.Logging;
using Nop.Services.Messages;
using Nop.Services.Orders;
using Nop.Services.Security;
using Nop.Services.Stores;

namespace Nop.Services.Customers
{
    /// <summary>
    /// Customer registration service
    /// </summary>
    public partial class CustomerRegistrationService : ICustomerRegistrationService
    {
        #region Fields

        private readonly CustomerSettings _customerSettings;
        private readonly IAuthenticationService _authenticationService;
        private readonly ICustomerActivityService _customerActivityService;
        private readonly ICustomerService _customerService;
        private readonly IEncryptionService _encryptionService;
        private readonly IEventPublisher _eventPublisher;
        private readonly IGenericAttributeService _genericAttributeService;
        private readonly ILocalizationService _localizationService;
        private readonly IMultiFactorAuthenticationPluginManager _multiFactorAuthenticationPluginManager;
        private readonly INewsLetterSubscriptionService _newsLetterSubscriptionService;
        private readonly INotificationService _notificationService;
        private readonly IRewardPointService _rewardPointService;
        private readonly IShoppingCartService _shoppingCartService;
        private readonly IStoreContext _storeContext;
        private readonly IStoreService _storeService;
        private readonly IWorkContext _workContext;
        private readonly IWorkflowMessageService _workflowMessageService;
        private readonly RewardPointsSettings _rewardPointsSettings;

        #endregion

        #region Ctor

        public CustomerRegistrationService(CustomerSettings customerSettings,
            IAuthenticationService authenticationService,
            ICustomerActivityService customerActivityService,
            ICustomerService customerService,
            IEncryptionService encryptionService,
            IEventPublisher eventPublisher,
            IGenericAttributeService genericAttributeService,
            ILocalizationService localizationService,
            IMultiFactorAuthenticationPluginManager multiFactorAuthenticationPluginManager,
            INewsLetterSubscriptionService newsLetterSubscriptionService,
            INotificationService notificationService,
            IRewardPointService rewardPointService,
            IShoppingCartService shoppingCartService,
            IStoreContext storeContext,
            IStoreService storeService,
            IWorkContext workContext,
            IWorkflowMessageService workflowMessageService,
            RewardPointsSettings rewardPointsSettings)
        {
            _customerSettings = customerSettings;
            _authenticationService = authenticationService;
            _customerActivityService = customerActivityService;
            _customerService = customerService;
            _encryptionService = encryptionService;
            _eventPublisher = eventPublisher;
            _genericAttributeService = genericAttributeService;
            _localizationService = localizationService;
            _multiFactorAuthenticationPluginManager = multiFactorAuthenticationPluginManager;
            _newsLetterSubscriptionService = newsLetterSubscriptionService;
            _notificationService = notificationService;
            _rewardPointService = rewardPointService;
            _shoppingCartService = shoppingCartService;
            _storeContext = storeContext;
            _storeService = storeService;
            _workContext = workContext;
            _workflowMessageService = workflowMessageService;
            _rewardPointsSettings = rewardPointsSettings;
        }

        #endregion

        #region Utilities

        /// <summary>
        /// Check whether the entered password matches with a saved one
        /// </summary>
        /// <param name="customerPassword">Customer password</param>
        /// <param name="enteredPassword">The entered password</param>
        /// <returns>True if passwords match; otherwise false</returns>
        protected bool PasswordsMatch(CustomerPassword customerPassword, string enteredPassword)
        {
            if (customerPassword == null || string.IsNullOrEmpty(enteredPassword))
                return false;

            var savedPassword = string.Empty;
            switch (customerPassword.PasswordFormat)
            {
                case PasswordFormat.Clear:
                    savedPassword = enteredPassword;
                    break;
                case PasswordFormat.Encrypted:
                    savedPassword = _encryptionService.EncryptText(enteredPassword);
                    break;
                case PasswordFormat.Hashed:
                    savedPassword = _encryptionService.CreatePasswordHash(enteredPassword, customerPassword.PasswordSalt, _customerSettings.HashedPasswordFormat);
                    break;
            }

            if (customerPassword.Password == null)
                return false;

            return customerPassword.Password.Equals(savedPassword);
        }

        #endregion

        #region Methods

        /// <summary>
        /// Validate customer
        /// </summary>
        /// <param name="usernameOrEmail">Username or email</param>
        /// <param name="password">Password</param>
        /// <returns>Result</returns>
        public virtual async Task<CustomerLoginResults> ValidateCustomerAsync(string usernameOrEmail, string password)
        {
            var customer = _customerSettings.UsernamesEnabled ?
                await _customerService.GetCustomerByUsernameAsync(usernameOrEmail) :
                await _customerService.GetCustomerByEmailAsync(usernameOrEmail);

            if (customer == null)
                return CustomerLoginResults.CustomerNotExist;
            if (customer.Deleted)
                return CustomerLoginResults.Deleted;
            if (!customer.Active)
                return CustomerLoginResults.NotActive;
            //only registered can login
            if (!await _customerService.IsRegisteredAsync(customer))
                return CustomerLoginResults.NotRegistered;
            //check whether a customer is locked out
            if (customer.CannotLoginUntilDateUtc.HasValue && customer.CannotLoginUntilDateUtc.Value > DateTime.UtcNow)
                return CustomerLoginResults.LockedOut;

            if (!PasswordsMatch(await _customerService.GetCurrentPasswordAsync(customer.Id), password))
            {
                //wrong password
                customer.FailedLoginAttempts++;
                if (_customerSettings.FailedPasswordAllowedAttempts > 0 &&
                    customer.FailedLoginAttempts >= _customerSettings.FailedPasswordAllowedAttempts)
                {
                    //lock out
                    customer.CannotLoginUntilDateUtc = DateTime.UtcNow.AddMinutes(_customerSettings.FailedPasswordLockoutMinutes);
                    //reset the counter
                    customer.FailedLoginAttempts = 0;
                }

                await _customerService.UpdateCustomerAsync(customer);

                return CustomerLoginResults.WrongPassword;
            }

            var selectedProvider = await _genericAttributeService.GetAttributeAsync<string>(customer, NopCustomerDefaults.SelectedMultiFactorAuthenticationProviderAttribute);
            var methodIsActive = await _multiFactorAuthenticationPluginManager.IsPluginActiveAsync(selectedProvider, customer, (await _storeContext.GetCurrentStoreAsync()).Id);
            if (methodIsActive)
                return CustomerLoginResults.MultiFactorAuthenticationRequired;
            if (!string.IsNullOrEmpty(selectedProvider)) 
                _notificationService.WarningNotification(await _localizationService.GetResourceAsync("MultiFactorAuthentication.Notification.SelectedMethodIsNotActive"));

            //update login details
            customer.FailedLoginAttempts = 0;
            customer.CannotLoginUntilDateUtc = null;
            customer.RequireReLogin = false;
            customer.LastLoginDateUtc = DateTime.UtcNow;
            await _customerService.UpdateCustomerAsync(customer);

            return CustomerLoginResults.Successful;
        }

        /// <summary>
        /// Register customer
        /// </summary>
        /// <param name="request">Request</param>
        /// <returns>Result</returns>
        public virtual async Task<CustomerRegistrationResult> RegisterCustomerAsync(CustomerRegistrationRequest request)
        {
            if (request == null)
                throw new ArgumentNullException(nameof(request));

            if (request.Customer == null)
                throw new ArgumentException("Can't load current customer");

            var result = new CustomerRegistrationResult();
            if (request.Customer.IsSearchEngineAccount())
            {
                result.AddError("Search engine can't be registered");
                return result;
            }

            if (request.Customer.IsBackgroundTaskAccount())
            {
                result.AddError("Background task account can't be registered");
                return result;
            }

            if (await _customerService.IsRegisteredAsync(request.Customer))
            {
                result.AddError("Current customer is already registered");
                return result;
            }

            if (string.IsNullOrEmpty(request.Email))
            {
                result.AddError(await _localizationService.GetResourceAsync("Account.Register.Errors.EmailIsNotProvided"));
                return result;
            }

            if (!CommonHelper.IsValidEmail(request.Email))
            {
                result.AddError(await _localizationService.GetResourceAsync("Common.WrongEmail"));
                return result;
            }

            if (string.IsNullOrWhiteSpace(request.Password))
            {
                result.AddError(await _localizationService.GetResourceAsync("Account.Register.Errors.PasswordIsNotProvided"));
                return result;
            }

            if (_customerSettings.UsernamesEnabled && string.IsNullOrEmpty(request.Username))
            {
                result.AddError(await _localizationService.GetResourceAsync("Account.Register.Errors.UsernameIsNotProvided"));
                return result;
            }

            //validate unique user
            if (await _customerService.GetCustomerByEmailAsync(request.Email) != null)
            {
                result.AddError(await _localizationService.GetResourceAsync("Account.Register.Errors.EmailAlreadyExists"));
                return result;
            }

            if (_customerSettings.UsernamesEnabled && await _customerService.GetCustomerByUsernameAsync(request.Username) != null)
            {
                result.AddError(await _localizationService.GetResourceAsync("Account.Register.Errors.UsernameAlreadyExists"));
                return result;
            }

            //at this point request is valid
            request.Customer.Username = request.Username;
            request.Customer.Email = request.Email;

            var customerPassword = new CustomerPassword
            {
                CustomerId = request.Customer.Id,
                PasswordFormat = request.PasswordFormat,
                CreatedOnUtc = DateTime.UtcNow
            };
            switch (request.PasswordFormat)
            {
                case PasswordFormat.Clear:
                    customerPassword.Password = request.Password;
                    break;
                case PasswordFormat.Encrypted:
                    customerPassword.Password = _encryptionService.EncryptText(request.Password);
                    break;
                case PasswordFormat.Hashed:
                    var saltKey = _encryptionService.CreateSaltKey(NopCustomerServicesDefaults.PasswordSaltKeySize);
                    customerPassword.PasswordSalt = saltKey;
                    customerPassword.Password = _encryptionService.CreatePasswordHash(request.Password, saltKey, _customerSettings.HashedPasswordFormat);
                    break;
            }

            await _customerService.InsertCustomerPasswordAsync(customerPassword);

            request.Customer.Active = request.IsApproved;

            //add to 'Registered' role
            var registeredRole = await _customerService.GetCustomerRoleBySystemNameAsync(NopCustomerDefaults.RegisteredRoleName);
            if (registeredRole == null)
                throw new NopException("'Registered' role could not be loaded");

            await _customerService.AddCustomerRoleMappingAsync(new CustomerCustomerRoleMapping { CustomerId = request.Customer.Id, CustomerRoleId = registeredRole.Id });

            //remove from 'Guests' role            
            if (await _customerService.IsGuestAsync(request.Customer))
            {
                var guestRole = await _customerService.GetCustomerRoleBySystemNameAsync(NopCustomerDefaults.GuestsRoleName);
                await _customerService.RemoveCustomerRoleMappingAsync(request.Customer, guestRole);
            }

            //add reward points for customer registration (if enabled)
            if (_rewardPointsSettings.Enabled && _rewardPointsSettings.PointsForRegistration > 0)
            {
                var endDate = _rewardPointsSettings.RegistrationPointsValidity > 0
                    ? (DateTime?)DateTime.UtcNow.AddDays(_rewardPointsSettings.RegistrationPointsValidity.Value) : null;
                await _rewardPointService.AddRewardPointsHistoryEntryAsync(request.Customer, _rewardPointsSettings.PointsForRegistration,
                    request.StoreId, await _localizationService.GetResourceAsync("RewardPoints.Message.EarnedForRegistration"), endDate: endDate);
            }

            await _customerService.UpdateCustomerAsync(request.Customer);

            return result;
        }

        /// <summary>
        /// Change password
        /// </summary>
        /// <param name="request">Request</param>
        /// <returns>Result</returns>
        public virtual async Task<ChangePasswordResult> ChangePasswordAsync(ChangePasswordRequest request)
        {
            if (request == null)
                throw new ArgumentNullException(nameof(request));

            var result = new ChangePasswordResult();
            if (string.IsNullOrWhiteSpace(request.Email))
            {
                result.AddError(await _localizationService.GetResourceAsync("Account.ChangePassword.Errors.EmailIsNotProvided"));
                return result;
            }

            if (string.IsNullOrWhiteSpace(request.NewPassword))
            {
                result.AddError(await _localizationService.GetResourceAsync("Account.ChangePassword.Errors.PasswordIsNotProvided"));
                return result;
            }

            var customer = await _customerService.GetCustomerByEmailAsync(request.Email);
            if (customer == null)
            {
                result.AddError(await _localizationService.GetResourceAsync("Account.ChangePassword.Errors.EmailNotFound"));
                return result;
            }

            //request isn't valid
            if (request.ValidateRequest && !PasswordsMatch(await _customerService.GetCurrentPasswordAsync(customer.Id), request.OldPassword))
            {
                result.AddError(await _localizationService.GetResourceAsync("Account.ChangePassword.Errors.OldPasswordDoesntMatch"));
                return result;
            }

            //check for duplicates
            if (_customerSettings.UnduplicatedPasswordsNumber > 0)
            {
                //get some of previous passwords
                var previousPasswords = await _customerService.GetCustomerPasswordsAsync(customer.Id, passwordsToReturn: _customerSettings.UnduplicatedPasswordsNumber);

                var newPasswordMatchesWithPrevious = previousPasswords.Any(password => PasswordsMatch(password, request.NewPassword));
                if (newPasswordMatchesWithPrevious)
                {
                    result.AddError(await _localizationService.GetResourceAsync("Account.ChangePassword.Errors.PasswordMatchesWithPrevious"));
                    return result;
                }
            }

            //at this point request is valid
            var customerPassword = new CustomerPassword
            {
                CustomerId = customer.Id,
                PasswordFormat = request.NewPasswordFormat,
                CreatedOnUtc = DateTime.UtcNow
            };
            switch (request.NewPasswordFormat)
            {
                case PasswordFormat.Clear:
                    customerPassword.Password = request.NewPassword;
                    break;
                case PasswordFormat.Encrypted:
                    customerPassword.Password = _encryptionService.EncryptText(request.NewPassword);
                    break;
                case PasswordFormat.Hashed:
                    var saltKey = _encryptionService.CreateSaltKey(NopCustomerServicesDefaults.PasswordSaltKeySize);
                    customerPassword.PasswordSalt = saltKey;
                    customerPassword.Password = _encryptionService.CreatePasswordHash(request.NewPassword, saltKey,
                        request.HashedPasswordFormat ?? _customerSettings.HashedPasswordFormat);
                    break;
            }

            await _customerService.InsertCustomerPasswordAsync(customerPassword);

            //publish event
            await _eventPublisher.PublishAsync(new CustomerPasswordChangedEvent(customerPassword));

            return result;
        }

        /// <summary>
        /// Login passed user
        /// </summary>
        /// <param name="customer">User to login</param>
        /// <param name="returnUrl">URL to which the user will return after authentication</param>
        /// <param name="isPersist">Is remember me</param>
        /// <returns>Result of an authentication</returns>
        public virtual async Task<IActionResult> SignInCustomerAsync(Customer customer, string returnUrl, bool isPersist = false)
        {
<<<<<<< HEAD
            //migrate shopping cart
            await _shoppingCartService.MigrateShoppingCartAsync(await _workContext.GetCurrentCustomerAsync(), customer, true);
=======
            if (_workContext.CurrentCustomer.Id != customer.Id)
            {
                //migrate shopping cart
                _shoppingCartService.MigrateShoppingCart(_workContext.CurrentCustomer, customer, true);

                _workContext.CurrentCustomer = customer;
            }
>>>>>>> 8436c882

            //sign in new customer
            await _authenticationService.SignInAsync(customer, isPersist);

            //raise event       
            await _eventPublisher.PublishAsync(new CustomerLoggedinEvent(customer));

            //activity log
            await _customerActivityService.InsertActivityAsync(customer, "PublicStore.Login",
                await _localizationService.GetResourceAsync("ActivityLog.PublicStore.Login"), customer);

            //redirect to the return URL if it's specified
            if (!string.IsNullOrEmpty(returnUrl))
                return new RedirectResult(returnUrl);

            return new RedirectToRouteResult("Homepage", null);
        }

        /// <summary>
        /// Sets a user email
        /// </summary>
        /// <param name="customer">Customer</param>
        /// <param name="newEmail">New email</param>
        /// <param name="requireValidation">Require validation of new email address</param>
        public virtual async Task SetEmailAsync(Customer customer, string newEmail, bool requireValidation)
        {
            if (customer == null)
                throw new ArgumentNullException(nameof(customer));

            if (newEmail == null)
                throw new NopException("Email cannot be null");

            newEmail = newEmail.Trim();
            var oldEmail = customer.Email;

            if (!CommonHelper.IsValidEmail(newEmail))
                throw new NopException(await _localizationService.GetResourceAsync("Account.EmailUsernameErrors.NewEmailIsNotValid"));

            if (newEmail.Length > 100)
                throw new NopException(await _localizationService.GetResourceAsync("Account.EmailUsernameErrors.EmailTooLong"));

            var customer2 = await _customerService.GetCustomerByEmailAsync(newEmail);
            if (customer2 != null && customer.Id != customer2.Id)
                throw new NopException(await _localizationService.GetResourceAsync("Account.EmailUsernameErrors.EmailAlreadyExists"));

            if (requireValidation)
            {
                //re-validate email
                customer.EmailToRevalidate = newEmail;
                await _customerService.UpdateCustomerAsync(customer);

                //email re-validation message
                await _genericAttributeService.SaveAttributeAsync(customer, NopCustomerDefaults.EmailRevalidationTokenAttribute, Guid.NewGuid().ToString());
                await _workflowMessageService.SendCustomerEmailRevalidationMessageAsync(customer, (await _workContext.GetWorkingLanguageAsync()).Id);
            }
            else
            {
                customer.Email = newEmail;
                await _customerService.UpdateCustomerAsync(customer);

                if (string.IsNullOrEmpty(oldEmail) || oldEmail.Equals(newEmail, StringComparison.InvariantCultureIgnoreCase))
                    return;

                //update newsletter subscription (if required)
                foreach (var store in await _storeService.GetAllStoresAsync())
                {
                    var subscriptionOld = await _newsLetterSubscriptionService.GetNewsLetterSubscriptionByEmailAndStoreIdAsync(oldEmail, store.Id);

                    if (subscriptionOld == null)
                        continue;

                    subscriptionOld.Email = newEmail;
                    await _newsLetterSubscriptionService.UpdateNewsLetterSubscriptionAsync(subscriptionOld);
                }
            }
        }

        /// <summary>
        /// Sets a customer username
        /// </summary>
        /// <param name="customer">Customer</param>
        /// <param name="newUsername">New Username</param>
        public virtual async Task SetUsernameAsync(Customer customer, string newUsername)
        {
            if (customer == null)
                throw new ArgumentNullException(nameof(customer));

            if (!_customerSettings.UsernamesEnabled)
                throw new NopException("Usernames are disabled");

            newUsername = newUsername.Trim();

            if (newUsername.Length > NopCustomerServicesDefaults.CustomerUsernameLength)
                throw new NopException(await _localizationService.GetResourceAsync("Account.EmailUsernameErrors.UsernameTooLong"));

            var user2 = await _customerService.GetCustomerByUsernameAsync(newUsername);
            if (user2 != null && customer.Id != user2.Id)
                throw new NopException(await _localizationService.GetResourceAsync("Account.EmailUsernameErrors.UsernameAlreadyExists"));

            customer.Username = newUsername;
            await _customerService.UpdateCustomerAsync(customer);
        }

        #endregion
    }
}<|MERGE_RESOLUTION|>--- conflicted
+++ resolved
@@ -1,522 +1,517 @@
-﻿using System;
-using System.Linq;
-using System.Threading.Tasks;
-using Microsoft.AspNetCore.Mvc;
-using Nop.Core;
-using Nop.Core.Domain.Customers;
-using Nop.Core.Events;
-using Nop.Services.Authentication;
-using Nop.Services.Authentication.MultiFactor;
-using Nop.Services.Common;
-using Nop.Services.Localization;
-using Nop.Services.Logging;
-using Nop.Services.Messages;
-using Nop.Services.Orders;
-using Nop.Services.Security;
-using Nop.Services.Stores;
-
-namespace Nop.Services.Customers
-{
-    /// <summary>
-    /// Customer registration service
-    /// </summary>
-    public partial class CustomerRegistrationService : ICustomerRegistrationService
-    {
-        #region Fields
-
-        private readonly CustomerSettings _customerSettings;
-        private readonly IAuthenticationService _authenticationService;
-        private readonly ICustomerActivityService _customerActivityService;
-        private readonly ICustomerService _customerService;
-        private readonly IEncryptionService _encryptionService;
-        private readonly IEventPublisher _eventPublisher;
-        private readonly IGenericAttributeService _genericAttributeService;
-        private readonly ILocalizationService _localizationService;
-        private readonly IMultiFactorAuthenticationPluginManager _multiFactorAuthenticationPluginManager;
-        private readonly INewsLetterSubscriptionService _newsLetterSubscriptionService;
-        private readonly INotificationService _notificationService;
-        private readonly IRewardPointService _rewardPointService;
-        private readonly IShoppingCartService _shoppingCartService;
-        private readonly IStoreContext _storeContext;
-        private readonly IStoreService _storeService;
-        private readonly IWorkContext _workContext;
-        private readonly IWorkflowMessageService _workflowMessageService;
-        private readonly RewardPointsSettings _rewardPointsSettings;
-
-        #endregion
-
-        #region Ctor
-
-        public CustomerRegistrationService(CustomerSettings customerSettings,
-            IAuthenticationService authenticationService,
-            ICustomerActivityService customerActivityService,
-            ICustomerService customerService,
-            IEncryptionService encryptionService,
-            IEventPublisher eventPublisher,
-            IGenericAttributeService genericAttributeService,
-            ILocalizationService localizationService,
-            IMultiFactorAuthenticationPluginManager multiFactorAuthenticationPluginManager,
-            INewsLetterSubscriptionService newsLetterSubscriptionService,
-            INotificationService notificationService,
-            IRewardPointService rewardPointService,
-            IShoppingCartService shoppingCartService,
-            IStoreContext storeContext,
-            IStoreService storeService,
-            IWorkContext workContext,
-            IWorkflowMessageService workflowMessageService,
-            RewardPointsSettings rewardPointsSettings)
-        {
-            _customerSettings = customerSettings;
-            _authenticationService = authenticationService;
-            _customerActivityService = customerActivityService;
-            _customerService = customerService;
-            _encryptionService = encryptionService;
-            _eventPublisher = eventPublisher;
-            _genericAttributeService = genericAttributeService;
-            _localizationService = localizationService;
-            _multiFactorAuthenticationPluginManager = multiFactorAuthenticationPluginManager;
-            _newsLetterSubscriptionService = newsLetterSubscriptionService;
-            _notificationService = notificationService;
-            _rewardPointService = rewardPointService;
-            _shoppingCartService = shoppingCartService;
-            _storeContext = storeContext;
-            _storeService = storeService;
-            _workContext = workContext;
-            _workflowMessageService = workflowMessageService;
-            _rewardPointsSettings = rewardPointsSettings;
-        }
-
-        #endregion
-
-        #region Utilities
-
-        /// <summary>
-        /// Check whether the entered password matches with a saved one
-        /// </summary>
-        /// <param name="customerPassword">Customer password</param>
-        /// <param name="enteredPassword">The entered password</param>
-        /// <returns>True if passwords match; otherwise false</returns>
-        protected bool PasswordsMatch(CustomerPassword customerPassword, string enteredPassword)
-        {
-            if (customerPassword == null || string.IsNullOrEmpty(enteredPassword))
-                return false;
-
-            var savedPassword = string.Empty;
-            switch (customerPassword.PasswordFormat)
-            {
-                case PasswordFormat.Clear:
-                    savedPassword = enteredPassword;
-                    break;
-                case PasswordFormat.Encrypted:
-                    savedPassword = _encryptionService.EncryptText(enteredPassword);
-                    break;
-                case PasswordFormat.Hashed:
-                    savedPassword = _encryptionService.CreatePasswordHash(enteredPassword, customerPassword.PasswordSalt, _customerSettings.HashedPasswordFormat);
-                    break;
-            }
-
-            if (customerPassword.Password == null)
-                return false;
-
-            return customerPassword.Password.Equals(savedPassword);
-        }
-
-        #endregion
-
-        #region Methods
-
-        /// <summary>
-        /// Validate customer
-        /// </summary>
-        /// <param name="usernameOrEmail">Username or email</param>
-        /// <param name="password">Password</param>
-        /// <returns>Result</returns>
-        public virtual async Task<CustomerLoginResults> ValidateCustomerAsync(string usernameOrEmail, string password)
-        {
-            var customer = _customerSettings.UsernamesEnabled ?
-                await _customerService.GetCustomerByUsernameAsync(usernameOrEmail) :
-                await _customerService.GetCustomerByEmailAsync(usernameOrEmail);
-
-            if (customer == null)
-                return CustomerLoginResults.CustomerNotExist;
-            if (customer.Deleted)
-                return CustomerLoginResults.Deleted;
-            if (!customer.Active)
-                return CustomerLoginResults.NotActive;
-            //only registered can login
-            if (!await _customerService.IsRegisteredAsync(customer))
-                return CustomerLoginResults.NotRegistered;
-            //check whether a customer is locked out
-            if (customer.CannotLoginUntilDateUtc.HasValue && customer.CannotLoginUntilDateUtc.Value > DateTime.UtcNow)
-                return CustomerLoginResults.LockedOut;
-
-            if (!PasswordsMatch(await _customerService.GetCurrentPasswordAsync(customer.Id), password))
-            {
-                //wrong password
-                customer.FailedLoginAttempts++;
-                if (_customerSettings.FailedPasswordAllowedAttempts > 0 &&
-                    customer.FailedLoginAttempts >= _customerSettings.FailedPasswordAllowedAttempts)
-                {
-                    //lock out
-                    customer.CannotLoginUntilDateUtc = DateTime.UtcNow.AddMinutes(_customerSettings.FailedPasswordLockoutMinutes);
-                    //reset the counter
-                    customer.FailedLoginAttempts = 0;
-                }
-
-                await _customerService.UpdateCustomerAsync(customer);
-
-                return CustomerLoginResults.WrongPassword;
-            }
-
-            var selectedProvider = await _genericAttributeService.GetAttributeAsync<string>(customer, NopCustomerDefaults.SelectedMultiFactorAuthenticationProviderAttribute);
-            var methodIsActive = await _multiFactorAuthenticationPluginManager.IsPluginActiveAsync(selectedProvider, customer, (await _storeContext.GetCurrentStoreAsync()).Id);
-            if (methodIsActive)
-                return CustomerLoginResults.MultiFactorAuthenticationRequired;
-            if (!string.IsNullOrEmpty(selectedProvider)) 
-                _notificationService.WarningNotification(await _localizationService.GetResourceAsync("MultiFactorAuthentication.Notification.SelectedMethodIsNotActive"));
-
-            //update login details
-            customer.FailedLoginAttempts = 0;
-            customer.CannotLoginUntilDateUtc = null;
-            customer.RequireReLogin = false;
-            customer.LastLoginDateUtc = DateTime.UtcNow;
-            await _customerService.UpdateCustomerAsync(customer);
-
-            return CustomerLoginResults.Successful;
-        }
-
-        /// <summary>
-        /// Register customer
-        /// </summary>
-        /// <param name="request">Request</param>
-        /// <returns>Result</returns>
-        public virtual async Task<CustomerRegistrationResult> RegisterCustomerAsync(CustomerRegistrationRequest request)
-        {
-            if (request == null)
-                throw new ArgumentNullException(nameof(request));
-
-            if (request.Customer == null)
-                throw new ArgumentException("Can't load current customer");
-
-            var result = new CustomerRegistrationResult();
-            if (request.Customer.IsSearchEngineAccount())
-            {
-                result.AddError("Search engine can't be registered");
-                return result;
-            }
-
-            if (request.Customer.IsBackgroundTaskAccount())
-            {
-                result.AddError("Background task account can't be registered");
-                return result;
-            }
-
-            if (await _customerService.IsRegisteredAsync(request.Customer))
-            {
-                result.AddError("Current customer is already registered");
-                return result;
-            }
-
-            if (string.IsNullOrEmpty(request.Email))
-            {
-                result.AddError(await _localizationService.GetResourceAsync("Account.Register.Errors.EmailIsNotProvided"));
-                return result;
-            }
-
-            if (!CommonHelper.IsValidEmail(request.Email))
-            {
-                result.AddError(await _localizationService.GetResourceAsync("Common.WrongEmail"));
-                return result;
-            }
-
-            if (string.IsNullOrWhiteSpace(request.Password))
-            {
-                result.AddError(await _localizationService.GetResourceAsync("Account.Register.Errors.PasswordIsNotProvided"));
-                return result;
-            }
-
-            if (_customerSettings.UsernamesEnabled && string.IsNullOrEmpty(request.Username))
-            {
-                result.AddError(await _localizationService.GetResourceAsync("Account.Register.Errors.UsernameIsNotProvided"));
-                return result;
-            }
-
-            //validate unique user
-            if (await _customerService.GetCustomerByEmailAsync(request.Email) != null)
-            {
-                result.AddError(await _localizationService.GetResourceAsync("Account.Register.Errors.EmailAlreadyExists"));
-                return result;
-            }
-
-            if (_customerSettings.UsernamesEnabled && await _customerService.GetCustomerByUsernameAsync(request.Username) != null)
-            {
-                result.AddError(await _localizationService.GetResourceAsync("Account.Register.Errors.UsernameAlreadyExists"));
-                return result;
-            }
-
-            //at this point request is valid
-            request.Customer.Username = request.Username;
-            request.Customer.Email = request.Email;
-
-            var customerPassword = new CustomerPassword
-            {
-                CustomerId = request.Customer.Id,
-                PasswordFormat = request.PasswordFormat,
-                CreatedOnUtc = DateTime.UtcNow
-            };
-            switch (request.PasswordFormat)
-            {
-                case PasswordFormat.Clear:
-                    customerPassword.Password = request.Password;
-                    break;
-                case PasswordFormat.Encrypted:
-                    customerPassword.Password = _encryptionService.EncryptText(request.Password);
-                    break;
-                case PasswordFormat.Hashed:
-                    var saltKey = _encryptionService.CreateSaltKey(NopCustomerServicesDefaults.PasswordSaltKeySize);
-                    customerPassword.PasswordSalt = saltKey;
-                    customerPassword.Password = _encryptionService.CreatePasswordHash(request.Password, saltKey, _customerSettings.HashedPasswordFormat);
-                    break;
-            }
-
-            await _customerService.InsertCustomerPasswordAsync(customerPassword);
-
-            request.Customer.Active = request.IsApproved;
-
-            //add to 'Registered' role
-            var registeredRole = await _customerService.GetCustomerRoleBySystemNameAsync(NopCustomerDefaults.RegisteredRoleName);
-            if (registeredRole == null)
-                throw new NopException("'Registered' role could not be loaded");
-
-            await _customerService.AddCustomerRoleMappingAsync(new CustomerCustomerRoleMapping { CustomerId = request.Customer.Id, CustomerRoleId = registeredRole.Id });
-
-            //remove from 'Guests' role            
-            if (await _customerService.IsGuestAsync(request.Customer))
-            {
-                var guestRole = await _customerService.GetCustomerRoleBySystemNameAsync(NopCustomerDefaults.GuestsRoleName);
-                await _customerService.RemoveCustomerRoleMappingAsync(request.Customer, guestRole);
-            }
-
-            //add reward points for customer registration (if enabled)
-            if (_rewardPointsSettings.Enabled && _rewardPointsSettings.PointsForRegistration > 0)
-            {
-                var endDate = _rewardPointsSettings.RegistrationPointsValidity > 0
-                    ? (DateTime?)DateTime.UtcNow.AddDays(_rewardPointsSettings.RegistrationPointsValidity.Value) : null;
-                await _rewardPointService.AddRewardPointsHistoryEntryAsync(request.Customer, _rewardPointsSettings.PointsForRegistration,
-                    request.StoreId, await _localizationService.GetResourceAsync("RewardPoints.Message.EarnedForRegistration"), endDate: endDate);
-            }
-
-            await _customerService.UpdateCustomerAsync(request.Customer);
-
-            return result;
-        }
-
-        /// <summary>
-        /// Change password
-        /// </summary>
-        /// <param name="request">Request</param>
-        /// <returns>Result</returns>
-        public virtual async Task<ChangePasswordResult> ChangePasswordAsync(ChangePasswordRequest request)
-        {
-            if (request == null)
-                throw new ArgumentNullException(nameof(request));
-
-            var result = new ChangePasswordResult();
-            if (string.IsNullOrWhiteSpace(request.Email))
-            {
-                result.AddError(await _localizationService.GetResourceAsync("Account.ChangePassword.Errors.EmailIsNotProvided"));
-                return result;
-            }
-
-            if (string.IsNullOrWhiteSpace(request.NewPassword))
-            {
-                result.AddError(await _localizationService.GetResourceAsync("Account.ChangePassword.Errors.PasswordIsNotProvided"));
-                return result;
-            }
-
-            var customer = await _customerService.GetCustomerByEmailAsync(request.Email);
-            if (customer == null)
-            {
-                result.AddError(await _localizationService.GetResourceAsync("Account.ChangePassword.Errors.EmailNotFound"));
-                return result;
-            }
-
-            //request isn't valid
-            if (request.ValidateRequest && !PasswordsMatch(await _customerService.GetCurrentPasswordAsync(customer.Id), request.OldPassword))
-            {
-                result.AddError(await _localizationService.GetResourceAsync("Account.ChangePassword.Errors.OldPasswordDoesntMatch"));
-                return result;
-            }
-
-            //check for duplicates
-            if (_customerSettings.UnduplicatedPasswordsNumber > 0)
-            {
-                //get some of previous passwords
-                var previousPasswords = await _customerService.GetCustomerPasswordsAsync(customer.Id, passwordsToReturn: _customerSettings.UnduplicatedPasswordsNumber);
-
-                var newPasswordMatchesWithPrevious = previousPasswords.Any(password => PasswordsMatch(password, request.NewPassword));
-                if (newPasswordMatchesWithPrevious)
-                {
-                    result.AddError(await _localizationService.GetResourceAsync("Account.ChangePassword.Errors.PasswordMatchesWithPrevious"));
-                    return result;
-                }
-            }
-
-            //at this point request is valid
-            var customerPassword = new CustomerPassword
-            {
-                CustomerId = customer.Id,
-                PasswordFormat = request.NewPasswordFormat,
-                CreatedOnUtc = DateTime.UtcNow
-            };
-            switch (request.NewPasswordFormat)
-            {
-                case PasswordFormat.Clear:
-                    customerPassword.Password = request.NewPassword;
-                    break;
-                case PasswordFormat.Encrypted:
-                    customerPassword.Password = _encryptionService.EncryptText(request.NewPassword);
-                    break;
-                case PasswordFormat.Hashed:
-                    var saltKey = _encryptionService.CreateSaltKey(NopCustomerServicesDefaults.PasswordSaltKeySize);
-                    customerPassword.PasswordSalt = saltKey;
-                    customerPassword.Password = _encryptionService.CreatePasswordHash(request.NewPassword, saltKey,
-                        request.HashedPasswordFormat ?? _customerSettings.HashedPasswordFormat);
-                    break;
-            }
-
-            await _customerService.InsertCustomerPasswordAsync(customerPassword);
-
-            //publish event
-            await _eventPublisher.PublishAsync(new CustomerPasswordChangedEvent(customerPassword));
-
-            return result;
-        }
-
-        /// <summary>
-        /// Login passed user
-        /// </summary>
-        /// <param name="customer">User to login</param>
-        /// <param name="returnUrl">URL to which the user will return after authentication</param>
-        /// <param name="isPersist">Is remember me</param>
-        /// <returns>Result of an authentication</returns>
-        public virtual async Task<IActionResult> SignInCustomerAsync(Customer customer, string returnUrl, bool isPersist = false)
-        {
-<<<<<<< HEAD
-            //migrate shopping cart
-            await _shoppingCartService.MigrateShoppingCartAsync(await _workContext.GetCurrentCustomerAsync(), customer, true);
-=======
-            if (_workContext.CurrentCustomer.Id != customer.Id)
-            {
-                //migrate shopping cart
-                _shoppingCartService.MigrateShoppingCart(_workContext.CurrentCustomer, customer, true);
-
-                _workContext.CurrentCustomer = customer;
-            }
->>>>>>> 8436c882
-
-            //sign in new customer
-            await _authenticationService.SignInAsync(customer, isPersist);
-
-            //raise event       
-            await _eventPublisher.PublishAsync(new CustomerLoggedinEvent(customer));
-
-            //activity log
-            await _customerActivityService.InsertActivityAsync(customer, "PublicStore.Login",
-                await _localizationService.GetResourceAsync("ActivityLog.PublicStore.Login"), customer);
-
-            //redirect to the return URL if it's specified
-            if (!string.IsNullOrEmpty(returnUrl))
-                return new RedirectResult(returnUrl);
-
-            return new RedirectToRouteResult("Homepage", null);
-        }
-
-        /// <summary>
-        /// Sets a user email
-        /// </summary>
-        /// <param name="customer">Customer</param>
-        /// <param name="newEmail">New email</param>
-        /// <param name="requireValidation">Require validation of new email address</param>
-        public virtual async Task SetEmailAsync(Customer customer, string newEmail, bool requireValidation)
-        {
-            if (customer == null)
-                throw new ArgumentNullException(nameof(customer));
-
-            if (newEmail == null)
-                throw new NopException("Email cannot be null");
-
-            newEmail = newEmail.Trim();
-            var oldEmail = customer.Email;
-
-            if (!CommonHelper.IsValidEmail(newEmail))
-                throw new NopException(await _localizationService.GetResourceAsync("Account.EmailUsernameErrors.NewEmailIsNotValid"));
-
-            if (newEmail.Length > 100)
-                throw new NopException(await _localizationService.GetResourceAsync("Account.EmailUsernameErrors.EmailTooLong"));
-
-            var customer2 = await _customerService.GetCustomerByEmailAsync(newEmail);
-            if (customer2 != null && customer.Id != customer2.Id)
-                throw new NopException(await _localizationService.GetResourceAsync("Account.EmailUsernameErrors.EmailAlreadyExists"));
-
-            if (requireValidation)
-            {
-                //re-validate email
-                customer.EmailToRevalidate = newEmail;
-                await _customerService.UpdateCustomerAsync(customer);
-
-                //email re-validation message
-                await _genericAttributeService.SaveAttributeAsync(customer, NopCustomerDefaults.EmailRevalidationTokenAttribute, Guid.NewGuid().ToString());
-                await _workflowMessageService.SendCustomerEmailRevalidationMessageAsync(customer, (await _workContext.GetWorkingLanguageAsync()).Id);
-            }
-            else
-            {
-                customer.Email = newEmail;
-                await _customerService.UpdateCustomerAsync(customer);
-
-                if (string.IsNullOrEmpty(oldEmail) || oldEmail.Equals(newEmail, StringComparison.InvariantCultureIgnoreCase))
-                    return;
-
-                //update newsletter subscription (if required)
-                foreach (var store in await _storeService.GetAllStoresAsync())
-                {
-                    var subscriptionOld = await _newsLetterSubscriptionService.GetNewsLetterSubscriptionByEmailAndStoreIdAsync(oldEmail, store.Id);
-
-                    if (subscriptionOld == null)
-                        continue;
-
-                    subscriptionOld.Email = newEmail;
-                    await _newsLetterSubscriptionService.UpdateNewsLetterSubscriptionAsync(subscriptionOld);
-                }
-            }
-        }
-
-        /// <summary>
-        /// Sets a customer username
-        /// </summary>
-        /// <param name="customer">Customer</param>
-        /// <param name="newUsername">New Username</param>
-        public virtual async Task SetUsernameAsync(Customer customer, string newUsername)
-        {
-            if (customer == null)
-                throw new ArgumentNullException(nameof(customer));
-
-            if (!_customerSettings.UsernamesEnabled)
-                throw new NopException("Usernames are disabled");
-
-            newUsername = newUsername.Trim();
-
-            if (newUsername.Length > NopCustomerServicesDefaults.CustomerUsernameLength)
-                throw new NopException(await _localizationService.GetResourceAsync("Account.EmailUsernameErrors.UsernameTooLong"));
-
-            var user2 = await _customerService.GetCustomerByUsernameAsync(newUsername);
-            if (user2 != null && customer.Id != user2.Id)
-                throw new NopException(await _localizationService.GetResourceAsync("Account.EmailUsernameErrors.UsernameAlreadyExists"));
-
-            customer.Username = newUsername;
-            await _customerService.UpdateCustomerAsync(customer);
-        }
-
-        #endregion
-    }
+﻿using System;
+using System.Linq;
+using System.Threading.Tasks;
+using Microsoft.AspNetCore.Mvc;
+using Nop.Core;
+using Nop.Core.Domain.Customers;
+using Nop.Core.Events;
+using Nop.Services.Authentication;
+using Nop.Services.Authentication.MultiFactor;
+using Nop.Services.Common;
+using Nop.Services.Localization;
+using Nop.Services.Logging;
+using Nop.Services.Messages;
+using Nop.Services.Orders;
+using Nop.Services.Security;
+using Nop.Services.Stores;
+
+namespace Nop.Services.Customers
+{
+    /// <summary>
+    /// Customer registration service
+    /// </summary>
+    public partial class CustomerRegistrationService : ICustomerRegistrationService
+    {
+        #region Fields
+
+        private readonly CustomerSettings _customerSettings;
+        private readonly IAuthenticationService _authenticationService;
+        private readonly ICustomerActivityService _customerActivityService;
+        private readonly ICustomerService _customerService;
+        private readonly IEncryptionService _encryptionService;
+        private readonly IEventPublisher _eventPublisher;
+        private readonly IGenericAttributeService _genericAttributeService;
+        private readonly ILocalizationService _localizationService;
+        private readonly IMultiFactorAuthenticationPluginManager _multiFactorAuthenticationPluginManager;
+        private readonly INewsLetterSubscriptionService _newsLetterSubscriptionService;
+        private readonly INotificationService _notificationService;
+        private readonly IRewardPointService _rewardPointService;
+        private readonly IShoppingCartService _shoppingCartService;
+        private readonly IStoreContext _storeContext;
+        private readonly IStoreService _storeService;
+        private readonly IWorkContext _workContext;
+        private readonly IWorkflowMessageService _workflowMessageService;
+        private readonly RewardPointsSettings _rewardPointsSettings;
+
+        #endregion
+
+        #region Ctor
+
+        public CustomerRegistrationService(CustomerSettings customerSettings,
+            IAuthenticationService authenticationService,
+            ICustomerActivityService customerActivityService,
+            ICustomerService customerService,
+            IEncryptionService encryptionService,
+            IEventPublisher eventPublisher,
+            IGenericAttributeService genericAttributeService,
+            ILocalizationService localizationService,
+            IMultiFactorAuthenticationPluginManager multiFactorAuthenticationPluginManager,
+            INewsLetterSubscriptionService newsLetterSubscriptionService,
+            INotificationService notificationService,
+            IRewardPointService rewardPointService,
+            IShoppingCartService shoppingCartService,
+            IStoreContext storeContext,
+            IStoreService storeService,
+            IWorkContext workContext,
+            IWorkflowMessageService workflowMessageService,
+            RewardPointsSettings rewardPointsSettings)
+        {
+            _customerSettings = customerSettings;
+            _authenticationService = authenticationService;
+            _customerActivityService = customerActivityService;
+            _customerService = customerService;
+            _encryptionService = encryptionService;
+            _eventPublisher = eventPublisher;
+            _genericAttributeService = genericAttributeService;
+            _localizationService = localizationService;
+            _multiFactorAuthenticationPluginManager = multiFactorAuthenticationPluginManager;
+            _newsLetterSubscriptionService = newsLetterSubscriptionService;
+            _notificationService = notificationService;
+            _rewardPointService = rewardPointService;
+            _shoppingCartService = shoppingCartService;
+            _storeContext = storeContext;
+            _storeService = storeService;
+            _workContext = workContext;
+            _workflowMessageService = workflowMessageService;
+            _rewardPointsSettings = rewardPointsSettings;
+        }
+
+        #endregion
+
+        #region Utilities
+
+        /// <summary>
+        /// Check whether the entered password matches with a saved one
+        /// </summary>
+        /// <param name="customerPassword">Customer password</param>
+        /// <param name="enteredPassword">The entered password</param>
+        /// <returns>True if passwords match; otherwise false</returns>
+        protected bool PasswordsMatch(CustomerPassword customerPassword, string enteredPassword)
+        {
+            if (customerPassword == null || string.IsNullOrEmpty(enteredPassword))
+                return false;
+
+            var savedPassword = string.Empty;
+            switch (customerPassword.PasswordFormat)
+            {
+                case PasswordFormat.Clear:
+                    savedPassword = enteredPassword;
+                    break;
+                case PasswordFormat.Encrypted:
+                    savedPassword = _encryptionService.EncryptText(enteredPassword);
+                    break;
+                case PasswordFormat.Hashed:
+                    savedPassword = _encryptionService.CreatePasswordHash(enteredPassword, customerPassword.PasswordSalt, _customerSettings.HashedPasswordFormat);
+                    break;
+            }
+
+            if (customerPassword.Password == null)
+                return false;
+
+            return customerPassword.Password.Equals(savedPassword);
+        }
+
+        #endregion
+
+        #region Methods
+
+        /// <summary>
+        /// Validate customer
+        /// </summary>
+        /// <param name="usernameOrEmail">Username or email</param>
+        /// <param name="password">Password</param>
+        /// <returns>Result</returns>
+        public virtual async Task<CustomerLoginResults> ValidateCustomerAsync(string usernameOrEmail, string password)
+        {
+            var customer = _customerSettings.UsernamesEnabled ?
+                await _customerService.GetCustomerByUsernameAsync(usernameOrEmail) :
+                await _customerService.GetCustomerByEmailAsync(usernameOrEmail);
+
+            if (customer == null)
+                return CustomerLoginResults.CustomerNotExist;
+            if (customer.Deleted)
+                return CustomerLoginResults.Deleted;
+            if (!customer.Active)
+                return CustomerLoginResults.NotActive;
+            //only registered can login
+            if (!await _customerService.IsRegisteredAsync(customer))
+                return CustomerLoginResults.NotRegistered;
+            //check whether a customer is locked out
+            if (customer.CannotLoginUntilDateUtc.HasValue && customer.CannotLoginUntilDateUtc.Value > DateTime.UtcNow)
+                return CustomerLoginResults.LockedOut;
+
+            if (!PasswordsMatch(await _customerService.GetCurrentPasswordAsync(customer.Id), password))
+            {
+                //wrong password
+                customer.FailedLoginAttempts++;
+                if (_customerSettings.FailedPasswordAllowedAttempts > 0 &&
+                    customer.FailedLoginAttempts >= _customerSettings.FailedPasswordAllowedAttempts)
+                {
+                    //lock out
+                    customer.CannotLoginUntilDateUtc = DateTime.UtcNow.AddMinutes(_customerSettings.FailedPasswordLockoutMinutes);
+                    //reset the counter
+                    customer.FailedLoginAttempts = 0;
+                }
+
+                await _customerService.UpdateCustomerAsync(customer);
+
+                return CustomerLoginResults.WrongPassword;
+            }
+
+            var selectedProvider = await _genericAttributeService.GetAttributeAsync<string>(customer, NopCustomerDefaults.SelectedMultiFactorAuthenticationProviderAttribute);
+            var methodIsActive = await _multiFactorAuthenticationPluginManager.IsPluginActiveAsync(selectedProvider, customer, (await _storeContext.GetCurrentStoreAsync()).Id);
+            if (methodIsActive)
+                return CustomerLoginResults.MultiFactorAuthenticationRequired;
+            if (!string.IsNullOrEmpty(selectedProvider)) 
+                _notificationService.WarningNotification(await _localizationService.GetResourceAsync("MultiFactorAuthentication.Notification.SelectedMethodIsNotActive"));
+
+            //update login details
+            customer.FailedLoginAttempts = 0;
+            customer.CannotLoginUntilDateUtc = null;
+            customer.RequireReLogin = false;
+            customer.LastLoginDateUtc = DateTime.UtcNow;
+            await _customerService.UpdateCustomerAsync(customer);
+
+            return CustomerLoginResults.Successful;
+        }
+
+        /// <summary>
+        /// Register customer
+        /// </summary>
+        /// <param name="request">Request</param>
+        /// <returns>Result</returns>
+        public virtual async Task<CustomerRegistrationResult> RegisterCustomerAsync(CustomerRegistrationRequest request)
+        {
+            if (request == null)
+                throw new ArgumentNullException(nameof(request));
+
+            if (request.Customer == null)
+                throw new ArgumentException("Can't load current customer");
+
+            var result = new CustomerRegistrationResult();
+            if (request.Customer.IsSearchEngineAccount())
+            {
+                result.AddError("Search engine can't be registered");
+                return result;
+            }
+
+            if (request.Customer.IsBackgroundTaskAccount())
+            {
+                result.AddError("Background task account can't be registered");
+                return result;
+            }
+
+            if (await _customerService.IsRegisteredAsync(request.Customer))
+            {
+                result.AddError("Current customer is already registered");
+                return result;
+            }
+
+            if (string.IsNullOrEmpty(request.Email))
+            {
+                result.AddError(await _localizationService.GetResourceAsync("Account.Register.Errors.EmailIsNotProvided"));
+                return result;
+            }
+
+            if (!CommonHelper.IsValidEmail(request.Email))
+            {
+                result.AddError(await _localizationService.GetResourceAsync("Common.WrongEmail"));
+                return result;
+            }
+
+            if (string.IsNullOrWhiteSpace(request.Password))
+            {
+                result.AddError(await _localizationService.GetResourceAsync("Account.Register.Errors.PasswordIsNotProvided"));
+                return result;
+            }
+
+            if (_customerSettings.UsernamesEnabled && string.IsNullOrEmpty(request.Username))
+            {
+                result.AddError(await _localizationService.GetResourceAsync("Account.Register.Errors.UsernameIsNotProvided"));
+                return result;
+            }
+
+            //validate unique user
+            if (await _customerService.GetCustomerByEmailAsync(request.Email) != null)
+            {
+                result.AddError(await _localizationService.GetResourceAsync("Account.Register.Errors.EmailAlreadyExists"));
+                return result;
+            }
+
+            if (_customerSettings.UsernamesEnabled && await _customerService.GetCustomerByUsernameAsync(request.Username) != null)
+            {
+                result.AddError(await _localizationService.GetResourceAsync("Account.Register.Errors.UsernameAlreadyExists"));
+                return result;
+            }
+
+            //at this point request is valid
+            request.Customer.Username = request.Username;
+            request.Customer.Email = request.Email;
+
+            var customerPassword = new CustomerPassword
+            {
+                CustomerId = request.Customer.Id,
+                PasswordFormat = request.PasswordFormat,
+                CreatedOnUtc = DateTime.UtcNow
+            };
+            switch (request.PasswordFormat)
+            {
+                case PasswordFormat.Clear:
+                    customerPassword.Password = request.Password;
+                    break;
+                case PasswordFormat.Encrypted:
+                    customerPassword.Password = _encryptionService.EncryptText(request.Password);
+                    break;
+                case PasswordFormat.Hashed:
+                    var saltKey = _encryptionService.CreateSaltKey(NopCustomerServicesDefaults.PasswordSaltKeySize);
+                    customerPassword.PasswordSalt = saltKey;
+                    customerPassword.Password = _encryptionService.CreatePasswordHash(request.Password, saltKey, _customerSettings.HashedPasswordFormat);
+                    break;
+            }
+
+            await _customerService.InsertCustomerPasswordAsync(customerPassword);
+
+            request.Customer.Active = request.IsApproved;
+
+            //add to 'Registered' role
+            var registeredRole = await _customerService.GetCustomerRoleBySystemNameAsync(NopCustomerDefaults.RegisteredRoleName);
+            if (registeredRole == null)
+                throw new NopException("'Registered' role could not be loaded");
+
+            await _customerService.AddCustomerRoleMappingAsync(new CustomerCustomerRoleMapping { CustomerId = request.Customer.Id, CustomerRoleId = registeredRole.Id });
+
+            //remove from 'Guests' role            
+            if (await _customerService.IsGuestAsync(request.Customer))
+            {
+                var guestRole = await _customerService.GetCustomerRoleBySystemNameAsync(NopCustomerDefaults.GuestsRoleName);
+                await _customerService.RemoveCustomerRoleMappingAsync(request.Customer, guestRole);
+            }
+
+            //add reward points for customer registration (if enabled)
+            if (_rewardPointsSettings.Enabled && _rewardPointsSettings.PointsForRegistration > 0)
+            {
+                var endDate = _rewardPointsSettings.RegistrationPointsValidity > 0
+                    ? (DateTime?)DateTime.UtcNow.AddDays(_rewardPointsSettings.RegistrationPointsValidity.Value) : null;
+                await _rewardPointService.AddRewardPointsHistoryEntryAsync(request.Customer, _rewardPointsSettings.PointsForRegistration,
+                    request.StoreId, await _localizationService.GetResourceAsync("RewardPoints.Message.EarnedForRegistration"), endDate: endDate);
+            }
+
+            await _customerService.UpdateCustomerAsync(request.Customer);
+
+            return result;
+        }
+
+        /// <summary>
+        /// Change password
+        /// </summary>
+        /// <param name="request">Request</param>
+        /// <returns>Result</returns>
+        public virtual async Task<ChangePasswordResult> ChangePasswordAsync(ChangePasswordRequest request)
+        {
+            if (request == null)
+                throw new ArgumentNullException(nameof(request));
+
+            var result = new ChangePasswordResult();
+            if (string.IsNullOrWhiteSpace(request.Email))
+            {
+                result.AddError(await _localizationService.GetResourceAsync("Account.ChangePassword.Errors.EmailIsNotProvided"));
+                return result;
+            }
+
+            if (string.IsNullOrWhiteSpace(request.NewPassword))
+            {
+                result.AddError(await _localizationService.GetResourceAsync("Account.ChangePassword.Errors.PasswordIsNotProvided"));
+                return result;
+            }
+
+            var customer = await _customerService.GetCustomerByEmailAsync(request.Email);
+            if (customer == null)
+            {
+                result.AddError(await _localizationService.GetResourceAsync("Account.ChangePassword.Errors.EmailNotFound"));
+                return result;
+            }
+
+            //request isn't valid
+            if (request.ValidateRequest && !PasswordsMatch(await _customerService.GetCurrentPasswordAsync(customer.Id), request.OldPassword))
+            {
+                result.AddError(await _localizationService.GetResourceAsync("Account.ChangePassword.Errors.OldPasswordDoesntMatch"));
+                return result;
+            }
+
+            //check for duplicates
+            if (_customerSettings.UnduplicatedPasswordsNumber > 0)
+            {
+                //get some of previous passwords
+                var previousPasswords = await _customerService.GetCustomerPasswordsAsync(customer.Id, passwordsToReturn: _customerSettings.UnduplicatedPasswordsNumber);
+
+                var newPasswordMatchesWithPrevious = previousPasswords.Any(password => PasswordsMatch(password, request.NewPassword));
+                if (newPasswordMatchesWithPrevious)
+                {
+                    result.AddError(await _localizationService.GetResourceAsync("Account.ChangePassword.Errors.PasswordMatchesWithPrevious"));
+                    return result;
+                }
+            }
+
+            //at this point request is valid
+            var customerPassword = new CustomerPassword
+            {
+                CustomerId = customer.Id,
+                PasswordFormat = request.NewPasswordFormat,
+                CreatedOnUtc = DateTime.UtcNow
+            };
+            switch (request.NewPasswordFormat)
+            {
+                case PasswordFormat.Clear:
+                    customerPassword.Password = request.NewPassword;
+                    break;
+                case PasswordFormat.Encrypted:
+                    customerPassword.Password = _encryptionService.EncryptText(request.NewPassword);
+                    break;
+                case PasswordFormat.Hashed:
+                    var saltKey = _encryptionService.CreateSaltKey(NopCustomerServicesDefaults.PasswordSaltKeySize);
+                    customerPassword.PasswordSalt = saltKey;
+                    customerPassword.Password = _encryptionService.CreatePasswordHash(request.NewPassword, saltKey,
+                        request.HashedPasswordFormat ?? _customerSettings.HashedPasswordFormat);
+                    break;
+            }
+
+            await _customerService.InsertCustomerPasswordAsync(customerPassword);
+
+            //publish event
+            await _eventPublisher.PublishAsync(new CustomerPasswordChangedEvent(customerPassword));
+
+            return result;
+        }
+
+        /// <summary>
+        /// Login passed user
+        /// </summary>
+        /// <param name="customer">User to login</param>
+        /// <param name="returnUrl">URL to which the user will return after authentication</param>
+        /// <param name="isPersist">Is remember me</param>
+        /// <returns>Result of an authentication</returns>
+        public virtual async Task<IActionResult> SignInCustomerAsync(Customer customer, string returnUrl, bool isPersist = false)
+        {
+            if (_workContext.CurrentCustomer.Id != customer.Id)
+            {
+                //migrate shopping cart
+                await _shoppingCartService.MigrateShoppingCartAsync(await _workContext.GetCurrentCustomerAsync(), customer, true);
+
+                _workContext.CurrentCustomer = customer;
+            }
+
+            //sign in new customer
+            await _authenticationService.SignInAsync(customer, isPersist);
+
+            //raise event       
+            await _eventPublisher.PublishAsync(new CustomerLoggedinEvent(customer));
+
+            //activity log
+            await _customerActivityService.InsertActivityAsync(customer, "PublicStore.Login",
+                await _localizationService.GetResourceAsync("ActivityLog.PublicStore.Login"), customer);
+
+            //redirect to the return URL if it's specified
+            if (!string.IsNullOrEmpty(returnUrl))
+                return new RedirectResult(returnUrl);
+
+            return new RedirectToRouteResult("Homepage", null);
+        }
+
+        /// <summary>
+        /// Sets a user email
+        /// </summary>
+        /// <param name="customer">Customer</param>
+        /// <param name="newEmail">New email</param>
+        /// <param name="requireValidation">Require validation of new email address</param>
+        public virtual async Task SetEmailAsync(Customer customer, string newEmail, bool requireValidation)
+        {
+            if (customer == null)
+                throw new ArgumentNullException(nameof(customer));
+
+            if (newEmail == null)
+                throw new NopException("Email cannot be null");
+
+            newEmail = newEmail.Trim();
+            var oldEmail = customer.Email;
+
+            if (!CommonHelper.IsValidEmail(newEmail))
+                throw new NopException(await _localizationService.GetResourceAsync("Account.EmailUsernameErrors.NewEmailIsNotValid"));
+
+            if (newEmail.Length > 100)
+                throw new NopException(await _localizationService.GetResourceAsync("Account.EmailUsernameErrors.EmailTooLong"));
+
+            var customer2 = await _customerService.GetCustomerByEmailAsync(newEmail);
+            if (customer2 != null && customer.Id != customer2.Id)
+                throw new NopException(await _localizationService.GetResourceAsync("Account.EmailUsernameErrors.EmailAlreadyExists"));
+
+            if (requireValidation)
+            {
+                //re-validate email
+                customer.EmailToRevalidate = newEmail;
+                await _customerService.UpdateCustomerAsync(customer);
+
+                //email re-validation message
+                await _genericAttributeService.SaveAttributeAsync(customer, NopCustomerDefaults.EmailRevalidationTokenAttribute, Guid.NewGuid().ToString());
+                await _workflowMessageService.SendCustomerEmailRevalidationMessageAsync(customer, (await _workContext.GetWorkingLanguageAsync()).Id);
+            }
+            else
+            {
+                customer.Email = newEmail;
+                await _customerService.UpdateCustomerAsync(customer);
+
+                if (string.IsNullOrEmpty(oldEmail) || oldEmail.Equals(newEmail, StringComparison.InvariantCultureIgnoreCase))
+                    return;
+
+                //update newsletter subscription (if required)
+                foreach (var store in await _storeService.GetAllStoresAsync())
+                {
+                    var subscriptionOld = await _newsLetterSubscriptionService.GetNewsLetterSubscriptionByEmailAndStoreIdAsync(oldEmail, store.Id);
+
+                    if (subscriptionOld == null)
+                        continue;
+
+                    subscriptionOld.Email = newEmail;
+                    await _newsLetterSubscriptionService.UpdateNewsLetterSubscriptionAsync(subscriptionOld);
+                }
+            }
+        }
+
+        /// <summary>
+        /// Sets a customer username
+        /// </summary>
+        /// <param name="customer">Customer</param>
+        /// <param name="newUsername">New Username</param>
+        public virtual async Task SetUsernameAsync(Customer customer, string newUsername)
+        {
+            if (customer == null)
+                throw new ArgumentNullException(nameof(customer));
+
+            if (!_customerSettings.UsernamesEnabled)
+                throw new NopException("Usernames are disabled");
+
+            newUsername = newUsername.Trim();
+
+            if (newUsername.Length > NopCustomerServicesDefaults.CustomerUsernameLength)
+                throw new NopException(await _localizationService.GetResourceAsync("Account.EmailUsernameErrors.UsernameTooLong"));
+
+            var user2 = await _customerService.GetCustomerByUsernameAsync(newUsername);
+            if (user2 != null && customer.Id != user2.Id)
+                throw new NopException(await _localizationService.GetResourceAsync("Account.EmailUsernameErrors.UsernameAlreadyExists"));
+
+            customer.Username = newUsername;
+            await _customerService.UpdateCustomerAsync(customer);
+        }
+
+        #endregion
+    }
 }