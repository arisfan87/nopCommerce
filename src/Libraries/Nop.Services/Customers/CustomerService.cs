--- conflicted
+++ resolved
@@ -1,1685 +1,1503 @@
-﻿using System;
-using System.Collections.Generic;
-using System.Globalization;
-using System.Linq;
-using System.Threading.Tasks;
-using System.Xml;
-using LinqToDB;
-using Nop.Core;
-using Nop.Core.Caching;
-using Nop.Core.Domain.Common;
-using Nop.Core.Domain.Customers;
-using Nop.Core.Domain.Orders;
-using Nop.Core.Domain.Shipping;
-using Nop.Core.Domain.Tax;
-using Nop.Core.Infrastructure;
-using Nop.Data;
-using Nop.Services.Common;
-using Nop.Services.Localization;
-
-namespace Nop.Services.Customers
-{
-    /// <summary>
-    /// Customer service
-    /// </summary>
-    public partial class CustomerService : ICustomerService
-    {
-        #region Fields
-
-        private readonly CustomerSettings _customerSettings;
-        private readonly IGenericAttributeService _genericAttributeService;
-        private readonly IRepository<Address> _customerAddressRepository;
-        private readonly IRepository<Customer> _customerRepository;
-        private readonly IRepository<CustomerAddressMapping> _customerAddressMappingRepository;
-        private readonly IRepository<CustomerCustomerRoleMapping> _customerCustomerRoleMappingRepository;
-        private readonly IRepository<CustomerPassword> _customerPasswordRepository;
-        private readonly IRepository<CustomerRole> _customerRoleRepository;
-        private readonly IRepository<GenericAttribute> _gaRepository;
-        private readonly IRepository<ShoppingCartItem> _shoppingCartRepository;
-        private readonly IStaticCacheManager _staticCacheManager;
-        private readonly IStoreContext _storeContext;
-        private readonly ShoppingCartSettings _shoppingCartSettings;
-
-        #endregion
-
-        #region Ctor
-
-        public CustomerService(CustomerSettings customerSettings,
-            IGenericAttributeService genericAttributeService,
-            IRepository<Address> customerAddressRepository,
-            IRepository<Customer> customerRepository,
-            IRepository<CustomerAddressMapping> customerAddressMappingRepository,
-            IRepository<CustomerCustomerRoleMapping> customerCustomerRoleMappingRepository,
-            IRepository<CustomerPassword> customerPasswordRepository,
-            IRepository<CustomerRole> customerRoleRepository,
-            IRepository<GenericAttribute> gaRepository,
-            IRepository<ShoppingCartItem> shoppingCartRepository,
-            IStaticCacheManager staticCacheManager,
-            IStoreContext storeContext,
-            ShoppingCartSettings shoppingCartSettings)
-        {
-            _customerSettings = customerSettings;
-            _genericAttributeService = genericAttributeService;
-            _customerAddressRepository = customerAddressRepository;
-            _customerRepository = customerRepository;
-            _customerAddressMappingRepository = customerAddressMappingRepository;
-            _customerCustomerRoleMappingRepository = customerCustomerRoleMappingRepository;
-            _customerPasswordRepository = customerPasswordRepository;
-            _customerRoleRepository = customerRoleRepository;
-            _gaRepository = gaRepository;
-            _shoppingCartRepository = shoppingCartRepository;
-            _staticCacheManager = staticCacheManager;
-            _storeContext = storeContext;
-            _shoppingCartSettings = shoppingCartSettings;
-        }
-
-        #endregion
-
-        #region Methods
-
-        #region Customers
-
-        /// <summary>
-        /// Gets all customers
-        /// </summary>
-        /// <param name="createdFromUtc">Created date from (UTC); null to load all records</param>
-        /// <param name="createdToUtc">Created date to (UTC); null to load all records</param>
-        /// <param name="affiliateId">Affiliate identifier</param>
-        /// <param name="vendorId">Vendor identifier</param>
-        /// <param name="customerRoleIds">A list of customer role identifiers to filter by (at least one match); pass null or empty list in order to load all customers; </param>
-        /// <param name="email">Email; null to load all customers</param>
-        /// <param name="username">Username; null to load all customers</param>
-        /// <param name="firstName">First name; null to load all customers</param>
-        /// <param name="lastName">Last name; null to load all customers</param>
-        /// <param name="dayOfBirth">Day of birth; 0 to load all customers</param>
-        /// <param name="monthOfBirth">Month of birth; 0 to load all customers</param>
-        /// <param name="company">Company; null to load all customers</param>
-        /// <param name="phone">Phone; null to load all customers</param>
-        /// <param name="zipPostalCode">Phone; null to load all customers</param>
-        /// <param name="ipAddress">IP address; null to load all customers</param>
-        /// <param name="pageIndex">Page index</param>
-        /// <param name="pageSize">Page size</param>
-        /// <param name="getOnlyTotalCount">A value in indicating whether you want to load only total number of records. Set to "true" if you don't want to load data from database</param>
-        /// <returns>Customers</returns>
-        public virtual async Task<IPagedList<Customer>> GetAllCustomers(DateTime? createdFromUtc = null, DateTime? createdToUtc = null,
-            int affiliateId = 0, int vendorId = 0, int[] customerRoleIds = null,
-            string email = null, string username = null, string firstName = null, string lastName = null,
-            int dayOfBirth = 0, int monthOfBirth = 0,
-            string company = null, string phone = null, string zipPostalCode = null, string ipAddress = null,
-            int pageIndex = 0, int pageSize = int.MaxValue, bool getOnlyTotalCount = false)
-        {
-            var customers = _customerRepository.GetAllPaged(query =>
-            {
-                if (createdFromUtc.HasValue)
-                    query = query.Where(c => createdFromUtc.Value <= c.CreatedOnUtc);
-                if (createdToUtc.HasValue)
-                    query = query.Where(c => createdToUtc.Value >= c.CreatedOnUtc);
-                if (affiliateId > 0)
-                    query = query.Where(c => affiliateId == c.AffiliateId);
-                if (vendorId > 0)
-                    query = query.Where(c => vendorId == c.VendorId);
-
-                query = query.Where(c => !c.Deleted);
-
-                if (customerRoleIds != null && customerRoleIds.Length > 0)
-                {
-                    query = query.Join(_customerCustomerRoleMappingRepository.Table, x => x.Id, y => y.CustomerId,
-                            (x, y) => new { Customer = x, Mapping = y })
-                        .Where(z => customerRoleIds.Contains(z.Mapping.CustomerRoleId))
-                        .Select(z => z.Customer)
-                        .Distinct();
-                }
-
-                if (!string.IsNullOrWhiteSpace(email))
-                    query = query.Where(c => c.Email.Contains(email));
-                if (!string.IsNullOrWhiteSpace(username))
-                    query = query.Where(c => c.Username.Contains(username));
-                if (!string.IsNullOrWhiteSpace(firstName))
-                {
-                    query = query
-                        .Join(_gaRepository.Table, x => x.Id, y => y.EntityId,
-                            (x, y) => new { Customer = x, Attribute = y })
-                        .Where(z => z.Attribute.KeyGroup == nameof(Customer) &&
-                                    z.Attribute.Key == NopCustomerDefaults.FirstNameAttribute &&
-                                    z.Attribute.Value.Contains(firstName))
-                        .Select(z => z.Customer);
-                }
-
-                if (!string.IsNullOrWhiteSpace(lastName))
-                {
-                    query = query
-                        .Join(_gaRepository.Table, x => x.Id, y => y.EntityId,
-                            (x, y) => new { Customer = x, Attribute = y })
-                        .Where(z => z.Attribute.KeyGroup == nameof(Customer) &&
-                                    z.Attribute.Key == NopCustomerDefaults.LastNameAttribute &&
-                                    z.Attribute.Value.Contains(lastName))
-                        .Select(z => z.Customer);
-                }
-
-                //date of birth is stored as a string into database.
-                //we also know that date of birth is stored in the following format YYYY-MM-DD (for example, 1983-02-18).
-                //so let's search it as a string
-                if (dayOfBirth > 0 && monthOfBirth > 0)
-                {
-                    //both are specified
-                    var dateOfBirthStr = monthOfBirth.ToString("00", CultureInfo.InvariantCulture) + "-" +
-                                         dayOfBirth.ToString("00", CultureInfo.InvariantCulture);
-
-                    //z.Attribute.Value.Length - dateOfBirthStr.Length = 5
-                    //dateOfBirthStr.Length = 5
-                    query = query
-                        .Join(_gaRepository.Table, x => x.Id, y => y.EntityId,
-                            (x, y) => new { Customer = x, Attribute = y })
-                        .Where(z => z.Attribute.KeyGroup == nameof(Customer) &&
-                                    z.Attribute.Key == NopCustomerDefaults.DateOfBirthAttribute &&
-                                    z.Attribute.Value.Substring(5, 5) == dateOfBirthStr)
-                        .Select(z => z.Customer);
-                }
-                else if (dayOfBirth > 0)
-                {
-                    //only day is specified
-                    var dateOfBirthStr = dayOfBirth.ToString("00", CultureInfo.InvariantCulture);
-
-                    //z.Attribute.Value.Length - dateOfBirthStr.Length = 8
-                    //dateOfBirthStr.Length = 2
-                    query = query
-                        .Join(_gaRepository.Table, x => x.Id, y => y.EntityId,
-                            (x, y) => new { Customer = x, Attribute = y })
-                        .Where(z => z.Attribute.KeyGroup == nameof(Customer) &&
-                                    z.Attribute.Key == NopCustomerDefaults.DateOfBirthAttribute &&
-                                    z.Attribute.Value.Substring(8, 2) == dateOfBirthStr)
-                        .Select(z => z.Customer);
-                }
-                else if (monthOfBirth > 0)
-                {
-                    //only month is specified
-                    var dateOfBirthStr = "-" + monthOfBirth.ToString("00", CultureInfo.InvariantCulture) + "-";
-                    query = query
-                        .Join(_gaRepository.Table, x => x.Id, y => y.EntityId,
-                            (x, y) => new { Customer = x, Attribute = y })
-                        .Where(z => z.Attribute.KeyGroup == nameof(Customer) &&
-                                    z.Attribute.Key == NopCustomerDefaults.DateOfBirthAttribute &&
-                                    z.Attribute.Value.Contains(dateOfBirthStr))
-                        .Select(z => z.Customer);
-                }
-
-                //search by company
-                if (!string.IsNullOrWhiteSpace(company))
-                {
-                    query = query
-                        .Join(_gaRepository.Table, x => x.Id, y => y.EntityId,
-                            (x, y) => new { Customer = x, Attribute = y })
-                        .Where(z => z.Attribute.KeyGroup == nameof(Customer) &&
-                                    z.Attribute.Key == NopCustomerDefaults.CompanyAttribute &&
-                                    z.Attribute.Value.Contains(company))
-                        .Select(z => z.Customer);
-                }
-
-                //search by phone
-                if (!string.IsNullOrWhiteSpace(phone))
-                {
-                    query = query
-                        .Join(_gaRepository.Table, x => x.Id, y => y.EntityId,
-                            (x, y) => new { Customer = x, Attribute = y })
-                        .Where(z => z.Attribute.KeyGroup == nameof(Customer) &&
-                                    z.Attribute.Key == NopCustomerDefaults.PhoneAttribute &&
-                                    z.Attribute.Value.Contains(phone))
-                        .Select(z => z.Customer);
-                }
-
-                //search by zip
-                if (!string.IsNullOrWhiteSpace(zipPostalCode))
-                {
-                    query = query
-                        .Join(_gaRepository.Table, x => x.Id, y => y.EntityId,
-                            (x, y) => new { Customer = x, Attribute = y })
-                        .Where(z => z.Attribute.KeyGroup == nameof(Customer) &&
-                                    z.Attribute.Key == NopCustomerDefaults.ZipPostalCodeAttribute &&
-                                    z.Attribute.Value.Contains(zipPostalCode))
-                        .Select(z => z.Customer);
-                }
-
-                //search by IpAddress
-                if (!string.IsNullOrWhiteSpace(ipAddress) && CommonHelper.IsValidIpAddress(ipAddress))
-                {
-                    query = query.Where(w => w.LastIpAddress == ipAddress);
-                }
-
-                query = query.OrderByDescending(c => c.CreatedOnUtc);
-
-<<<<<<< HEAD
-            var customers = await query.ToPagedList(pageIndex, pageSize, getOnlyTotalCount);
-=======
-                return query;
-            }, pageIndex, pageSize, getOnlyTotalCount);
->>>>>>> 8df5bf22
-
-            return customers;
-        }
-
-        /// <summary>
-        /// Gets online customers
-        /// </summary>
-        /// <param name="lastActivityFromUtc">Customer last activity date (from)</param>
-        /// <param name="customerRoleIds">A list of customer role identifiers to filter by (at least one match); pass null or empty list in order to load all customers; </param>
-        /// <param name="pageIndex">Page index</param>
-        /// <param name="pageSize">Page size</param>
-        /// <returns>Customers</returns>
-        public virtual async Task<IPagedList<Customer>> GetOnlineCustomers(DateTime lastActivityFromUtc,
-            int[] customerRoleIds, int pageIndex = 0, int pageSize = int.MaxValue)
-        {
-            var query = _customerRepository.Table;
-            query = query.Where(c => lastActivityFromUtc <= c.LastActivityDateUtc);
-            query = query.Where(c => !c.Deleted);
-
-            if (customerRoleIds != null && customerRoleIds.Length > 0)
-                query = query.Where(c => _customerCustomerRoleMappingRepository.Table.Any(ccrm => ccrm.CustomerId == c.Id && customerRoleIds.Contains(ccrm.CustomerRoleId)));
-
-            query = query.OrderByDescending(c => c.LastActivityDateUtc);
-            var customers = await query.ToPagedList(pageIndex, pageSize);
-
-            return customers;
-        }
-
-        /// <summary>
-        /// Gets customers with shopping carts
-        /// </summary>
-        /// <param name="shoppingCartType">Shopping cart type; pass null to load all records</param>
-        /// <param name="storeId">Store identifier; pass 0 to load all records</param>
-        /// <param name="productId">Product identifier; pass null to load all records</param>
-        /// <param name="createdFromUtc">Created date from (UTC); pass null to load all records</param>
-        /// <param name="createdToUtc">Created date to (UTC); pass null to load all records</param>
-        /// <param name="countryId">Billing country identifier; pass null to load all records</param>
-        /// <param name="pageIndex">Page index</param>
-        /// <param name="pageSize">Page size</param>
-        /// <returns>Customers</returns>
-        public virtual async Task<IPagedList<Customer>> GetCustomersWithShoppingCarts(ShoppingCartType? shoppingCartType = null,
-            int storeId = 0, int? productId = null,
-            DateTime? createdFromUtc = null, DateTime? createdToUtc = null, int? countryId = null,
-            int pageIndex = 0, int pageSize = int.MaxValue)
-        {
-            //get all shopping cart items
-            var items = _shoppingCartRepository.Table;
-
-            //filter by type
-            if (shoppingCartType.HasValue)
-                items = items.Where(item => item.ShoppingCartTypeId == (int)shoppingCartType.Value);
-
-            //filter shopping cart items by store
-            if (storeId > 0 && !_shoppingCartSettings.CartsSharedBetweenStores)
-                items = items.Where(item => item.StoreId == storeId);
-
-            //filter shopping cart items by product
-            if (productId > 0)
-                items = items.Where(item => item.ProductId == productId);
-
-            //filter shopping cart items by date
-            if (createdFromUtc.HasValue)
-                items = items.Where(item => createdFromUtc.Value <= item.CreatedOnUtc);
-            if (createdToUtc.HasValue)
-                items = items.Where(item => createdToUtc.Value >= item.CreatedOnUtc);
-
-            //get all active customers
-            var customers = _customerRepository.Table.Where(customer => customer.Active && !customer.Deleted);
-
-            //filter customers by billing country
-            if (countryId > 0)
-                customers = from c in customers
-                    join a in _customerAddressRepository.Table on c.BillingAddressId equals a.Id
-                    where a.CountryId == countryId
-                    select c;
-
-            var customersWithCarts = from c in customers
-                join item in items on c.Id equals item.CustomerId
-                orderby c.Id
-                select c;
-
-            return await customersWithCarts.Distinct().ToPagedList(pageIndex, pageSize);
-        }
-
-        /// <summary>
-        /// Gets customer for shopping cart
-        /// </summary>
-        /// <param name="shoppingCart">Shopping cart</param>
-        /// <returns>Result</returns>
-        public virtual async Task<Customer> GetShoppingCartCustomer(IList<ShoppingCartItem> shoppingCart)
-        {
-            var customerId = shoppingCart.FirstOrDefault()?.CustomerId;
-
-            return customerId.HasValue && customerId != 0 ? await GetCustomerById(customerId.Value) : null;
-        }
-
-        /// <summary>
-        /// Delete a customer
-        /// </summary>
-        /// <param name="customer">Customer</param>
-        public virtual async Task DeleteCustomer(Customer customer)
-        {
-            if (customer == null)
-                throw new ArgumentNullException(nameof(customer));
-
-            if (customer.IsSystemAccount)
-                throw new NopException($"System customer account ({customer.SystemName}) could not be deleted");
-
-            customer.Deleted = true;
-
-            if (_customerSettings.SuffixDeletedCustomers)
-            {
-                if (!string.IsNullOrEmpty(customer.Email))
-                    customer.Email += "-DELETED";
-                if (!string.IsNullOrEmpty(customer.Username))
-                    customer.Username += "-DELETED";
-            }
-
-<<<<<<< HEAD
-            await UpdateCustomer(customer);
-
-            //event notification
-            await _eventPublisher.EntityDeleted(customer);
-=======
-            _customerRepository.Update(customer, false);
-            _customerRepository.Delete(customer);
->>>>>>> 8df5bf22
-        }
-
-        /// <summary>
-        /// Gets a customer
-        /// </summary>
-        /// <param name="customerId">Customer identifier</param>
-        /// <returns>A customer</returns>
-        public virtual async Task<Customer> GetCustomerById(int customerId)
-        {
-<<<<<<< HEAD
-            if (customerId == 0)
-                return null;
-
-            return await _customerRepository.ToCachedGetById(customerId, _cachingSettings.ShortTermCacheTime);
-=======
-            return _customerRepository.GetById(customerId,
-                cache => cache.PrepareKeyForShortTermCache(NopEntityCacheDefaults<Customer>.ByIdCacheKey, customerId));
->>>>>>> 8df5bf22
-        }
-
-        /// <summary>
-        /// Get customers by identifiers
-        /// </summary>
-        /// <param name="customerIds">Customer identifiers</param>
-        /// <returns>Customers</returns>
-        public virtual async Task<IList<Customer>> GetCustomersByIds(int[] customerIds)
-        {
-<<<<<<< HEAD
-            if (customerIds == null || customerIds.Length == 0)
-                return new List<Customer>();
-
-            var query = from c in _customerRepository.Table
-                        where customerIds.Contains(c.Id) && !c.Deleted
-                        select c;
-            var customers = await query.ToListAsync();
-            //sort by passed identifiers
-            var sortedCustomers = new List<Customer>();
-            foreach (var id in customerIds)
-            {
-                var customer = customers.Find(x => x.Id == id);
-                if (customer != null)
-                    sortedCustomers.Add(customer);
-            }
-
-            return sortedCustomers;
-=======
-            return _customerRepository.GetByIds(customerIds);
->>>>>>> 8df5bf22
-        }
-
-        /// <summary>
-        /// Gets a customer by GUID
-        /// </summary>
-        /// <param name="customerGuid">Customer GUID</param>
-        /// <returns>A customer</returns>
-        public virtual async Task<Customer> GetCustomerByGuid(Guid customerGuid)
-        {
-            if (customerGuid == Guid.Empty)
-                return null;
-
-            var query = from c in _customerRepository.Table
-                        where c.CustomerGuid == customerGuid
-                        orderby c.Id
-                        select c;
-            var customer = await query.FirstOrDefaultAsync();
-
-            return customer;
-        }
-
-        /// <summary>
-        /// Get customer by email
-        /// </summary>
-        /// <param name="email">Email</param>
-        /// <returns>Customer</returns>
-        public virtual async Task<Customer> GetCustomerByEmail(string email)
-        {
-            if (string.IsNullOrWhiteSpace(email))
-                return null;
-
-            var query = from c in _customerRepository.Table
-                        orderby c.Id
-                        where c.Email == email
-                        select c;
-            var customer = await query.FirstOrDefaultAsync();
-
-            return customer;
-        }
-
-        /// <summary>
-        /// Get customer by system name
-        /// </summary>
-        /// <param name="systemName">System name</param>
-        /// <returns>Customer</returns>
-        public virtual async Task<Customer> GetCustomerBySystemName(string systemName)
-        {
-            if (string.IsNullOrWhiteSpace(systemName))
-                return null;
-
-            var key = _staticCacheManager.PrepareKeyForDefaultCache(NopCustomerServicesDefaults.CustomerBySystemNameCacheKey, systemName);
-
-            var query = from c in _customerRepository.Table
-                        orderby c.Id
-                        where c.SystemName == systemName
-                        select c;
-<<<<<<< HEAD
-            var customer = await query.FirstOrDefaultAsync();
-
-=======
-            var customer = _staticCacheManager.Get(key, query.FirstOrDefault);
->>>>>>> 8df5bf22
-            return customer;
-        }
-
-        /// <summary>
-        /// Gets built-in system record used for background tasks
-        /// </summary>
-        /// <returns>A customer object</returns>
-        public virtual async Task<Customer> GetOrCreateBackgroundTaskUser()
-        {
-            var backgroundTaskUser = await GetCustomerBySystemName(NopCustomerDefaults.BackgroundTaskCustomerName);
-
-            if (backgroundTaskUser is null)
-            {
-                //If for any reason the system user isn't in the database, then we add it
-                backgroundTaskUser = new Customer
-                {
-                    Email = "builtin@background-task-record.com",
-                    CustomerGuid = Guid.NewGuid(),
-                    AdminComment = "Built-in system record used for background tasks.",
-                    Active = true,
-                    IsSystemAccount = true,
-                    SystemName = NopCustomerDefaults.BackgroundTaskCustomerName,
-                    CreatedOnUtc = DateTime.UtcNow,
-                    LastActivityDateUtc = DateTime.UtcNow,
-                    RegisteredInStoreId = (await _storeContext.GetCurrentStore()).Id
-                };
-<<<<<<< HEAD
-                
-                await InsertCustomer(backgroundTaskUser);
-=======
-
-                InsertCustomer(backgroundTaskUser);
->>>>>>> 8df5bf22
-
-                var guestRole = await GetCustomerRoleBySystemName(NopCustomerDefaults.GuestsRoleName);
-
-                if (guestRole is null)
-                    throw new NopException("'Guests' role could not be loaded");
-
-                await AddCustomerRoleMapping(new CustomerCustomerRoleMapping { CustomerRoleId = guestRole.Id, CustomerId = backgroundTaskUser.Id });
-            }
-
-            return backgroundTaskUser;
-        }
-
-        /// <summary>
-        /// Gets built-in system guest record used for requests from search engines
-        /// </summary>
-        /// <returns>A customer object</returns>
-        public virtual async Task<Customer> GetOrCreateSearchEngineUser()
-        {
-            var searchEngineUser = await GetCustomerBySystemName(NopCustomerDefaults.SearchEngineCustomerName);
-
-            if (searchEngineUser is null)
-            {
-                //If for any reason the system user isn't in the database, then we add it
-                searchEngineUser = new Customer
-                {
-                    Email = "builtin@search_engine_record.com",
-                    CustomerGuid = Guid.NewGuid(),
-                    AdminComment = "Built-in system guest record used for requests from search engines.",
-                    Active = true,
-                    IsSystemAccount = true,
-                    SystemName = NopCustomerDefaults.SearchEngineCustomerName,
-                    CreatedOnUtc = DateTime.UtcNow,
-                    LastActivityDateUtc = DateTime.UtcNow,
-                    RegisteredInStoreId = (await _storeContext.GetCurrentStore()).Id
-                };
-<<<<<<< HEAD
-                
-                await InsertCustomer(searchEngineUser);
-=======
-
-                InsertCustomer(searchEngineUser);
->>>>>>> 8df5bf22
-
-                var guestRole = await GetCustomerRoleBySystemName(NopCustomerDefaults.GuestsRoleName);
-
-                if (guestRole is null)
-                    throw new NopException("'Guests' role could not be loaded");
-
-                await AddCustomerRoleMapping(new CustomerCustomerRoleMapping { CustomerRoleId = guestRole.Id, CustomerId = searchEngineUser.Id });
-            }
-
-            return searchEngineUser;
-        }
-
-        /// <summary>
-        /// Get customer by username
-        /// </summary>
-        /// <param name="username">Username</param>
-        /// <returns>Customer</returns>
-        public virtual async Task<Customer> GetCustomerByUsername(string username)
-        {
-            if (string.IsNullOrWhiteSpace(username))
-                return null;
-
-            var query = from c in _customerRepository.Table
-                        orderby c.Id
-                        where c.Username == username
-                        select c;
-            var customer = await query.FirstOrDefaultAsync();
-
-            return customer;
-        }
-
-        /// <summary>
-        /// Insert a guest customer
-        /// </summary>
-        /// <returns>Customer</returns>
-        public virtual async Task<Customer> InsertGuestCustomer()
-        {
-            var customer = new Customer
-            {
-                CustomerGuid = Guid.NewGuid(),
-                Active = true,
-                CreatedOnUtc = DateTime.UtcNow,
-                LastActivityDateUtc = DateTime.UtcNow
-            };
-
-            //add to 'Guests' role
-            var guestRole = await GetCustomerRoleBySystemName(NopCustomerDefaults.GuestsRoleName);
-            if (guestRole == null)
-                throw new NopException("'Guests' role could not be loaded");
-
-            await _customerRepository.Insert(customer);
-
-<<<<<<< HEAD
-            //event notification
-            await _eventPublisher.EntityInserted(customer);
-
-            await AddCustomerRoleMapping(new CustomerCustomerRoleMapping { CustomerId = customer.Id, CustomerRoleId = guestRole.Id });
-=======
-            AddCustomerRoleMapping(new CustomerCustomerRoleMapping { CustomerId = customer.Id, CustomerRoleId = guestRole.Id });
->>>>>>> 8df5bf22
-
-            return customer;
-        }
-
-        /// <summary>
-        /// Insert a customer
-        /// </summary>
-        /// <param name="customer">Customer</param>
-        public virtual async Task InsertCustomer(Customer customer)
-        {
-<<<<<<< HEAD
-            if (customer == null)
-                throw new ArgumentNullException(nameof(customer));
-
-            await _customerRepository.Insert(customer);
-
-            //event notification
-            await _eventPublisher.EntityInserted(customer);
-=======
-            _customerRepository.Insert(customer);
->>>>>>> 8df5bf22
-        }
-
-        /// <summary>
-        /// Updates the customer
-        /// </summary>
-        /// <param name="customer">Customer</param>
-        public virtual async Task UpdateCustomer(Customer customer)
-        {
-<<<<<<< HEAD
-            if (customer == null)
-                throw new ArgumentNullException(nameof(customer));
-
-            await _customerRepository.Update(customer);
-
-            //event notification
-            await _eventPublisher.EntityUpdated(customer);
-=======
-            _customerRepository.Update(customer);
->>>>>>> 8df5bf22
-        }
-
-        /// <summary>
-        /// Reset data required for checkout
-        /// </summary>
-        /// <param name="customer">Customer</param>
-        /// <param name="storeId">Store identifier</param>
-        /// <param name="clearCouponCodes">A value indicating whether to clear coupon code</param>
-        /// <param name="clearCheckoutAttributes">A value indicating whether to clear selected checkout attributes</param>
-        /// <param name="clearRewardPoints">A value indicating whether to clear "Use reward points" flag</param>
-        /// <param name="clearShippingMethod">A value indicating whether to clear selected shipping method</param>
-        /// <param name="clearPaymentMethod">A value indicating whether to clear selected payment method</param>
-        public virtual async Task ResetCheckoutData(Customer customer, int storeId,
-            bool clearCouponCodes = false, bool clearCheckoutAttributes = false,
-            bool clearRewardPoints = true, bool clearShippingMethod = true,
-            bool clearPaymentMethod = true)
-        {
-            if (customer == null)
-                throw new ArgumentNullException();
-
-            //clear entered coupon codes
-            if (clearCouponCodes)
-            {
-                await _genericAttributeService.SaveAttribute<string>(customer, NopCustomerDefaults.DiscountCouponCodeAttribute, null);
-                await _genericAttributeService.SaveAttribute<string>(customer, NopCustomerDefaults.GiftCardCouponCodesAttribute, null);
-            }
-
-            //clear checkout attributes
-            if (clearCheckoutAttributes) 
-                await _genericAttributeService.SaveAttribute<string>(customer, NopCustomerDefaults.CheckoutAttributes, null, storeId);
-
-            //clear reward points flag
-            if (clearRewardPoints) 
-                await _genericAttributeService.SaveAttribute(customer, NopCustomerDefaults.UseRewardPointsDuringCheckoutAttribute, false, storeId);
-
-            //clear selected shipping method
-            if (clearShippingMethod)
-            {
-                await _genericAttributeService.SaveAttribute<ShippingOption>(customer, NopCustomerDefaults.SelectedShippingOptionAttribute, null, storeId);
-                await _genericAttributeService.SaveAttribute<ShippingOption>(customer, NopCustomerDefaults.OfferedShippingOptionsAttribute, null, storeId);
-                await _genericAttributeService.SaveAttribute<PickupPoint>(customer, NopCustomerDefaults.SelectedPickupPointAttribute, null, storeId);
-            }
-
-            //clear selected payment method
-            if (clearPaymentMethod) 
-                await _genericAttributeService.SaveAttribute<string>(customer, NopCustomerDefaults.SelectedPaymentMethodAttribute, null, storeId);
-
-            await UpdateCustomer(customer);
-        }
-
-        /// <summary>
-        /// Delete guest customer records
-        /// </summary>
-        /// <param name="createdFromUtc">Created date from (UTC); null to load all records</param>
-        /// <param name="createdToUtc">Created date to (UTC); null to load all records</param>
-        /// <param name="onlyWithoutShoppingCart">A value indicating whether to delete customers only without shopping cart</param>
-        /// <returns>Number of deleted customers</returns>
-        public virtual async Task<int> DeleteGuestCustomers(DateTime? createdFromUtc, DateTime? createdToUtc, bool onlyWithoutShoppingCart)
-        {
-            //prepare parameters
-            var pOnlyWithoutShoppingCart = SqlParameterHelper.GetBooleanParameter("OnlyWithoutShoppingCart", onlyWithoutShoppingCart);
-            var pCreatedFromUtc = SqlParameterHelper.GetDateTimeParameter("CreatedFromUtc", createdFromUtc);
-            var pCreatedToUtc = SqlParameterHelper.GetDateTimeParameter("CreatedToUtc", createdToUtc);
-            var pTotalRecordsDeleted = SqlParameterHelper.GetOutputInt32Parameter("TotalRecordsDeleted");
-
-            //invoke stored procedure
-            await _customerRepository.EntityFromSql("DeleteGuests", pOnlyWithoutShoppingCart,
-                pCreatedFromUtc,
-                pCreatedToUtc,
-                pTotalRecordsDeleted);
-
-            var totalRecordsDeleted = pTotalRecordsDeleted.Value != DBNull.Value ? Convert.ToInt32(pTotalRecordsDeleted.Value) : 0;
-            return totalRecordsDeleted;
-        }
-
-        /// <summary>
-        /// Gets a default tax display type (if configured)
-        /// </summary>
-        /// <param name="customer">Customer</param>
-        /// <returns>Result</returns>
-        public virtual async Task<TaxDisplayType?> GetCustomerDefaultTaxDisplayType(Customer customer)
-        {
-            if (customer == null)
-                throw new ArgumentNullException(nameof(customer));
-
-            var roleWithOverriddenTaxType = (await GetCustomerRoles(customer)).FirstOrDefault(cr => cr.Active && cr.OverrideTaxDisplayType);
-            if (roleWithOverriddenTaxType == null)
-                return null;
-
-            return (TaxDisplayType)roleWithOverriddenTaxType.DefaultTaxDisplayTypeId;
-        }
-
-        /// <summary>
-        /// Get full name
-        /// </summary>
-        /// <param name="customer">Customer</param>
-        /// <returns>Customer full name</returns>
-        public virtual async Task<string> GetCustomerFullName(Customer customer)
-        {
-            if (customer == null)
-                throw new ArgumentNullException(nameof(customer));
-
-            var firstName = await _genericAttributeService.GetAttribute<string>(customer, NopCustomerDefaults.FirstNameAttribute);
-            var lastName = await _genericAttributeService.GetAttribute<string>(customer, NopCustomerDefaults.LastNameAttribute);
-
-            var fullName = string.Empty;
-            if (!string.IsNullOrWhiteSpace(firstName) && !string.IsNullOrWhiteSpace(lastName))
-                fullName = $"{firstName} {lastName}";
-            else
-            {
-                if (!string.IsNullOrWhiteSpace(firstName))
-                    fullName = firstName;
-
-                if (!string.IsNullOrWhiteSpace(lastName))
-                    fullName = lastName;
-            }
-
-            return fullName;
-        }
-
-        /// <summary>
-        /// Formats the customer name
-        /// </summary>
-        /// <param name="customer">Source</param>
-        /// <param name="stripTooLong">Strip too long customer name</param>
-        /// <param name="maxLength">Maximum customer name length</param>
-        /// <returns>Formatted text</returns>
-        public virtual async Task<string> FormatUsername(Customer customer, bool stripTooLong = false, int maxLength = 0)
-        {
-            if (customer == null)
-                return string.Empty;
-
-            //TODO: try to use DI
-            if (await IsGuest(customer))
-                return await EngineContext.Current.Resolve<ILocalizationService>().GetResource("Customer.Guest");
-
-            var result = string.Empty;
-            switch (_customerSettings.CustomerNameFormat)
-            {
-                case CustomerNameFormat.ShowEmails:
-                    result = customer.Email;
-                    break;
-                case CustomerNameFormat.ShowUsernames:
-                    result = customer.Username;
-                    break;
-                case CustomerNameFormat.ShowFullNames:
-                    result = await GetCustomerFullName(customer);
-                    break;
-                case CustomerNameFormat.ShowFirstName:
-                    result = await _genericAttributeService.GetAttribute<string>(customer, NopCustomerDefaults.FirstNameAttribute);
-                    break;
-                default:
-                    break;
-            }
-
-            if (stripTooLong && maxLength > 0)
-                result = CommonHelper.EnsureMaximumLength(result, maxLength);
-
-            return result;
-        }
-
-        /// <summary>
-        /// Gets coupon codes
-        /// </summary>
-        /// <param name="customer">Customer</param>
-        /// <returns>Coupon codes</returns>
-        public virtual async Task<string[]> ParseAppliedDiscountCouponCodes(Customer customer)
-        {
-            if (customer == null)
-                throw new ArgumentNullException(nameof(customer));
-
-            var existingCouponCodes = await _genericAttributeService.GetAttribute<string>(customer, NopCustomerDefaults.DiscountCouponCodeAttribute);
-
-            var couponCodes = new List<string>();
-            if (string.IsNullOrEmpty(existingCouponCodes))
-                return couponCodes.ToArray();
-
-            try
-            {
-                var xmlDoc = new XmlDocument();
-                xmlDoc.LoadXml(existingCouponCodes);
-
-                var nodeList1 = xmlDoc.SelectNodes(@"//DiscountCouponCodes/CouponCode");
-                foreach (XmlNode node1 in nodeList1)
-                {
-                    if (node1.Attributes?["Code"] == null)
-                        continue;
-                    var code = node1.Attributes["Code"].InnerText.Trim();
-                    couponCodes.Add(code);
-                }
-            }
-            catch
-            {
-                // ignored
-            }
-
-            return couponCodes.ToArray();
-        }
-
-        /// <summary>
-        /// Adds a coupon code
-        /// </summary>
-        /// <param name="customer">Customer</param>
-        /// <param name="couponCode">Coupon code</param>
-        /// <returns>New coupon codes document</returns>
-        public virtual async Task ApplyDiscountCouponCode(Customer customer, string couponCode)
-        {
-            if (customer == null)
-                throw new ArgumentNullException(nameof(customer));
-
-            var result = string.Empty;
-            try
-            {
-                var existingCouponCodes = await _genericAttributeService.GetAttribute<string>(customer, NopCustomerDefaults.DiscountCouponCodeAttribute);
-
-                couponCode = couponCode.Trim().ToLower();
-
-                var xmlDoc = new XmlDocument();
-                if (string.IsNullOrEmpty(existingCouponCodes))
-                {
-                    var element1 = xmlDoc.CreateElement("DiscountCouponCodes");
-                    xmlDoc.AppendChild(element1);
-                }
-                else
-                    xmlDoc.LoadXml(existingCouponCodes);
-
-                var rootElement = (XmlElement)xmlDoc.SelectSingleNode(@"//DiscountCouponCodes");
-
-                XmlElement gcElement = null;
-                //find existing
-                var nodeList1 = xmlDoc.SelectNodes(@"//DiscountCouponCodes/CouponCode");
-                foreach (XmlNode node1 in nodeList1)
-                {
-                    if (node1.Attributes?["Code"] == null)
-                        continue;
-
-                    var couponCodeAttribute = node1.Attributes["Code"].InnerText.Trim();
-
-                    if (couponCodeAttribute.ToLower() != couponCode.ToLower())
-                        continue;
-
-                    gcElement = (XmlElement)node1;
-                    break;
-                }
-
-                //create new one if not found
-                if (gcElement == null)
-                {
-                    gcElement = xmlDoc.CreateElement("CouponCode");
-                    gcElement.SetAttribute("Code", couponCode);
-                    rootElement.AppendChild(gcElement);
-                }
-
-                result = xmlDoc.OuterXml;
-            }
-            catch
-            {
-                // ignored
-            }
-
-            //apply new value
-            await _genericAttributeService.SaveAttribute(customer, NopCustomerDefaults.DiscountCouponCodeAttribute, result);
-        }
-
-        /// <summary>
-        /// Removes a coupon code
-        /// </summary>
-        /// <param name="customer">Customer</param>
-        /// <param name="couponCode">Coupon code to remove</param>
-        /// <returns>New coupon codes document</returns>
-        public virtual async Task RemoveDiscountCouponCode(Customer customer, string couponCode)
-        {
-            if (customer == null)
-                throw new ArgumentNullException(nameof(customer));
-
-            //get applied coupon codes
-            var existingCouponCodes = await ParseAppliedDiscountCouponCodes(customer);
-
-            //clear them
-            await _genericAttributeService.SaveAttribute<string>(customer, NopCustomerDefaults.DiscountCouponCodeAttribute, null);
-
-            //save again except removed one
-            foreach (var existingCouponCode in existingCouponCodes)
-                if (!existingCouponCode.Equals(couponCode, StringComparison.InvariantCultureIgnoreCase))
-                    await ApplyDiscountCouponCode(customer, existingCouponCode);
-        }
-
-        /// <summary>
-        /// Gets coupon codes
-        /// </summary>
-        /// <param name="customer">Customer</param>
-        /// <returns>Coupon codes</returns>
-        public virtual async Task<string[]> ParseAppliedGiftCardCouponCodes(Customer customer)
-        {
-            if (customer == null)
-                throw new ArgumentNullException(nameof(customer));
-
-            var existingCouponCodes = await _genericAttributeService.GetAttribute<string>(customer, NopCustomerDefaults.GiftCardCouponCodesAttribute);
-
-            var couponCodes = new List<string>();
-            if (string.IsNullOrEmpty(existingCouponCodes))
-                return couponCodes.ToArray();
-
-            try
-            {
-                var xmlDoc = new XmlDocument();
-                xmlDoc.LoadXml(existingCouponCodes);
-
-                var nodeList1 = xmlDoc.SelectNodes(@"//GiftCardCouponCodes/CouponCode");
-                foreach (XmlNode node1 in nodeList1)
-                {
-                    if (node1.Attributes?["Code"] == null)
-                        continue;
-
-                    var code = node1.Attributes["Code"].InnerText.Trim();
-                    couponCodes.Add(code);
-                }
-            }
-            catch
-            {
-                // ignored
-            }
-
-            return couponCodes.ToArray();
-        }
-
-        /// <summary>
-        /// Adds a coupon code
-        /// </summary>
-        /// <param name="customer">Customer</param>
-        /// <param name="couponCode">Coupon code</param>
-        /// <returns>New coupon codes document</returns>
-        public virtual async Task ApplyGiftCardCouponCode(Customer customer, string couponCode)
-        {
-            if (customer == null)
-                throw new ArgumentNullException(nameof(customer));
-
-            var result = string.Empty;
-            try
-            {
-                var existingCouponCodes = await _genericAttributeService.GetAttribute<string>(customer, NopCustomerDefaults.GiftCardCouponCodesAttribute);
-
-                couponCode = couponCode.Trim().ToLower();
-
-                var xmlDoc = new XmlDocument();
-                if (string.IsNullOrEmpty(existingCouponCodes))
-                {
-                    var element1 = xmlDoc.CreateElement("GiftCardCouponCodes");
-                    xmlDoc.AppendChild(element1);
-                }
-                else
-                    xmlDoc.LoadXml(existingCouponCodes);
-
-                var rootElement = (XmlElement)xmlDoc.SelectSingleNode(@"//GiftCardCouponCodes");
-
-                XmlElement gcElement = null;
-                //find existing
-                var nodeList1 = xmlDoc.SelectNodes(@"//GiftCardCouponCodes/CouponCode");
-                foreach (XmlNode node1 in nodeList1)
-                {
-                    if (node1.Attributes?["Code"] == null)
-                        continue;
-
-                    var couponCodeAttribute = node1.Attributes["Code"].InnerText.Trim();
-                    if (couponCodeAttribute.ToLower() != couponCode.ToLower())
-                        continue;
-
-                    gcElement = (XmlElement)node1;
-                    break;
-                }
-
-                //create new one if not found
-                if (gcElement == null)
-                {
-                    gcElement = xmlDoc.CreateElement("CouponCode");
-                    gcElement.SetAttribute("Code", couponCode);
-                    rootElement.AppendChild(gcElement);
-                }
-
-                result = xmlDoc.OuterXml;
-            }
-            catch
-            {
-                // ignored
-            }
-
-            //apply new value
-            await _genericAttributeService.SaveAttribute(customer, NopCustomerDefaults.GiftCardCouponCodesAttribute, result);
-        }
-
-        /// <summary>
-        /// Removes a coupon code
-        /// </summary>
-        /// <param name="customer">Customer</param>
-        /// <param name="couponCode">Coupon code to remove</param>
-        /// <returns>New coupon codes document</returns>
-        public virtual async Task RemoveGiftCardCouponCode(Customer customer, string couponCode)
-        {
-            if (customer == null)
-                throw new ArgumentNullException(nameof(customer));
-
-            //get applied coupon codes
-            var existingCouponCodes = await ParseAppliedGiftCardCouponCodes(customer);
-
-            //clear them
-            await _genericAttributeService.SaveAttribute<string>(customer, NopCustomerDefaults.GiftCardCouponCodesAttribute, null);
-
-            //save again except removed one
-            foreach (var existingCouponCode in existingCouponCodes)
-                if (!existingCouponCode.Equals(couponCode, StringComparison.InvariantCultureIgnoreCase))
-                    await ApplyGiftCardCouponCode(customer, existingCouponCode);
-        }
-
-        #endregion
-
-        #region Customer roles
-
-        /// <summary>
-        /// Add a customer-customer role mapping
-        /// </summary>
-        /// <param name="roleMapping">Customer-customer role mapping</param>
-        public async Task AddCustomerRoleMapping(CustomerCustomerRoleMapping roleMapping)
-        {
-<<<<<<< HEAD
-            if (roleMapping is null)
-                throw new ArgumentNullException(nameof(roleMapping));
-
-            await _customerCustomerRoleMappingRepository.Insert(roleMapping);
-
-            await _eventPublisher.EntityInserted(roleMapping);
-=======
-            _customerCustomerRoleMappingRepository.Insert(roleMapping);
->>>>>>> 8df5bf22
-        }
-
-        /// <summary>
-        /// Remove a customer-customer role mapping
-        /// </summary>
-        /// <param name="customer">Customer</param>
-        /// <param name="role">Customer role</param>
-        public async Task RemoveCustomerRoleMapping(Customer customer, CustomerRole role)
-        {
-            if (customer is null)
-                throw new ArgumentNullException(nameof(customer));
-
-            if (role is null)
-                throw new ArgumentNullException(nameof(role));
-
-            var mapping = await _customerCustomerRoleMappingRepository.Table.SingleOrDefaultAsync(ccrm => ccrm.CustomerId == customer.Id && ccrm.CustomerRoleId == role.Id);
-
-            if (mapping != null)
-<<<<<<< HEAD
-            {
-                await _customerCustomerRoleMappingRepository.Delete(mapping);
-
-                //event notification
-                await _eventPublisher.EntityDeleted(mapping);
-            }
-=======
-                _customerCustomerRoleMappingRepository.Delete(mapping);
->>>>>>> 8df5bf22
-        }
-
-        /// <summary>
-        /// Delete a customer role
-        /// </summary>
-        /// <param name="customerRole">Customer role</param>
-        public virtual async Task DeleteCustomerRole(CustomerRole customerRole)
-        {
-            if (customerRole == null)
-                throw new ArgumentNullException(nameof(customerRole));
-
-            if (customerRole.IsSystemRole)
-                throw new NopException("System role could not be deleted");
-
-<<<<<<< HEAD
-            await _customerRoleRepository.Delete(customerRole);
-
-            //event notification
-            await _eventPublisher.EntityDeleted(customerRole);
-=======
-            _customerRoleRepository.Delete(customerRole);
->>>>>>> 8df5bf22
-        }
-
-        /// <summary>
-        /// Gets a customer role
-        /// </summary>
-        /// <param name="customerRoleId">Customer role identifier</param>
-        /// <returns>Customer role</returns>
-        public virtual async Task<CustomerRole> GetCustomerRoleById(int customerRoleId)
-        {
-<<<<<<< HEAD
-            if (customerRoleId == 0)
-                return null;
-
-            return await _customerRoleRepository.ToCachedGetById(customerRoleId);
-=======
-            return _customerRoleRepository.GetById(customerRoleId, cache => default);
->>>>>>> 8df5bf22
-        }
-
-        /// <summary>
-        /// Gets a customer role
-        /// </summary>
-        /// <param name="systemName">Customer role system name</param>
-        /// <returns>Customer role</returns>
-        public virtual async Task<CustomerRole> GetCustomerRoleBySystemName(string systemName)
-        {
-            if (string.IsNullOrWhiteSpace(systemName))
-                return null;
-
-            var key = _staticCacheManager.PrepareKeyForDefaultCache(NopCustomerServicesDefaults.CustomerRolesBySystemNameCacheKey, systemName);
-
-            var query = from cr in _customerRoleRepository.Table
-                orderby cr.Id
-                where cr.SystemName == systemName
-                select cr;
-<<<<<<< HEAD
-            var customerRole = await query.ToCachedFirstOrDefault(key);
-=======
-            var customerRole = _staticCacheManager.Get(key, query.FirstOrDefault);
->>>>>>> 8df5bf22
-
-            return customerRole;
-        }
-
-        /// <summary>
-        /// Get customer role identifiers
-        /// </summary>
-        /// <param name="customer">Customer</param>
-        /// <param name="showHidden">A value indicating whether to load hidden records</param>
-        /// <returns>Customer role identifiers</returns>
-        public virtual async Task<int[]> GetCustomerRoleIds(Customer customer, bool showHidden = false)
-        {
-            if (customer == null)
-                throw new ArgumentNullException(nameof(customer));
-
-            var query = from cr in _customerRoleRepository.Table
-                        join crm in _customerCustomerRoleMappingRepository.Table on cr.Id equals crm.CustomerRoleId
-                        where crm.CustomerId == customer.Id &&
-                        (showHidden || cr.Active)
-                        select cr.Id;
-
-            var key = _staticCacheManager.PrepareKeyForShortTermCache(NopCustomerServicesDefaults.CustomerRoleIdsCacheKey, customer, showHidden);
-
-            return await _staticCacheManager.Get(key, async () => await query.ToArrayAsync());
-        }
-
-        /// <summary>
-        /// Gets list of customer roles
-        /// </summary>
-        /// <param name="customer">Customer</param>
-        /// <param name="showHidden">A value indicating whether to load hidden records</param>
-        /// <returns>Result</returns>
-        public virtual async Task<IList<CustomerRole>> GetCustomerRoles(Customer customer, bool showHidden = false)
-        {
-            if (customer == null)
-                throw new ArgumentNullException(nameof(customer));
-
-<<<<<<< HEAD
-            var query = from cr in _customerRoleRepository.Table
-                        join crm in _customerCustomerRoleMappingRepository.Table on cr.Id equals crm.CustomerRoleId
-                        where crm.CustomerId == customer.Id && 
-                        (showHidden || cr.Active)
-                        select cr;
-
-            var key = _cacheKeyService.PrepareKeyForShortTermCache(NopCustomerServicesDefaults.CustomerRolesCacheKey, customer, showHidden);
-
-            return  await _staticCacheManager.Get(key, async () => await query.ToListAsync());
-=======
-            return _customerRoleRepository.GetAll(query =>
-            {
-                return from cr in query
-                    join crm in _customerCustomerRoleMappingRepository.Table on cr.Id equals crm.CustomerRoleId
-                    where crm.CustomerId == customer.Id &&
-                          (showHidden || cr.Active)
-                    select cr;
-            }, cache => cache.PrepareKeyForShortTermCache(NopCustomerServicesDefaults.CustomerRolesCacheKey, customer, showHidden));
->>>>>>> 8df5bf22
-        }
-
-        /// <summary>
-        /// Gets all customer roles
-        /// </summary>
-        /// <param name="showHidden">A value indicating whether to show hidden records</param>
-        /// <returns>Customer roles</returns>
-        public virtual async Task<IList<CustomerRole>> GetAllCustomerRoles(bool showHidden = false)
-        {
-            var key = _staticCacheManager.PrepareKeyForDefaultCache(NopCustomerServicesDefaults.CustomerRolesAllCacheKey, showHidden);
-
-            var query = from cr in _customerRoleRepository.Table
-                orderby cr.Name
-                where showHidden || cr.Active
-                select cr;
-
-<<<<<<< HEAD
-            var customerRoles = await query.ToCachedList(key);
-=======
-            var customerRoles = _staticCacheManager.Get(key, query.ToList);
->>>>>>> 8df5bf22
-
-            return customerRoles;
-        }
-
-        /// <summary>
-        /// Inserts a customer role
-        /// </summary>
-        /// <param name="customerRole">Customer role</param>
-        public virtual async Task InsertCustomerRole(CustomerRole customerRole)
-        {
-<<<<<<< HEAD
-            if (customerRole == null)
-                throw new ArgumentNullException(nameof(customerRole));
-
-            await _customerRoleRepository.Insert(customerRole);
-
-            //event notification
-            await _eventPublisher.EntityInserted(customerRole);
-=======
-            _customerRoleRepository.Insert(customerRole);
->>>>>>> 8df5bf22
-        }
-
-        /// <summary>
-        /// Gets a value indicating whether customer is in a certain customer role
-        /// </summary>
-        /// <param name="customer">Customer</param>
-        /// <param name="customerRoleSystemName">Customer role system name</param>
-        /// <param name="onlyActiveCustomerRoles">A value indicating whether we should look only in active customer roles</param>
-        /// <returns>Result</returns>
-        public virtual async Task<bool> IsInCustomerRole(Customer customer,
-            string customerRoleSystemName, bool onlyActiveCustomerRoles = true)
-        {
-            if (customer == null)
-                throw new ArgumentNullException(nameof(customer));
-
-            if (string.IsNullOrEmpty(customerRoleSystemName))
-                throw new ArgumentNullException(nameof(customerRoleSystemName));
-
-            var customerRoles = await GetCustomerRoles(customer, !onlyActiveCustomerRoles);
-
-            return customerRoles?.Any(cr => cr.SystemName == customerRoleSystemName) ?? false;
-        }
-
-        /// <summary>
-        /// Gets a value indicating whether customer is administrator
-        /// </summary>
-        /// <param name="customer">Customer</param>
-        /// <param name="onlyActiveCustomerRoles">A value indicating whether we should look only in active customer roles</param>
-        /// <returns>Result</returns>
-        public virtual async Task<bool> IsAdmin(Customer customer, bool onlyActiveCustomerRoles = true)
-        {
-            return await IsInCustomerRole(customer, NopCustomerDefaults.AdministratorsRoleName, onlyActiveCustomerRoles);
-        }
-
-        /// <summary>
-        /// Gets a value indicating whether customer is a forum moderator
-        /// </summary>
-        /// <param name="customer">Customer</param>
-        /// <param name="onlyActiveCustomerRoles">A value indicating whether we should look only in active customer roles</param>
-        /// <returns>Result</returns>
-        public virtual async Task<bool> IsForumModerator(Customer customer, bool onlyActiveCustomerRoles = true)
-        {
-            return await IsInCustomerRole(customer, NopCustomerDefaults.ForumModeratorsRoleName, onlyActiveCustomerRoles);
-        }
-
-        /// <summary>
-        /// Gets a value indicating whether customer is registered
-        /// </summary>
-        /// <param name="customer">Customer</param>
-        /// <param name="onlyActiveCustomerRoles">A value indicating whether we should look only in active customer roles</param>
-        /// <returns>Result</returns>
-        public virtual async Task<bool> IsRegistered(Customer customer, bool onlyActiveCustomerRoles = true)
-        {
-            return await IsInCustomerRole(customer, NopCustomerDefaults.RegisteredRoleName, onlyActiveCustomerRoles);
-        }
-
-        /// <summary>
-        /// Gets a value indicating whether customer is guest
-        /// </summary>
-        /// <param name="customer">Customer</param>
-        /// <param name="onlyActiveCustomerRoles">A value indicating whether we should look only in active customer roles</param>
-        /// <returns>Result</returns>
-        public virtual async Task<bool> IsGuest(Customer customer, bool onlyActiveCustomerRoles = true)
-        {
-            return await IsInCustomerRole(customer, NopCustomerDefaults.GuestsRoleName, onlyActiveCustomerRoles);
-        }
-
-        /// <summary>
-        /// Gets a value indicating whether customer is vendor
-        /// </summary>
-        /// <param name="customer">Customer</param>
-        /// <param name="onlyActiveCustomerRoles">A value indicating whether we should look only in active customer roles</param>
-        /// <returns>Result</returns>
-        public virtual async Task<bool> IsVendor(Customer customer, bool onlyActiveCustomerRoles = true)
-        {
-            return await IsInCustomerRole(customer, NopCustomerDefaults.VendorsRoleName, onlyActiveCustomerRoles);
-        }
-
-        /// <summary>
-        /// Updates the customer role
-        /// </summary>
-        /// <param name="customerRole">Customer role</param>
-        public virtual async Task UpdateCustomerRole(CustomerRole customerRole)
-        {
-<<<<<<< HEAD
-            if (customerRole == null)
-                throw new ArgumentNullException(nameof(customerRole));
-
-            await _customerRoleRepository.Update(customerRole);
-
-            //event notification
-            await _eventPublisher.EntityUpdated(customerRole);
-=======
-            _customerRoleRepository.Update(customerRole);
->>>>>>> 8df5bf22
-        }
-
-        #endregion
-
-        #region Customer passwords
-
-        /// <summary>
-        /// Gets customer passwords
-        /// </summary>
-        /// <param name="customerId">Customer identifier; pass null to load all records</param>
-        /// <param name="passwordFormat">Password format; pass null to load all records</param>
-        /// <param name="passwordsToReturn">Number of returning passwords; pass null to load all records</param>
-        /// <returns>List of customer passwords</returns>
-        public virtual async Task<IList<CustomerPassword>> GetCustomerPasswords(int? customerId = null,
-            PasswordFormat? passwordFormat = null, int? passwordsToReturn = null)
-        {
-            var query = _customerPasswordRepository.Table;
-
-            //filter by customer
-            if (customerId.HasValue)
-                query = query.Where(password => password.CustomerId == customerId.Value);
-
-            //filter by password format
-            if (passwordFormat.HasValue)
-                query = query.Where(password => password.PasswordFormatId == (int)passwordFormat.Value);
-
-            //get the latest passwords
-            if (passwordsToReturn.HasValue)
-                query = query.OrderByDescending(password => password.CreatedOnUtc).Take(passwordsToReturn.Value);
-
-            return await query.ToListAsync();
-        }
-
-        /// <summary>
-        /// Get current customer password
-        /// </summary>
-        /// <param name="customerId">Customer identifier</param>
-        /// <returns>Customer password</returns>
-        public virtual async Task<CustomerPassword> GetCurrentPassword(int customerId)
-        {
-            if (customerId == 0)
-                return null;
-
-            //return the latest password
-            return (await GetCustomerPasswords(customerId, passwordsToReturn: 1)).FirstOrDefault();
-        }
-
-        /// <summary>
-        /// Insert a customer password
-        /// </summary>
-        /// <param name="customerPassword">Customer password</param>
-        public virtual async Task InsertCustomerPassword(CustomerPassword customerPassword)
-        {
-<<<<<<< HEAD
-            if (customerPassword == null)
-                throw new ArgumentNullException(nameof(customerPassword));
-
-            await _customerPasswordRepository.Insert(customerPassword);
-
-            //event notification
-            await _eventPublisher.EntityInserted(customerPassword);
-=======
-            _customerPasswordRepository.Insert(customerPassword);
->>>>>>> 8df5bf22
-        }
-
-        /// <summary>
-        /// Update a customer password
-        /// </summary>
-        /// <param name="customerPassword">Customer password</param>
-        public virtual async Task UpdateCustomerPassword(CustomerPassword customerPassword)
-        {
-<<<<<<< HEAD
-            if (customerPassword == null)
-                throw new ArgumentNullException(nameof(customerPassword));
-
-            await _customerPasswordRepository.Update(customerPassword);
-
-            //event notification
-            await _eventPublisher.EntityUpdated(customerPassword);
-=======
-            _customerPasswordRepository.Update(customerPassword);
->>>>>>> 8df5bf22
-        }
-
-        /// <summary>
-        /// Check whether password recovery token is valid
-        /// </summary>
-        /// <param name="customer">Customer</param>
-        /// <param name="token">Token to validate</param>
-        /// <returns>Result</returns>
-        public virtual async Task<bool> IsPasswordRecoveryTokenValid(Customer customer, string token)
-        {
-            if (customer == null)
-                throw new ArgumentNullException(nameof(customer));
-
-            var cPrt = await _genericAttributeService.GetAttribute<string>(customer, NopCustomerDefaults.PasswordRecoveryTokenAttribute);
-            if (string.IsNullOrEmpty(cPrt))
-                return false;
-
-            if (!cPrt.Equals(token, StringComparison.InvariantCultureIgnoreCase))
-                return false;
-
-            return true;
-        }
-
-        /// <summary>
-        /// Check whether password recovery link is expired
-        /// </summary>
-        /// <param name="customer">Customer</param>
-        /// <returns>Result</returns>
-        public virtual async Task<bool> IsPasswordRecoveryLinkExpired(Customer customer)
-        {
-            if (customer == null)
-                throw new ArgumentNullException(nameof(customer));
-
-            if (_customerSettings.PasswordRecoveryLinkDaysValid == 0)
-                return false;
-
-            var generatedDate = await _genericAttributeService.GetAttribute<DateTime?>(customer, NopCustomerDefaults.PasswordRecoveryTokenDateGeneratedAttribute);
-            if (!generatedDate.HasValue)
-                return false;
-
-            var daysPassed = (DateTime.UtcNow - generatedDate.Value).TotalDays;
-            if (daysPassed > _customerSettings.PasswordRecoveryLinkDaysValid)
-                return true;
-
-            return false;
-        }
-
-        /// <summary>
-        /// Check whether customer password is expired 
-        /// </summary>
-        /// <param name="customer">Customer</param>
-        /// <returns>True if password is expired; otherwise false</returns>
-        public virtual async Task<bool> PasswordIsExpired(Customer customer)
-        {
-            if (customer == null)
-                throw new ArgumentNullException(nameof(customer));
-
-            //the guests don't have a password
-            if (await IsGuest(customer))
-                return false;
-
-            //password lifetime is disabled for user
-            if (!(await GetCustomerRoles(customer)).Any(role => role.Active && role.EnablePasswordLifetime))
-                return false;
-
-            //setting disabled for all
-            if (_customerSettings.PasswordLifetime == 0)
-                return false;
-
-            var cacheKey = _staticCacheManager.PrepareKeyForShortTermCache(NopCustomerServicesDefaults.CustomerPasswordLifetimeCacheKey, customer);
-
-            //get current password usage time
-            var currentLifetime = await _staticCacheManager.Get(cacheKey, async () =>
-            {
-                var customerPassword = await GetCurrentPassword(customer.Id);
-                //password is not found, so return max value to force customer to change password
-                if (customerPassword == null)
-                    return int.MaxValue;
-
-                return (DateTime.UtcNow - customerPassword.CreatedOnUtc).Days;
-            });
-
-            return currentLifetime >= _customerSettings.PasswordLifetime;
-        }
-
-        #endregion
-
-        #region Customer address mapping
-
-        /// <summary>
-        /// Remove a customer-address mapping record
-        /// </summary>
-        /// <param name="customer">Customer</param>
-        /// <param name="address">Address</param>
-        public virtual async Task RemoveCustomerAddress(Customer customer, Address address)
-        {
-            if (customer == null)
-                throw new ArgumentNullException(nameof(customer));
-
-            if (await _customerAddressMappingRepository.Table.FirstOrDefaultAsync(m => m.AddressId == address.Id && m.CustomerId == customer.Id) is CustomerAddressMapping mapping)
-            {
-                if (customer.BillingAddressId == address.Id)
-                    customer.BillingAddressId = null;
-                if (customer.ShippingAddressId == address.Id)
-                    customer.ShippingAddressId = null;
-
-<<<<<<< HEAD
-                await _customerAddressMappingRepository.Delete(mapping);
-
-                //event notification
-                await _eventPublisher.EntityDeleted(mapping);
-=======
-                _customerAddressMappingRepository.Delete(mapping);
->>>>>>> 8df5bf22
-            }
-        }
-
-        /// <summary>
-        /// Inserts a customer-address mapping record
-        /// </summary>
-        /// <param name="customer">Customer</param>
-        /// <param name="address">Address</param>
-        public virtual async Task InsertCustomerAddress(Customer customer, Address address)
-        {
-            if (customer is null)
-                throw new ArgumentNullException(nameof(customer));
-
-            if (address is null)
-                throw new ArgumentNullException(nameof(address));
-
-            if (await _customerAddressMappingRepository.Table.FirstOrDefaultAsync(m => m.AddressId == address.Id && m.CustomerId == customer.Id) is null)
-            {
-                var mapping = new CustomerAddressMapping
-                {
-                    AddressId = address.Id,
-                    CustomerId = customer.Id
-                };
-
-<<<<<<< HEAD
-                await _customerAddressMappingRepository.Insert(mapping);
-
-                //event notification
-                await _eventPublisher.EntityInserted(mapping);
-=======
-                _customerAddressMappingRepository.Insert(mapping);
->>>>>>> 8df5bf22
-            }
-        }
-
-        /// <summary>
-        /// Gets a list of addresses mapped to customer
-        /// </summary>
-        /// <param name="customerId">Customer identifier</param>
-        /// <returns>Result</returns>
-        public virtual async Task<IList<Address>> GetAddressesByCustomerId(int customerId)
-        {
-            var query = from address in _customerAddressRepository.Table
-                join cam in _customerAddressMappingRepository.Table on address.Id equals cam.AddressId
-                where cam.CustomerId == customerId
-                select address;
-
-            var key = _staticCacheManager.PrepareKeyForShortTermCache(NopCustomerServicesDefaults.CustomerAddressesCacheKey, customerId);
-
-            return await _staticCacheManager.Get(key, async () => await query.ToListAsync());
-        }
-
-        /// <summary>
-        /// Gets a address mapped to customer
-        /// </summary>
-        /// <param name="customerId">Customer identifier</param>
-        /// <param name="addressId">Address identifier</param>
-        /// <returns>Result</returns>
-        public virtual async Task<Address> GetCustomerAddress(int customerId, int addressId)
-        {
-            if (customerId == 0 || addressId == 0)
-                return null;
-
-            var query = from address in _customerAddressRepository.Table
-                join cam in _customerAddressMappingRepository.Table on address.Id equals cam.AddressId
-                where cam.CustomerId == customerId && address.Id == addressId
-                select address;
-
-            var key = _staticCacheManager.PrepareKeyForShortTermCache(NopCustomerServicesDefaults.CustomerAddressCacheKey, customerId, addressId);
-
-            return await _staticCacheManager.Get(key, async () => await query.SingleAsync());
-        }
-
-        /// <summary>
-        /// Gets a customer billing address
-        /// </summary>
-        /// <param name="customer">Customer identifier</param>
-        /// <returns>Result</returns>
-        public virtual async Task<Address> GetCustomerBillingAddress(Customer customer)
-        {
-            if (customer is null)
-                throw new ArgumentNullException(nameof(customer));
-
-            return await GetCustomerAddress(customer.Id, customer.BillingAddressId ?? 0);
-        }
-
-        /// <summary>
-        /// Gets a customer shipping address
-        /// </summary>
-        /// <param name="customer">Customer</param>
-        /// <returns>Result</returns>
-        public virtual async Task<Address> GetCustomerShippingAddress(Customer customer)
-        {
-            if (customer is null)
-                throw new ArgumentNullException(nameof(customer));
-
-            return await GetCustomerAddress(customer.Id, customer.ShippingAddressId ?? 0);
-        }
-
-        #endregion
-
-        #endregion
-    }
+﻿using System;
+using System.Collections.Generic;
+using System.Globalization;
+using System.Linq;
+using System.Threading.Tasks;
+using System.Xml;
+using LinqToDB;
+using Nop.Core;
+using Nop.Core.Caching;
+using Nop.Core.Domain.Common;
+using Nop.Core.Domain.Customers;
+using Nop.Core.Domain.Orders;
+using Nop.Core.Domain.Shipping;
+using Nop.Core.Domain.Tax;
+using Nop.Core.Infrastructure;
+using Nop.Data;
+using Nop.Services.Common;
+using Nop.Services.Localization;
+
+namespace Nop.Services.Customers
+{
+    /// <summary>
+    /// Customer service
+    /// </summary>
+    public partial class CustomerService : ICustomerService
+    {
+        #region Fields
+
+        private readonly CustomerSettings _customerSettings;
+        private readonly IGenericAttributeService _genericAttributeService;
+        private readonly IRepository<Address> _customerAddressRepository;
+        private readonly IRepository<Customer> _customerRepository;
+        private readonly IRepository<CustomerAddressMapping> _customerAddressMappingRepository;
+        private readonly IRepository<CustomerCustomerRoleMapping> _customerCustomerRoleMappingRepository;
+        private readonly IRepository<CustomerPassword> _customerPasswordRepository;
+        private readonly IRepository<CustomerRole> _customerRoleRepository;
+        private readonly IRepository<GenericAttribute> _gaRepository;
+        private readonly IRepository<ShoppingCartItem> _shoppingCartRepository;
+        private readonly IStaticCacheManager _staticCacheManager;
+        private readonly IStoreContext _storeContext;
+        private readonly ShoppingCartSettings _shoppingCartSettings;
+
+        #endregion
+
+        #region Ctor
+
+        public CustomerService(CustomerSettings customerSettings,
+            IGenericAttributeService genericAttributeService,
+            IRepository<Address> customerAddressRepository,
+            IRepository<Customer> customerRepository,
+            IRepository<CustomerAddressMapping> customerAddressMappingRepository,
+            IRepository<CustomerCustomerRoleMapping> customerCustomerRoleMappingRepository,
+            IRepository<CustomerPassword> customerPasswordRepository,
+            IRepository<CustomerRole> customerRoleRepository,
+            IRepository<GenericAttribute> gaRepository,
+            IRepository<ShoppingCartItem> shoppingCartRepository,
+            IStaticCacheManager staticCacheManager,
+            IStoreContext storeContext,
+            ShoppingCartSettings shoppingCartSettings)
+        {
+            _customerSettings = customerSettings;
+            _genericAttributeService = genericAttributeService;
+            _customerAddressRepository = customerAddressRepository;
+            _customerRepository = customerRepository;
+            _customerAddressMappingRepository = customerAddressMappingRepository;
+            _customerCustomerRoleMappingRepository = customerCustomerRoleMappingRepository;
+            _customerPasswordRepository = customerPasswordRepository;
+            _customerRoleRepository = customerRoleRepository;
+            _gaRepository = gaRepository;
+            _shoppingCartRepository = shoppingCartRepository;
+            _staticCacheManager = staticCacheManager;
+            _storeContext = storeContext;
+            _shoppingCartSettings = shoppingCartSettings;
+        }
+
+        #endregion
+
+        #region Methods
+
+        #region Customers
+
+        /// <summary>
+        /// Gets all customers
+        /// </summary>
+        /// <param name="createdFromUtc">Created date from (UTC); null to load all records</param>
+        /// <param name="createdToUtc">Created date to (UTC); null to load all records</param>
+        /// <param name="affiliateId">Affiliate identifier</param>
+        /// <param name="vendorId">Vendor identifier</param>
+        /// <param name="customerRoleIds">A list of customer role identifiers to filter by (at least one match); pass null or empty list in order to load all customers; </param>
+        /// <param name="email">Email; null to load all customers</param>
+        /// <param name="username">Username; null to load all customers</param>
+        /// <param name="firstName">First name; null to load all customers</param>
+        /// <param name="lastName">Last name; null to load all customers</param>
+        /// <param name="dayOfBirth">Day of birth; 0 to load all customers</param>
+        /// <param name="monthOfBirth">Month of birth; 0 to load all customers</param>
+        /// <param name="company">Company; null to load all customers</param>
+        /// <param name="phone">Phone; null to load all customers</param>
+        /// <param name="zipPostalCode">Phone; null to load all customers</param>
+        /// <param name="ipAddress">IP address; null to load all customers</param>
+        /// <param name="pageIndex">Page index</param>
+        /// <param name="pageSize">Page size</param>
+        /// <param name="getOnlyTotalCount">A value in indicating whether you want to load only total number of records. Set to "true" if you don't want to load data from database</param>
+        /// <returns>Customers</returns>
+        public virtual async Task<IPagedList<Customer>> GetAllCustomers(DateTime? createdFromUtc = null, DateTime? createdToUtc = null,
+            int affiliateId = 0, int vendorId = 0, int[] customerRoleIds = null,
+            string email = null, string username = null, string firstName = null, string lastName = null,
+            int dayOfBirth = 0, int monthOfBirth = 0,
+            string company = null, string phone = null, string zipPostalCode = null, string ipAddress = null,
+            int pageIndex = 0, int pageSize = int.MaxValue, bool getOnlyTotalCount = false)
+        {
+            var customers = await _customerRepository.GetAllPaged(query =>
+            {
+                if (createdFromUtc.HasValue)
+                    query = query.Where(c => createdFromUtc.Value <= c.CreatedOnUtc);
+                if (createdToUtc.HasValue)
+                    query = query.Where(c => createdToUtc.Value >= c.CreatedOnUtc);
+                if (affiliateId > 0)
+                    query = query.Where(c => affiliateId == c.AffiliateId);
+                if (vendorId > 0)
+                    query = query.Where(c => vendorId == c.VendorId);
+
+                query = query.Where(c => !c.Deleted);
+
+                if (customerRoleIds != null && customerRoleIds.Length > 0)
+                {
+                    query = query.Join(_customerCustomerRoleMappingRepository.Table, x => x.Id, y => y.CustomerId,
+                            (x, y) => new { Customer = x, Mapping = y })
+                        .Where(z => customerRoleIds.Contains(z.Mapping.CustomerRoleId))
+                        .Select(z => z.Customer)
+                        .Distinct();
+                }
+
+                if (!string.IsNullOrWhiteSpace(email))
+                    query = query.Where(c => c.Email.Contains(email));
+                if (!string.IsNullOrWhiteSpace(username))
+                    query = query.Where(c => c.Username.Contains(username));
+                if (!string.IsNullOrWhiteSpace(firstName))
+                {
+                    query = query
+                        .Join(_gaRepository.Table, x => x.Id, y => y.EntityId,
+                            (x, y) => new { Customer = x, Attribute = y })
+                        .Where(z => z.Attribute.KeyGroup == nameof(Customer) &&
+                                    z.Attribute.Key == NopCustomerDefaults.FirstNameAttribute &&
+                                    z.Attribute.Value.Contains(firstName))
+                        .Select(z => z.Customer);
+                }
+
+                if (!string.IsNullOrWhiteSpace(lastName))
+                {
+                    query = query
+                        .Join(_gaRepository.Table, x => x.Id, y => y.EntityId,
+                            (x, y) => new { Customer = x, Attribute = y })
+                        .Where(z => z.Attribute.KeyGroup == nameof(Customer) &&
+                                    z.Attribute.Key == NopCustomerDefaults.LastNameAttribute &&
+                                    z.Attribute.Value.Contains(lastName))
+                        .Select(z => z.Customer);
+                }
+
+                //date of birth is stored as a string into database.
+                //we also know that date of birth is stored in the following format YYYY-MM-DD (for example, 1983-02-18).
+                //so let's search it as a string
+                if (dayOfBirth > 0 && monthOfBirth > 0)
+                {
+                    //both are specified
+                    var dateOfBirthStr = monthOfBirth.ToString("00", CultureInfo.InvariantCulture) + "-" +
+                                         dayOfBirth.ToString("00", CultureInfo.InvariantCulture);
+
+                    //z.Attribute.Value.Length - dateOfBirthStr.Length = 5
+                    //dateOfBirthStr.Length = 5
+                    query = query
+                        .Join(_gaRepository.Table, x => x.Id, y => y.EntityId,
+                            (x, y) => new { Customer = x, Attribute = y })
+                        .Where(z => z.Attribute.KeyGroup == nameof(Customer) &&
+                                    z.Attribute.Key == NopCustomerDefaults.DateOfBirthAttribute &&
+                                    z.Attribute.Value.Substring(5, 5) == dateOfBirthStr)
+                        .Select(z => z.Customer);
+                }
+                else if (dayOfBirth > 0)
+                {
+                    //only day is specified
+                    var dateOfBirthStr = dayOfBirth.ToString("00", CultureInfo.InvariantCulture);
+
+                    //z.Attribute.Value.Length - dateOfBirthStr.Length = 8
+                    //dateOfBirthStr.Length = 2
+                    query = query
+                        .Join(_gaRepository.Table, x => x.Id, y => y.EntityId,
+                            (x, y) => new { Customer = x, Attribute = y })
+                        .Where(z => z.Attribute.KeyGroup == nameof(Customer) &&
+                                    z.Attribute.Key == NopCustomerDefaults.DateOfBirthAttribute &&
+                                    z.Attribute.Value.Substring(8, 2) == dateOfBirthStr)
+                        .Select(z => z.Customer);
+                }
+                else if (monthOfBirth > 0)
+                {
+                    //only month is specified
+                    var dateOfBirthStr = "-" + monthOfBirth.ToString("00", CultureInfo.InvariantCulture) + "-";
+                    query = query
+                        .Join(_gaRepository.Table, x => x.Id, y => y.EntityId,
+                            (x, y) => new { Customer = x, Attribute = y })
+                        .Where(z => z.Attribute.KeyGroup == nameof(Customer) &&
+                                    z.Attribute.Key == NopCustomerDefaults.DateOfBirthAttribute &&
+                                    z.Attribute.Value.Contains(dateOfBirthStr))
+                        .Select(z => z.Customer);
+                }
+
+                //search by company
+                if (!string.IsNullOrWhiteSpace(company))
+                {
+                    query = query
+                        .Join(_gaRepository.Table, x => x.Id, y => y.EntityId,
+                            (x, y) => new { Customer = x, Attribute = y })
+                        .Where(z => z.Attribute.KeyGroup == nameof(Customer) &&
+                                    z.Attribute.Key == NopCustomerDefaults.CompanyAttribute &&
+                                    z.Attribute.Value.Contains(company))
+                        .Select(z => z.Customer);
+                }
+
+                //search by phone
+                if (!string.IsNullOrWhiteSpace(phone))
+                {
+                    query = query
+                        .Join(_gaRepository.Table, x => x.Id, y => y.EntityId,
+                            (x, y) => new { Customer = x, Attribute = y })
+                        .Where(z => z.Attribute.KeyGroup == nameof(Customer) &&
+                                    z.Attribute.Key == NopCustomerDefaults.PhoneAttribute &&
+                                    z.Attribute.Value.Contains(phone))
+                        .Select(z => z.Customer);
+                }
+
+                //search by zip
+                if (!string.IsNullOrWhiteSpace(zipPostalCode))
+                {
+                    query = query
+                        .Join(_gaRepository.Table, x => x.Id, y => y.EntityId,
+                            (x, y) => new { Customer = x, Attribute = y })
+                        .Where(z => z.Attribute.KeyGroup == nameof(Customer) &&
+                                    z.Attribute.Key == NopCustomerDefaults.ZipPostalCodeAttribute &&
+                                    z.Attribute.Value.Contains(zipPostalCode))
+                        .Select(z => z.Customer);
+                }
+
+                //search by IpAddress
+                if (!string.IsNullOrWhiteSpace(ipAddress) && CommonHelper.IsValidIpAddress(ipAddress))
+                {
+                    query = query.Where(w => w.LastIpAddress == ipAddress);
+                }
+
+                query = query.OrderByDescending(c => c.CreatedOnUtc);
+
+                return query;
+            }, pageIndex, pageSize, getOnlyTotalCount);
+
+            return customers;
+        }
+
+        /// <summary>
+        /// Gets online customers
+        /// </summary>
+        /// <param name="lastActivityFromUtc">Customer last activity date (from)</param>
+        /// <param name="customerRoleIds">A list of customer role identifiers to filter by (at least one match); pass null or empty list in order to load all customers; </param>
+        /// <param name="pageIndex">Page index</param>
+        /// <param name="pageSize">Page size</param>
+        /// <returns>Customers</returns>
+        public virtual async Task<IPagedList<Customer>> GetOnlineCustomers(DateTime lastActivityFromUtc,
+            int[] customerRoleIds, int pageIndex = 0, int pageSize = int.MaxValue)
+        {
+            var query = _customerRepository.Table;
+            query = query.Where(c => lastActivityFromUtc <= c.LastActivityDateUtc);
+            query = query.Where(c => !c.Deleted);
+
+            if (customerRoleIds != null && customerRoleIds.Length > 0)
+                query = query.Where(c => _customerCustomerRoleMappingRepository.Table.Any(ccrm => ccrm.CustomerId == c.Id && customerRoleIds.Contains(ccrm.CustomerRoleId)));
+
+            query = query.OrderByDescending(c => c.LastActivityDateUtc);
+            var customers = await query.ToPagedList(pageIndex, pageSize);
+
+            return customers;
+        }
+
+        /// <summary>
+        /// Gets customers with shopping carts
+        /// </summary>
+        /// <param name="shoppingCartType">Shopping cart type; pass null to load all records</param>
+        /// <param name="storeId">Store identifier; pass 0 to load all records</param>
+        /// <param name="productId">Product identifier; pass null to load all records</param>
+        /// <param name="createdFromUtc">Created date from (UTC); pass null to load all records</param>
+        /// <param name="createdToUtc">Created date to (UTC); pass null to load all records</param>
+        /// <param name="countryId">Billing country identifier; pass null to load all records</param>
+        /// <param name="pageIndex">Page index</param>
+        /// <param name="pageSize">Page size</param>
+        /// <returns>Customers</returns>
+        public virtual async Task<IPagedList<Customer>> GetCustomersWithShoppingCarts(ShoppingCartType? shoppingCartType = null,
+            int storeId = 0, int? productId = null,
+            DateTime? createdFromUtc = null, DateTime? createdToUtc = null, int? countryId = null,
+            int pageIndex = 0, int pageSize = int.MaxValue)
+        {
+            //get all shopping cart items
+            var items = _shoppingCartRepository.Table;
+
+            //filter by type
+            if (shoppingCartType.HasValue)
+                items = items.Where(item => item.ShoppingCartTypeId == (int)shoppingCartType.Value);
+
+            //filter shopping cart items by store
+            if (storeId > 0 && !_shoppingCartSettings.CartsSharedBetweenStores)
+                items = items.Where(item => item.StoreId == storeId);
+
+            //filter shopping cart items by product
+            if (productId > 0)
+                items = items.Where(item => item.ProductId == productId);
+
+            //filter shopping cart items by date
+            if (createdFromUtc.HasValue)
+                items = items.Where(item => createdFromUtc.Value <= item.CreatedOnUtc);
+            if (createdToUtc.HasValue)
+                items = items.Where(item => createdToUtc.Value >= item.CreatedOnUtc);
+
+            //get all active customers
+            var customers = _customerRepository.Table.Where(customer => customer.Active && !customer.Deleted);
+
+            //filter customers by billing country
+            if (countryId > 0)
+                customers = from c in customers
+                    join a in _customerAddressRepository.Table on c.BillingAddressId equals a.Id
+                    where a.CountryId == countryId
+                    select c;
+
+            var customersWithCarts = from c in customers
+                join item in items on c.Id equals item.CustomerId
+                orderby c.Id
+                select c;
+
+            return await customersWithCarts.Distinct().ToPagedList(pageIndex, pageSize);
+        }
+
+        /// <summary>
+        /// Gets customer for shopping cart
+        /// </summary>
+        /// <param name="shoppingCart">Shopping cart</param>
+        /// <returns>Result</returns>
+        public virtual async Task<Customer> GetShoppingCartCustomer(IList<ShoppingCartItem> shoppingCart)
+        {
+            var customerId = shoppingCart.FirstOrDefault()?.CustomerId;
+
+            return customerId.HasValue && customerId != 0 ? await GetCustomerById(customerId.Value) : null;
+        }
+
+        /// <summary>
+        /// Delete a customer
+        /// </summary>
+        /// <param name="customer">Customer</param>
+        public virtual async Task DeleteCustomer(Customer customer)
+        {
+            if (customer == null)
+                throw new ArgumentNullException(nameof(customer));
+
+            if (customer.IsSystemAccount)
+                throw new NopException($"System customer account ({customer.SystemName}) could not be deleted");
+
+            customer.Deleted = true;
+
+            if (_customerSettings.SuffixDeletedCustomers)
+            {
+                if (!string.IsNullOrEmpty(customer.Email))
+                    customer.Email += "-DELETED";
+                if (!string.IsNullOrEmpty(customer.Username))
+                    customer.Username += "-DELETED";
+            }
+
+            await _customerRepository.Update(customer, false);
+            await _customerRepository.Delete(customer);
+        }
+
+        /// <summary>
+        /// Gets a customer
+        /// </summary>
+        /// <param name="customerId">Customer identifier</param>
+        /// <returns>A customer</returns>
+        public virtual async Task<Customer> GetCustomerById(int customerId)
+        {
+            return await _customerRepository.GetById(customerId,
+                cache => cache.PrepareKeyForShortTermCache(NopEntityCacheDefaults<Customer>.ByIdCacheKey, customerId));
+        }
+
+        /// <summary>
+        /// Get customers by identifiers
+        /// </summary>
+        /// <param name="customerIds">Customer identifiers</param>
+        /// <returns>Customers</returns>
+        public virtual async Task<IList<Customer>> GetCustomersByIds(int[] customerIds)
+        {
+            return await _customerRepository.GetByIds(customerIds);
+        }
+
+        /// <summary>
+        /// Gets a customer by GUID
+        /// </summary>
+        /// <param name="customerGuid">Customer GUID</param>
+        /// <returns>A customer</returns>
+        public virtual async Task<Customer> GetCustomerByGuid(Guid customerGuid)
+        {
+            if (customerGuid == Guid.Empty)
+                return null;
+
+            var query = from c in _customerRepository.Table
+                        where c.CustomerGuid == customerGuid
+                        orderby c.Id
+                        select c;
+            var customer = await query.FirstOrDefaultAsync();
+
+            return customer;
+        }
+
+        /// <summary>
+        /// Get customer by email
+        /// </summary>
+        /// <param name="email">Email</param>
+        /// <returns>Customer</returns>
+        public virtual async Task<Customer> GetCustomerByEmail(string email)
+        {
+            if (string.IsNullOrWhiteSpace(email))
+                return null;
+
+            var query = from c in _customerRepository.Table
+                        orderby c.Id
+                        where c.Email == email
+                        select c;
+            var customer = await query.FirstOrDefaultAsync();
+
+            return customer;
+        }
+
+        /// <summary>
+        /// Get customer by system name
+        /// </summary>
+        /// <param name="systemName">System name</param>
+        /// <returns>Customer</returns>
+        public virtual async Task<Customer> GetCustomerBySystemName(string systemName)
+        {
+            if (string.IsNullOrWhiteSpace(systemName))
+                return null;
+
+            var key = _staticCacheManager.PrepareKeyForDefaultCache(NopCustomerServicesDefaults.CustomerBySystemNameCacheKey, systemName);
+
+            var query = from c in _customerRepository.Table
+                        orderby c.Id
+                        where c.SystemName == systemName
+                        select c;
+
+            var customer = await _staticCacheManager.Get(key, async () => await query.ToAsyncEnumerable().FirstOrDefaultAsync());
+
+            return customer;
+        }
+
+        /// <summary>
+        /// Gets built-in system record used for background tasks
+        /// </summary>
+        /// <returns>A customer object</returns>
+        public virtual async Task<Customer> GetOrCreateBackgroundTaskUser()
+        {
+            var backgroundTaskUser = await GetCustomerBySystemName(NopCustomerDefaults.BackgroundTaskCustomerName);
+
+            if (backgroundTaskUser is null)
+            {
+                //If for any reason the system user isn't in the database, then we add it
+                backgroundTaskUser = new Customer
+                {
+                    Email = "builtin@background-task-record.com",
+                    CustomerGuid = Guid.NewGuid(),
+                    AdminComment = "Built-in system record used for background tasks.",
+                    Active = true,
+                    IsSystemAccount = true,
+                    SystemName = NopCustomerDefaults.BackgroundTaskCustomerName,
+                    CreatedOnUtc = DateTime.UtcNow,
+                    LastActivityDateUtc = DateTime.UtcNow,
+                    RegisteredInStoreId = (await _storeContext.GetCurrentStore()).Id
+                };
+
+                await InsertCustomer(backgroundTaskUser);
+
+                var guestRole = await GetCustomerRoleBySystemName(NopCustomerDefaults.GuestsRoleName);
+
+                if (guestRole is null)
+                    throw new NopException("'Guests' role could not be loaded");
+
+                await AddCustomerRoleMapping(new CustomerCustomerRoleMapping { CustomerRoleId = guestRole.Id, CustomerId = backgroundTaskUser.Id });
+            }
+
+            return backgroundTaskUser;
+        }
+
+        /// <summary>
+        /// Gets built-in system guest record used for requests from search engines
+        /// </summary>
+        /// <returns>A customer object</returns>
+        public virtual async Task<Customer> GetOrCreateSearchEngineUser()
+        {
+            var searchEngineUser = await GetCustomerBySystemName(NopCustomerDefaults.SearchEngineCustomerName);
+
+            if (searchEngineUser is null)
+            {
+                //If for any reason the system user isn't in the database, then we add it
+                searchEngineUser = new Customer
+                {
+                    Email = "builtin@search_engine_record.com",
+                    CustomerGuid = Guid.NewGuid(),
+                    AdminComment = "Built-in system guest record used for requests from search engines.",
+                    Active = true,
+                    IsSystemAccount = true,
+                    SystemName = NopCustomerDefaults.SearchEngineCustomerName,
+                    CreatedOnUtc = DateTime.UtcNow,
+                    LastActivityDateUtc = DateTime.UtcNow,
+                    RegisteredInStoreId = (await _storeContext.GetCurrentStore()).Id
+                };
+
+                await InsertCustomer(searchEngineUser);
+
+                var guestRole = await GetCustomerRoleBySystemName(NopCustomerDefaults.GuestsRoleName);
+
+                if (guestRole is null)
+                    throw new NopException("'Guests' role could not be loaded");
+
+                await AddCustomerRoleMapping(new CustomerCustomerRoleMapping { CustomerRoleId = guestRole.Id, CustomerId = searchEngineUser.Id });
+            }
+
+            return searchEngineUser;
+        }
+
+        /// <summary>
+        /// Get customer by username
+        /// </summary>
+        /// <param name="username">Username</param>
+        /// <returns>Customer</returns>
+        public virtual async Task<Customer> GetCustomerByUsername(string username)
+        {
+            if (string.IsNullOrWhiteSpace(username))
+                return null;
+
+            var query = from c in _customerRepository.Table
+                        orderby c.Id
+                        where c.Username == username
+                        select c;
+            var customer = await query.FirstOrDefaultAsync();
+
+            return customer;
+        }
+
+        /// <summary>
+        /// Insert a guest customer
+        /// </summary>
+        /// <returns>Customer</returns>
+        public virtual async Task<Customer> InsertGuestCustomer()
+        {
+            var customer = new Customer
+            {
+                CustomerGuid = Guid.NewGuid(),
+                Active = true,
+                CreatedOnUtc = DateTime.UtcNow,
+                LastActivityDateUtc = DateTime.UtcNow
+            };
+
+            //add to 'Guests' role
+            var guestRole = await GetCustomerRoleBySystemName(NopCustomerDefaults.GuestsRoleName);
+            if (guestRole == null)
+                throw new NopException("'Guests' role could not be loaded");
+
+            await _customerRepository.Insert(customer);
+
+            await AddCustomerRoleMapping(new CustomerCustomerRoleMapping { CustomerId = customer.Id, CustomerRoleId = guestRole.Id });
+
+            return customer;
+        }
+
+        /// <summary>
+        /// Insert a customer
+        /// </summary>
+        /// <param name="customer">Customer</param>
+        public virtual async Task InsertCustomer(Customer customer)
+        {
+            await _customerRepository.Insert(customer);
+        }
+
+        /// <summary>
+        /// Updates the customer
+        /// </summary>
+        /// <param name="customer">Customer</param>
+        public virtual async Task UpdateCustomer(Customer customer)
+        {
+            await _customerRepository.Update(customer);
+        }
+
+        /// <summary>
+        /// Reset data required for checkout
+        /// </summary>
+        /// <param name="customer">Customer</param>
+        /// <param name="storeId">Store identifier</param>
+        /// <param name="clearCouponCodes">A value indicating whether to clear coupon code</param>
+        /// <param name="clearCheckoutAttributes">A value indicating whether to clear selected checkout attributes</param>
+        /// <param name="clearRewardPoints">A value indicating whether to clear "Use reward points" flag</param>
+        /// <param name="clearShippingMethod">A value indicating whether to clear selected shipping method</param>
+        /// <param name="clearPaymentMethod">A value indicating whether to clear selected payment method</param>
+        public virtual async Task ResetCheckoutData(Customer customer, int storeId,
+            bool clearCouponCodes = false, bool clearCheckoutAttributes = false,
+            bool clearRewardPoints = true, bool clearShippingMethod = true,
+            bool clearPaymentMethod = true)
+        {
+            if (customer == null)
+                throw new ArgumentNullException();
+
+            //clear entered coupon codes
+            if (clearCouponCodes)
+            {
+                await _genericAttributeService.SaveAttribute<string>(customer, NopCustomerDefaults.DiscountCouponCodeAttribute, null);
+                await _genericAttributeService.SaveAttribute<string>(customer, NopCustomerDefaults.GiftCardCouponCodesAttribute, null);
+            }
+
+            //clear checkout attributes
+            if (clearCheckoutAttributes) 
+                await _genericAttributeService.SaveAttribute<string>(customer, NopCustomerDefaults.CheckoutAttributes, null, storeId);
+
+            //clear reward points flag
+            if (clearRewardPoints) 
+                await _genericAttributeService.SaveAttribute(customer, NopCustomerDefaults.UseRewardPointsDuringCheckoutAttribute, false, storeId);
+
+            //clear selected shipping method
+            if (clearShippingMethod)
+            {
+                await _genericAttributeService.SaveAttribute<ShippingOption>(customer, NopCustomerDefaults.SelectedShippingOptionAttribute, null, storeId);
+                await _genericAttributeService.SaveAttribute<ShippingOption>(customer, NopCustomerDefaults.OfferedShippingOptionsAttribute, null, storeId);
+                await _genericAttributeService.SaveAttribute<PickupPoint>(customer, NopCustomerDefaults.SelectedPickupPointAttribute, null, storeId);
+            }
+
+            //clear selected payment method
+            if (clearPaymentMethod) 
+                await _genericAttributeService.SaveAttribute<string>(customer, NopCustomerDefaults.SelectedPaymentMethodAttribute, null, storeId);
+
+            await UpdateCustomer(customer);
+        }
+
+        /// <summary>
+        /// Delete guest customer records
+        /// </summary>
+        /// <param name="createdFromUtc">Created date from (UTC); null to load all records</param>
+        /// <param name="createdToUtc">Created date to (UTC); null to load all records</param>
+        /// <param name="onlyWithoutShoppingCart">A value indicating whether to delete customers only without shopping cart</param>
+        /// <returns>Number of deleted customers</returns>
+        public virtual async Task<int> DeleteGuestCustomers(DateTime? createdFromUtc, DateTime? createdToUtc, bool onlyWithoutShoppingCart)
+        {
+            //prepare parameters
+            var pOnlyWithoutShoppingCart = SqlParameterHelper.GetBooleanParameter("OnlyWithoutShoppingCart", onlyWithoutShoppingCart);
+            var pCreatedFromUtc = SqlParameterHelper.GetDateTimeParameter("CreatedFromUtc", createdFromUtc);
+            var pCreatedToUtc = SqlParameterHelper.GetDateTimeParameter("CreatedToUtc", createdToUtc);
+            var pTotalRecordsDeleted = SqlParameterHelper.GetOutputInt32Parameter("TotalRecordsDeleted");
+
+            //invoke stored procedure
+            await _customerRepository.EntityFromSql("DeleteGuests", pOnlyWithoutShoppingCart,
+                pCreatedFromUtc,
+                pCreatedToUtc,
+                pTotalRecordsDeleted);
+
+            var totalRecordsDeleted = pTotalRecordsDeleted.Value != DBNull.Value ? Convert.ToInt32(pTotalRecordsDeleted.Value) : 0;
+            return totalRecordsDeleted;
+        }
+
+        /// <summary>
+        /// Gets a default tax display type (if configured)
+        /// </summary>
+        /// <param name="customer">Customer</param>
+        /// <returns>Result</returns>
+        public virtual async Task<TaxDisplayType?> GetCustomerDefaultTaxDisplayType(Customer customer)
+        {
+            if (customer == null)
+                throw new ArgumentNullException(nameof(customer));
+
+            var roleWithOverriddenTaxType = (await GetCustomerRoles(customer)).FirstOrDefault(cr => cr.Active && cr.OverrideTaxDisplayType);
+            if (roleWithOverriddenTaxType == null)
+                return null;
+
+            return (TaxDisplayType)roleWithOverriddenTaxType.DefaultTaxDisplayTypeId;
+        }
+
+        /// <summary>
+        /// Get full name
+        /// </summary>
+        /// <param name="customer">Customer</param>
+        /// <returns>Customer full name</returns>
+        public virtual async Task<string> GetCustomerFullName(Customer customer)
+        {
+            if (customer == null)
+                throw new ArgumentNullException(nameof(customer));
+
+            var firstName = await _genericAttributeService.GetAttribute<string>(customer, NopCustomerDefaults.FirstNameAttribute);
+            var lastName = await _genericAttributeService.GetAttribute<string>(customer, NopCustomerDefaults.LastNameAttribute);
+
+            var fullName = string.Empty;
+            if (!string.IsNullOrWhiteSpace(firstName) && !string.IsNullOrWhiteSpace(lastName))
+                fullName = $"{firstName} {lastName}";
+            else
+            {
+                if (!string.IsNullOrWhiteSpace(firstName))
+                    fullName = firstName;
+
+                if (!string.IsNullOrWhiteSpace(lastName))
+                    fullName = lastName;
+            }
+
+            return fullName;
+        }
+
+        /// <summary>
+        /// Formats the customer name
+        /// </summary>
+        /// <param name="customer">Source</param>
+        /// <param name="stripTooLong">Strip too long customer name</param>
+        /// <param name="maxLength">Maximum customer name length</param>
+        /// <returns>Formatted text</returns>
+        public virtual async Task<string> FormatUsername(Customer customer, bool stripTooLong = false, int maxLength = 0)
+        {
+            if (customer == null)
+                return string.Empty;
+
+            //TODO: try to use DI
+            if (await IsGuest(customer))
+                return await EngineContext.Current.Resolve<ILocalizationService>().GetResource("Customer.Guest");
+
+            var result = string.Empty;
+            switch (_customerSettings.CustomerNameFormat)
+            {
+                case CustomerNameFormat.ShowEmails:
+                    result = customer.Email;
+                    break;
+                case CustomerNameFormat.ShowUsernames:
+                    result = customer.Username;
+                    break;
+                case CustomerNameFormat.ShowFullNames:
+                    result = await GetCustomerFullName(customer);
+                    break;
+                case CustomerNameFormat.ShowFirstName:
+                    result = await _genericAttributeService.GetAttribute<string>(customer, NopCustomerDefaults.FirstNameAttribute);
+                    break;
+                default:
+                    break;
+            }
+
+            if (stripTooLong && maxLength > 0)
+                result = CommonHelper.EnsureMaximumLength(result, maxLength);
+
+            return result;
+        }
+
+        /// <summary>
+        /// Gets coupon codes
+        /// </summary>
+        /// <param name="customer">Customer</param>
+        /// <returns>Coupon codes</returns>
+        public virtual async Task<string[]> ParseAppliedDiscountCouponCodes(Customer customer)
+        {
+            if (customer == null)
+                throw new ArgumentNullException(nameof(customer));
+
+            var existingCouponCodes = await _genericAttributeService.GetAttribute<string>(customer, NopCustomerDefaults.DiscountCouponCodeAttribute);
+
+            var couponCodes = new List<string>();
+            if (string.IsNullOrEmpty(existingCouponCodes))
+                return couponCodes.ToArray();
+
+            try
+            {
+                var xmlDoc = new XmlDocument();
+                xmlDoc.LoadXml(existingCouponCodes);
+
+                var nodeList1 = xmlDoc.SelectNodes(@"//DiscountCouponCodes/CouponCode");
+                foreach (XmlNode node1 in nodeList1)
+                {
+                    if (node1.Attributes?["Code"] == null)
+                        continue;
+                    var code = node1.Attributes["Code"].InnerText.Trim();
+                    couponCodes.Add(code);
+                }
+            }
+            catch
+            {
+                // ignored
+            }
+
+            return couponCodes.ToArray();
+        }
+
+        /// <summary>
+        /// Adds a coupon code
+        /// </summary>
+        /// <param name="customer">Customer</param>
+        /// <param name="couponCode">Coupon code</param>
+        /// <returns>New coupon codes document</returns>
+        public virtual async Task ApplyDiscountCouponCode(Customer customer, string couponCode)
+        {
+            if (customer == null)
+                throw new ArgumentNullException(nameof(customer));
+
+            var result = string.Empty;
+            try
+            {
+                var existingCouponCodes = await _genericAttributeService.GetAttribute<string>(customer, NopCustomerDefaults.DiscountCouponCodeAttribute);
+
+                couponCode = couponCode.Trim().ToLower();
+
+                var xmlDoc = new XmlDocument();
+                if (string.IsNullOrEmpty(existingCouponCodes))
+                {
+                    var element1 = xmlDoc.CreateElement("DiscountCouponCodes");
+                    xmlDoc.AppendChild(element1);
+                }
+                else
+                    xmlDoc.LoadXml(existingCouponCodes);
+
+                var rootElement = (XmlElement)xmlDoc.SelectSingleNode(@"//DiscountCouponCodes");
+
+                XmlElement gcElement = null;
+                //find existing
+                var nodeList1 = xmlDoc.SelectNodes(@"//DiscountCouponCodes/CouponCode");
+                foreach (XmlNode node1 in nodeList1)
+                {
+                    if (node1.Attributes?["Code"] == null)
+                        continue;
+
+                    var couponCodeAttribute = node1.Attributes["Code"].InnerText.Trim();
+
+                    if (couponCodeAttribute.ToLower() != couponCode.ToLower())
+                        continue;
+
+                    gcElement = (XmlElement)node1;
+                    break;
+                }
+
+                //create new one if not found
+                if (gcElement == null)
+                {
+                    gcElement = xmlDoc.CreateElement("CouponCode");
+                    gcElement.SetAttribute("Code", couponCode);
+                    rootElement.AppendChild(gcElement);
+                }
+
+                result = xmlDoc.OuterXml;
+            }
+            catch
+            {
+                // ignored
+            }
+
+            //apply new value
+            await _genericAttributeService.SaveAttribute(customer, NopCustomerDefaults.DiscountCouponCodeAttribute, result);
+        }
+
+        /// <summary>
+        /// Removes a coupon code
+        /// </summary>
+        /// <param name="customer">Customer</param>
+        /// <param name="couponCode">Coupon code to remove</param>
+        /// <returns>New coupon codes document</returns>
+        public virtual async Task RemoveDiscountCouponCode(Customer customer, string couponCode)
+        {
+            if (customer == null)
+                throw new ArgumentNullException(nameof(customer));
+
+            //get applied coupon codes
+            var existingCouponCodes = await ParseAppliedDiscountCouponCodes(customer);
+
+            //clear them
+            await _genericAttributeService.SaveAttribute<string>(customer, NopCustomerDefaults.DiscountCouponCodeAttribute, null);
+
+            //save again except removed one
+            foreach (var existingCouponCode in existingCouponCodes)
+                if (!existingCouponCode.Equals(couponCode, StringComparison.InvariantCultureIgnoreCase))
+                    await ApplyDiscountCouponCode(customer, existingCouponCode);
+        }
+
+        /// <summary>
+        /// Gets coupon codes
+        /// </summary>
+        /// <param name="customer">Customer</param>
+        /// <returns>Coupon codes</returns>
+        public virtual async Task<string[]> ParseAppliedGiftCardCouponCodes(Customer customer)
+        {
+            if (customer == null)
+                throw new ArgumentNullException(nameof(customer));
+
+            var existingCouponCodes = await _genericAttributeService.GetAttribute<string>(customer, NopCustomerDefaults.GiftCardCouponCodesAttribute);
+
+            var couponCodes = new List<string>();
+            if (string.IsNullOrEmpty(existingCouponCodes))
+                return couponCodes.ToArray();
+
+            try
+            {
+                var xmlDoc = new XmlDocument();
+                xmlDoc.LoadXml(existingCouponCodes);
+
+                var nodeList1 = xmlDoc.SelectNodes(@"//GiftCardCouponCodes/CouponCode");
+                foreach (XmlNode node1 in nodeList1)
+                {
+                    if (node1.Attributes?["Code"] == null)
+                        continue;
+
+                    var code = node1.Attributes["Code"].InnerText.Trim();
+                    couponCodes.Add(code);
+                }
+            }
+            catch
+            {
+                // ignored
+            }
+
+            return couponCodes.ToArray();
+        }
+
+        /// <summary>
+        /// Adds a coupon code
+        /// </summary>
+        /// <param name="customer">Customer</param>
+        /// <param name="couponCode">Coupon code</param>
+        /// <returns>New coupon codes document</returns>
+        public virtual async Task ApplyGiftCardCouponCode(Customer customer, string couponCode)
+        {
+            if (customer == null)
+                throw new ArgumentNullException(nameof(customer));
+
+            var result = string.Empty;
+            try
+            {
+                var existingCouponCodes = await _genericAttributeService.GetAttribute<string>(customer, NopCustomerDefaults.GiftCardCouponCodesAttribute);
+
+                couponCode = couponCode.Trim().ToLower();
+
+                var xmlDoc = new XmlDocument();
+                if (string.IsNullOrEmpty(existingCouponCodes))
+                {
+                    var element1 = xmlDoc.CreateElement("GiftCardCouponCodes");
+                    xmlDoc.AppendChild(element1);
+                }
+                else
+                    xmlDoc.LoadXml(existingCouponCodes);
+
+                var rootElement = (XmlElement)xmlDoc.SelectSingleNode(@"//GiftCardCouponCodes");
+
+                XmlElement gcElement = null;
+                //find existing
+                var nodeList1 = xmlDoc.SelectNodes(@"//GiftCardCouponCodes/CouponCode");
+                foreach (XmlNode node1 in nodeList1)
+                {
+                    if (node1.Attributes?["Code"] == null)
+                        continue;
+
+                    var couponCodeAttribute = node1.Attributes["Code"].InnerText.Trim();
+                    if (couponCodeAttribute.ToLower() != couponCode.ToLower())
+                        continue;
+
+                    gcElement = (XmlElement)node1;
+                    break;
+                }
+
+                //create new one if not found
+                if (gcElement == null)
+                {
+                    gcElement = xmlDoc.CreateElement("CouponCode");
+                    gcElement.SetAttribute("Code", couponCode);
+                    rootElement.AppendChild(gcElement);
+                }
+
+                result = xmlDoc.OuterXml;
+            }
+            catch
+            {
+                // ignored
+            }
+
+            //apply new value
+            await _genericAttributeService.SaveAttribute(customer, NopCustomerDefaults.GiftCardCouponCodesAttribute, result);
+        }
+
+        /// <summary>
+        /// Removes a coupon code
+        /// </summary>
+        /// <param name="customer">Customer</param>
+        /// <param name="couponCode">Coupon code to remove</param>
+        /// <returns>New coupon codes document</returns>
+        public virtual async Task RemoveGiftCardCouponCode(Customer customer, string couponCode)
+        {
+            if (customer == null)
+                throw new ArgumentNullException(nameof(customer));
+
+            //get applied coupon codes
+            var existingCouponCodes = await ParseAppliedGiftCardCouponCodes(customer);
+
+            //clear them
+            await _genericAttributeService.SaveAttribute<string>(customer, NopCustomerDefaults.GiftCardCouponCodesAttribute, null);
+
+            //save again except removed one
+            foreach (var existingCouponCode in existingCouponCodes)
+                if (!existingCouponCode.Equals(couponCode, StringComparison.InvariantCultureIgnoreCase))
+                    await ApplyGiftCardCouponCode(customer, existingCouponCode);
+        }
+
+        #endregion
+
+        #region Customer roles
+
+        /// <summary>
+        /// Add a customer-customer role mapping
+        /// </summary>
+        /// <param name="roleMapping">Customer-customer role mapping</param>
+        public async Task AddCustomerRoleMapping(CustomerCustomerRoleMapping roleMapping)
+        {
+            await _customerCustomerRoleMappingRepository.Insert(roleMapping);
+        }
+
+        /// <summary>
+        /// Remove a customer-customer role mapping
+        /// </summary>
+        /// <param name="customer">Customer</param>
+        /// <param name="role">Customer role</param>
+        public async Task RemoveCustomerRoleMapping(Customer customer, CustomerRole role)
+        {
+            if (customer is null)
+                throw new ArgumentNullException(nameof(customer));
+
+            if (role is null)
+                throw new ArgumentNullException(nameof(role));
+
+            var mapping = await _customerCustomerRoleMappingRepository.Table.SingleOrDefaultAsync(ccrm => ccrm.CustomerId == customer.Id && ccrm.CustomerRoleId == role.Id);
+
+            if (mapping != null)
+                await _customerCustomerRoleMappingRepository.Delete(mapping);
+        }
+
+        /// <summary>
+        /// Delete a customer role
+        /// </summary>
+        /// <param name="customerRole">Customer role</param>
+        public virtual async Task DeleteCustomerRole(CustomerRole customerRole)
+        {
+            if (customerRole == null)
+                throw new ArgumentNullException(nameof(customerRole));
+
+            if (customerRole.IsSystemRole)
+                throw new NopException("System role could not be deleted");
+
+            await _customerRoleRepository.Delete(customerRole);
+        }
+
+        /// <summary>
+        /// Gets a customer role
+        /// </summary>
+        /// <param name="customerRoleId">Customer role identifier</param>
+        /// <returns>Customer role</returns>
+        public virtual async Task<CustomerRole> GetCustomerRoleById(int customerRoleId)
+        {
+            return await _customerRoleRepository.GetById(customerRoleId, cache => default);
+        }
+
+        /// <summary>
+        /// Gets a customer role
+        /// </summary>
+        /// <param name="systemName">Customer role system name</param>
+        /// <returns>Customer role</returns>
+        public virtual async Task<CustomerRole> GetCustomerRoleBySystemName(string systemName)
+        {
+            if (string.IsNullOrWhiteSpace(systemName))
+                return null;
+
+            var key = _staticCacheManager.PrepareKeyForDefaultCache(NopCustomerServicesDefaults.CustomerRolesBySystemNameCacheKey, systemName);
+
+            var query = from cr in _customerRoleRepository.Table
+                orderby cr.Id
+                where cr.SystemName == systemName
+                select cr;
+
+            var customerRole = await _staticCacheManager.Get(key, async () => await query.ToAsyncEnumerable().FirstOrDefaultAsync());
+ 
+            return customerRole;
+        }
+
+        /// <summary>
+        /// Get customer role identifiers
+        /// </summary>
+        /// <param name="customer">Customer</param>
+        /// <param name="showHidden">A value indicating whether to load hidden records</param>
+        /// <returns>Customer role identifiers</returns>
+        public virtual async Task<int[]> GetCustomerRoleIds(Customer customer, bool showHidden = false)
+        {
+            if (customer == null)
+                throw new ArgumentNullException(nameof(customer));
+
+            var query = from cr in _customerRoleRepository.Table
+                        join crm in _customerCustomerRoleMappingRepository.Table on cr.Id equals crm.CustomerRoleId
+                        where crm.CustomerId == customer.Id &&
+                        (showHidden || cr.Active)
+                        select cr.Id;
+
+            var key = _staticCacheManager.PrepareKeyForShortTermCache(NopCustomerServicesDefaults.CustomerRoleIdsCacheKey, customer, showHidden);
+
+            return await _staticCacheManager.Get(key, async () => await query.ToArrayAsync());
+        }
+
+        /// <summary>
+        /// Gets list of customer roles
+        /// </summary>
+        /// <param name="customer">Customer</param>
+        /// <param name="showHidden">A value indicating whether to load hidden records</param>
+        /// <returns>Result</returns>
+        public virtual async Task<IList<CustomerRole>> GetCustomerRoles(Customer customer, bool showHidden = false)
+        {
+            if (customer == null)
+                throw new ArgumentNullException(nameof(customer));
+
+            return await _customerRoleRepository.GetAll(query =>
+            {
+                return from cr in query
+                    join crm in _customerCustomerRoleMappingRepository.Table on cr.Id equals crm.CustomerRoleId
+                    where crm.CustomerId == customer.Id &&
+                          (showHidden || cr.Active)
+                    select cr;
+            }, cache => cache.PrepareKeyForShortTermCache(NopCustomerServicesDefaults.CustomerRolesCacheKey, customer, showHidden));
+
+        }
+
+        /// <summary>
+        /// Gets all customer roles
+        /// </summary>
+        /// <param name="showHidden">A value indicating whether to show hidden records</param>
+        /// <returns>Customer roles</returns>
+        public virtual async Task<IList<CustomerRole>> GetAllCustomerRoles(bool showHidden = false)
+        {
+            var key = _staticCacheManager.PrepareKeyForDefaultCache(NopCustomerServicesDefaults.CustomerRolesAllCacheKey, showHidden);
+
+            var query = from cr in _customerRoleRepository.Table
+                orderby cr.Name
+                where showHidden || cr.Active
+                select cr;
+
+            var customerRoles = await _staticCacheManager.Get(key, async () => await query.ToAsyncEnumerable().ToListAsync());
+
+            return customerRoles;
+        }
+
+        /// <summary>
+        /// Inserts a customer role
+        /// </summary>
+        /// <param name="customerRole">Customer role</param>
+        public virtual async Task InsertCustomerRole(CustomerRole customerRole)
+        {
+            await _customerRoleRepository.Insert(customerRole);
+        }
+
+        /// <summary>
+        /// Gets a value indicating whether customer is in a certain customer role
+        /// </summary>
+        /// <param name="customer">Customer</param>
+        /// <param name="customerRoleSystemName">Customer role system name</param>
+        /// <param name="onlyActiveCustomerRoles">A value indicating whether we should look only in active customer roles</param>
+        /// <returns>Result</returns>
+        public virtual async Task<bool> IsInCustomerRole(Customer customer,
+            string customerRoleSystemName, bool onlyActiveCustomerRoles = true)
+        {
+            if (customer == null)
+                throw new ArgumentNullException(nameof(customer));
+
+            if (string.IsNullOrEmpty(customerRoleSystemName))
+                throw new ArgumentNullException(nameof(customerRoleSystemName));
+
+            var customerRoles = await GetCustomerRoles(customer, !onlyActiveCustomerRoles);
+
+            return customerRoles?.Any(cr => cr.SystemName == customerRoleSystemName) ?? false;
+        }
+
+        /// <summary>
+        /// Gets a value indicating whether customer is administrator
+        /// </summary>
+        /// <param name="customer">Customer</param>
+        /// <param name="onlyActiveCustomerRoles">A value indicating whether we should look only in active customer roles</param>
+        /// <returns>Result</returns>
+        public virtual async Task<bool> IsAdmin(Customer customer, bool onlyActiveCustomerRoles = true)
+        {
+            return await IsInCustomerRole(customer, NopCustomerDefaults.AdministratorsRoleName, onlyActiveCustomerRoles);
+        }
+
+        /// <summary>
+        /// Gets a value indicating whether customer is a forum moderator
+        /// </summary>
+        /// <param name="customer">Customer</param>
+        /// <param name="onlyActiveCustomerRoles">A value indicating whether we should look only in active customer roles</param>
+        /// <returns>Result</returns>
+        public virtual async Task<bool> IsForumModerator(Customer customer, bool onlyActiveCustomerRoles = true)
+        {
+            return await IsInCustomerRole(customer, NopCustomerDefaults.ForumModeratorsRoleName, onlyActiveCustomerRoles);
+        }
+
+        /// <summary>
+        /// Gets a value indicating whether customer is registered
+        /// </summary>
+        /// <param name="customer">Customer</param>
+        /// <param name="onlyActiveCustomerRoles">A value indicating whether we should look only in active customer roles</param>
+        /// <returns>Result</returns>
+        public virtual async Task<bool> IsRegistered(Customer customer, bool onlyActiveCustomerRoles = true)
+        {
+            return await IsInCustomerRole(customer, NopCustomerDefaults.RegisteredRoleName, onlyActiveCustomerRoles);
+        }
+
+        /// <summary>
+        /// Gets a value indicating whether customer is guest
+        /// </summary>
+        /// <param name="customer">Customer</param>
+        /// <param name="onlyActiveCustomerRoles">A value indicating whether we should look only in active customer roles</param>
+        /// <returns>Result</returns>
+        public virtual async Task<bool> IsGuest(Customer customer, bool onlyActiveCustomerRoles = true)
+        {
+            return await IsInCustomerRole(customer, NopCustomerDefaults.GuestsRoleName, onlyActiveCustomerRoles);
+        }
+
+        /// <summary>
+        /// Gets a value indicating whether customer is vendor
+        /// </summary>
+        /// <param name="customer">Customer</param>
+        /// <param name="onlyActiveCustomerRoles">A value indicating whether we should look only in active customer roles</param>
+        /// <returns>Result</returns>
+        public virtual async Task<bool> IsVendor(Customer customer, bool onlyActiveCustomerRoles = true)
+        {
+            return await IsInCustomerRole(customer, NopCustomerDefaults.VendorsRoleName, onlyActiveCustomerRoles);
+        }
+
+        /// <summary>
+        /// Updates the customer role
+        /// </summary>
+        /// <param name="customerRole">Customer role</param>
+        public virtual async Task UpdateCustomerRole(CustomerRole customerRole)
+        {
+            await _customerRoleRepository.Update(customerRole);
+        }
+
+        #endregion
+
+        #region Customer passwords
+
+        /// <summary>
+        /// Gets customer passwords
+        /// </summary>
+        /// <param name="customerId">Customer identifier; pass null to load all records</param>
+        /// <param name="passwordFormat">Password format; pass null to load all records</param>
+        /// <param name="passwordsToReturn">Number of returning passwords; pass null to load all records</param>
+        /// <returns>List of customer passwords</returns>
+        public virtual async Task<IList<CustomerPassword>> GetCustomerPasswords(int? customerId = null,
+            PasswordFormat? passwordFormat = null, int? passwordsToReturn = null)
+        {
+            var query = _customerPasswordRepository.Table;
+
+            //filter by customer
+            if (customerId.HasValue)
+                query = query.Where(password => password.CustomerId == customerId.Value);
+
+            //filter by password format
+            if (passwordFormat.HasValue)
+                query = query.Where(password => password.PasswordFormatId == (int)passwordFormat.Value);
+
+            //get the latest passwords
+            if (passwordsToReturn.HasValue)
+                query = query.OrderByDescending(password => password.CreatedOnUtc).Take(passwordsToReturn.Value);
+
+            return await query.ToListAsync();
+        }
+
+        /// <summary>
+        /// Get current customer password
+        /// </summary>
+        /// <param name="customerId">Customer identifier</param>
+        /// <returns>Customer password</returns>
+        public virtual async Task<CustomerPassword> GetCurrentPassword(int customerId)
+        {
+            if (customerId == 0)
+                return null;
+
+            //return the latest password
+            return (await GetCustomerPasswords(customerId, passwordsToReturn: 1)).FirstOrDefault();
+        }
+
+        /// <summary>
+        /// Insert a customer password
+        /// </summary>
+        /// <param name="customerPassword">Customer password</param>
+        public virtual async Task InsertCustomerPassword(CustomerPassword customerPassword)
+        {
+            await _customerPasswordRepository.Insert(customerPassword);
+        }
+
+        /// <summary>
+        /// Update a customer password
+        /// </summary>
+        /// <param name="customerPassword">Customer password</param>
+        public virtual async Task UpdateCustomerPassword(CustomerPassword customerPassword)
+        {
+            await _customerPasswordRepository.Update(customerPassword);
+        }
+
+        /// <summary>
+        /// Check whether password recovery token is valid
+        /// </summary>
+        /// <param name="customer">Customer</param>
+        /// <param name="token">Token to validate</param>
+        /// <returns>Result</returns>
+        public virtual async Task<bool> IsPasswordRecoveryTokenValid(Customer customer, string token)
+        {
+            if (customer == null)
+                throw new ArgumentNullException(nameof(customer));
+
+            var cPrt = await _genericAttributeService.GetAttribute<string>(customer, NopCustomerDefaults.PasswordRecoveryTokenAttribute);
+            if (string.IsNullOrEmpty(cPrt))
+                return false;
+
+            if (!cPrt.Equals(token, StringComparison.InvariantCultureIgnoreCase))
+                return false;
+
+            return true;
+        }
+
+        /// <summary>
+        /// Check whether password recovery link is expired
+        /// </summary>
+        /// <param name="customer">Customer</param>
+        /// <returns>Result</returns>
+        public virtual async Task<bool> IsPasswordRecoveryLinkExpired(Customer customer)
+        {
+            if (customer == null)
+                throw new ArgumentNullException(nameof(customer));
+
+            if (_customerSettings.PasswordRecoveryLinkDaysValid == 0)
+                return false;
+
+            var generatedDate = await _genericAttributeService.GetAttribute<DateTime?>(customer, NopCustomerDefaults.PasswordRecoveryTokenDateGeneratedAttribute);
+            if (!generatedDate.HasValue)
+                return false;
+
+            var daysPassed = (DateTime.UtcNow - generatedDate.Value).TotalDays;
+            if (daysPassed > _customerSettings.PasswordRecoveryLinkDaysValid)
+                return true;
+
+            return false;
+        }
+
+        /// <summary>
+        /// Check whether customer password is expired 
+        /// </summary>
+        /// <param name="customer">Customer</param>
+        /// <returns>True if password is expired; otherwise false</returns>
+        public virtual async Task<bool> PasswordIsExpired(Customer customer)
+        {
+            if (customer == null)
+                throw new ArgumentNullException(nameof(customer));
+
+            //the guests don't have a password
+            if (await IsGuest(customer))
+                return false;
+
+            //password lifetime is disabled for user
+            if (!(await GetCustomerRoles(customer)).Any(role => role.Active && role.EnablePasswordLifetime))
+                return false;
+
+            //setting disabled for all
+            if (_customerSettings.PasswordLifetime == 0)
+                return false;
+
+            var cacheKey = _staticCacheManager.PrepareKeyForShortTermCache(NopCustomerServicesDefaults.CustomerPasswordLifetimeCacheKey, customer);
+
+            //get current password usage time
+            var currentLifetime = await _staticCacheManager.Get(cacheKey, async () =>
+            {
+                var customerPassword = await GetCurrentPassword(customer.Id);
+                //password is not found, so return max value to force customer to change password
+                if (customerPassword == null)
+                    return int.MaxValue;
+
+                return (DateTime.UtcNow - customerPassword.CreatedOnUtc).Days;
+            });
+
+            return currentLifetime >= _customerSettings.PasswordLifetime;
+        }
+
+        #endregion
+
+        #region Customer address mapping
+
+        /// <summary>
+        /// Remove a customer-address mapping record
+        /// </summary>
+        /// <param name="customer">Customer</param>
+        /// <param name="address">Address</param>
+        public virtual async Task RemoveCustomerAddress(Customer customer, Address address)
+        {
+            if (customer == null)
+                throw new ArgumentNullException(nameof(customer));
+
+            if (await _customerAddressMappingRepository.Table.FirstOrDefaultAsync(m => m.AddressId == address.Id && m.CustomerId == customer.Id) is CustomerAddressMapping mapping)
+            {
+                if (customer.BillingAddressId == address.Id)
+                    customer.BillingAddressId = null;
+                if (customer.ShippingAddressId == address.Id)
+                    customer.ShippingAddressId = null;
+
+                await _customerAddressMappingRepository.Delete(mapping);
+            }
+        }
+
+        /// <summary>
+        /// Inserts a customer-address mapping record
+        /// </summary>
+        /// <param name="customer">Customer</param>
+        /// <param name="address">Address</param>
+        public virtual async Task InsertCustomerAddress(Customer customer, Address address)
+        {
+            if (customer is null)
+                throw new ArgumentNullException(nameof(customer));
+
+            if (address is null)
+                throw new ArgumentNullException(nameof(address));
+
+            if (await _customerAddressMappingRepository.Table.FirstOrDefaultAsync(m => m.AddressId == address.Id && m.CustomerId == customer.Id) is null)
+            {
+                var mapping = new CustomerAddressMapping
+                {
+                    AddressId = address.Id,
+                    CustomerId = customer.Id
+                };
+
+                await _customerAddressMappingRepository.Insert(mapping);
+            }
+        }
+
+        /// <summary>
+        /// Gets a list of addresses mapped to customer
+        /// </summary>
+        /// <param name="customerId">Customer identifier</param>
+        /// <returns>Result</returns>
+        public virtual async Task<IList<Address>> GetAddressesByCustomerId(int customerId)
+        {
+            var query = from address in _customerAddressRepository.Table
+                join cam in _customerAddressMappingRepository.Table on address.Id equals cam.AddressId
+                where cam.CustomerId == customerId
+                select address;
+
+            var key = _staticCacheManager.PrepareKeyForShortTermCache(NopCustomerServicesDefaults.CustomerAddressesCacheKey, customerId);
+
+            return await _staticCacheManager.Get(key, async () => await query.ToListAsync());
+        }
+
+        /// <summary>
+        /// Gets a address mapped to customer
+        /// </summary>
+        /// <param name="customerId">Customer identifier</param>
+        /// <param name="addressId">Address identifier</param>
+        /// <returns>Result</returns>
+        public virtual async Task<Address> GetCustomerAddress(int customerId, int addressId)
+        {
+            if (customerId == 0 || addressId == 0)
+                return null;
+
+            var query = from address in _customerAddressRepository.Table
+                join cam in _customerAddressMappingRepository.Table on address.Id equals cam.AddressId
+                where cam.CustomerId == customerId && address.Id == addressId
+                select address;
+
+            var key = _staticCacheManager.PrepareKeyForShortTermCache(NopCustomerServicesDefaults.CustomerAddressCacheKey, customerId, addressId);
+
+            return await _staticCacheManager.Get(key, async () => await query.SingleAsync());
+        }
+
+        /// <summary>
+        /// Gets a customer billing address
+        /// </summary>
+        /// <param name="customer">Customer identifier</param>
+        /// <returns>Result</returns>
+        public virtual async Task<Address> GetCustomerBillingAddress(Customer customer)
+        {
+            if (customer is null)
+                throw new ArgumentNullException(nameof(customer));
+
+            return await GetCustomerAddress(customer.Id, customer.BillingAddressId ?? 0);
+        }
+
+        /// <summary>
+        /// Gets a customer shipping address
+        /// </summary>
+        /// <param name="customer">Customer</param>
+        /// <returns>Result</returns>
+        public virtual async Task<Address> GetCustomerShippingAddress(Customer customer)
+        {
+            if (customer is null)
+                throw new ArgumentNullException(nameof(customer));
+
+            return await GetCustomerAddress(customer.Id, customer.ShippingAddressId ?? 0);
+        }
+
+        #endregion
+
+        #endregion
+    }
 }