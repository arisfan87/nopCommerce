<<<<<<< HEAD
﻿using System.Threading.Tasks;
=======
﻿using Nop.Core.Caching;
>>>>>>> 8df5bf22
using Nop.Core.Domain.Directory;
using Nop.Services.Caching;

namespace Nop.Services.Directory.Caching
{
    /// <summary>
    /// Represents a country cache event consumer
    /// </summary>
    public partial class CountryCacheEventConsumer : CacheEventConsumer<Country>
    {
        /// <summary>
        /// Clear cache by entity event type
        /// </summary>
        /// <param name="entity">Entity</param>
<<<<<<< HEAD
        protected override async Task ClearCache(Country entity)
        {
            await RemoveByPrefix(NopDirectoryDefaults.CountriesPrefixCacheKey);
=======
        /// <param name="entityEventType">Entity event type</param>
        protected override void ClearCache(Country entity, EntityEventType entityEventType)
        {
            RemoveByPrefix(NopEntityCacheDefaults<Country>.Prefix);
>>>>>>> 8df5bf22
        }
    }
}<|MERGE_RESOLUTION|>--- conflicted
+++ resolved
@@ -1,8 +1,5 @@
-<<<<<<< HEAD
-﻿using System.Threading.Tasks;
-=======
+﻿﻿using System.Threading.Tasks;
 ﻿using Nop.Core.Caching;
->>>>>>> 8df5bf22
 using Nop.Core.Domain.Directory;
 using Nop.Services.Caching;
 
@@ -17,16 +14,10 @@
         /// Clear cache by entity event type
         /// </summary>
         /// <param name="entity">Entity</param>
-<<<<<<< HEAD
-        protected override async Task ClearCache(Country entity)
+        /// <param name="entityEventType">Entity event type</param>
+        protected override async Task ClearCache(Country entity, EntityEventType entityEventType)
         {
-            await RemoveByPrefix(NopDirectoryDefaults.CountriesPrefixCacheKey);
-=======
-        /// <param name="entityEventType">Entity event type</param>
-        protected override void ClearCache(Country entity, EntityEventType entityEventType)
-        {
-            RemoveByPrefix(NopEntityCacheDefaults<Country>.Prefix);
->>>>>>> 8df5bf22
+            await RemoveByPrefix(NopEntityCacheDefaults<Country>.Prefix);
         }
     }
 }