--- conflicted
+++ resolved
@@ -15,21 +15,10 @@
         /// <param name="entity">Entity</param>
         protected override async Task ClearCache(Language entity)
         {
-<<<<<<< HEAD
-            await Remove(_cacheKeyService.PrepareKey(NopLocalizationDefaults.LocaleStringResourcesAllPublicCacheKey, entity));
-            await Remove(_cacheKeyService.PrepareKey(NopLocalizationDefaults.LocaleStringResourcesAllAdminCacheKey, entity));
-            await Remove(_cacheKeyService.PrepareKey(NopLocalizationDefaults.LocaleStringResourcesAllCacheKey, entity));
-
-            var prefix = _cacheKeyService.PrepareKeyPrefix(NopLocalizationDefaults.LocaleStringResourcesByResourceNamePrefixCacheKey, entity);
-            await RemoveByPrefix(prefix);
-
-            await RemoveByPrefix(NopLocalizationDefaults.LanguagesAllPrefixCacheKey);
-=======
-            Remove(NopLocalizationDefaults.LocaleStringResourcesAllPublicCacheKey, entity);
-            Remove(NopLocalizationDefaults.LocaleStringResourcesAllAdminCacheKey, entity);
-            Remove(NopLocalizationDefaults.LocaleStringResourcesAllCacheKey, entity);
-            RemoveByPrefix(NopLocalizationDefaults.LocaleStringResourcesByNamePrefix, entity);
->>>>>>> 8df5bf22
+            await Remove(NopLocalizationDefaults.LocaleStringResourcesAllPublicCacheKey, entity);
+            await Remove(NopLocalizationDefaults.LocaleStringResourcesAllAdminCacheKey, entity);
+            await Remove(NopLocalizationDefaults.LocaleStringResourcesAllCacheKey, entity);
+            await RemoveByPrefix(NopLocalizationDefaults.LocaleStringResourcesByNamePrefix, entity);
         }
     }
 }