--- conflicted
+++ resolved
@@ -15,14 +15,10 @@
         /// <param name="entity">Entity</param>
         protected override async Task ClearCache(LocaleStringResource entity)
         {
-<<<<<<< HEAD
-            await RemoveByPrefix(NopLocalizationDefaults.LocaleStringResourcesPrefixCacheKey);
-=======
-            Remove(NopLocalizationDefaults.LocaleStringResourcesAllPublicCacheKey, entity.LanguageId);
-            Remove(NopLocalizationDefaults.LocaleStringResourcesAllAdminCacheKey, entity.LanguageId);
-            Remove(NopLocalizationDefaults.LocaleStringResourcesAllCacheKey, entity.LanguageId);
-            RemoveByPrefix(NopLocalizationDefaults.LocaleStringResourcesByNamePrefix, entity.LanguageId);
->>>>>>> 8df5bf22
+            await Remove(NopLocalizationDefaults.LocaleStringResourcesAllPublicCacheKey, entity.LanguageId);
+            await Remove(NopLocalizationDefaults.LocaleStringResourcesAllAdminCacheKey, entity.LanguageId);
+            await Remove(NopLocalizationDefaults.LocaleStringResourcesAllCacheKey, entity.LanguageId);
+            await RemoveByPrefix(NopLocalizationDefaults.LocaleStringResourcesByNamePrefix, entity.LanguageId);
         }
     }
 }