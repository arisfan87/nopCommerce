﻿using Nop.Core.Domain.Localization;
using Nop.Services.Caching;
using System.Threading.Tasks;

namespace Nop.Services.Localization.Caching
{
    /// <summary>
    /// Represents a localized property cache event consumer
    /// </summary>
    public partial class LocalizedPropertyCacheEventConsumer : CacheEventConsumer<LocalizedProperty>
    {
        /// <summary>
        /// Clear cache data
        /// </summary>
        /// <param name="entity">Entity</param>
        protected override async Task ClearCache(LocalizedProperty entity)
        {
<<<<<<< HEAD
            await Remove(NopLocalizationDefaults.LocalizedPropertyAllCacheKey);

            var cacheKey = _cacheKeyService.PrepareKey(NopLocalizationDefaults.LocalizedPropertyCacheKey,
                entity.LanguageId, entity.EntityId, entity.LocaleKeyGroup, entity.LocaleKey);

            await Remove(cacheKey);
=======
            Remove(NopLocalizationDefaults.LocalizedPropertyCacheKey, entity.LanguageId, entity.EntityId, entity.LocaleKeyGroup, entity.LocaleKey);
>>>>>>> 8df5bf22
        }
    }
}<|MERGE_RESOLUTION|>--- conflicted
+++ resolved
@@ -15,16 +15,7 @@
         /// <param name="entity">Entity</param>
         protected override async Task ClearCache(LocalizedProperty entity)
         {
-<<<<<<< HEAD
-            await Remove(NopLocalizationDefaults.LocalizedPropertyAllCacheKey);
-
-            var cacheKey = _cacheKeyService.PrepareKey(NopLocalizationDefaults.LocalizedPropertyCacheKey,
-                entity.LanguageId, entity.EntityId, entity.LocaleKeyGroup, entity.LocaleKey);
-
-            await Remove(cacheKey);
-=======
-            Remove(NopLocalizationDefaults.LocalizedPropertyCacheKey, entity.LanguageId, entity.EntityId, entity.LocaleKeyGroup, entity.LocaleKey);
->>>>>>> 8df5bf22
+            await Remove(NopLocalizationDefaults.LocalizedPropertyCacheKey, entity.LanguageId, entity.EntityId, entity.LocaleKeyGroup, entity.LocaleKey);
         }
     }
 }