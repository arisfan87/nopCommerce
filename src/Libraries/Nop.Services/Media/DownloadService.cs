--- conflicted
+++ resolved
@@ -1,153 +1,105 @@
-﻿using System;
-using System.IO;
-using System.Linq;
-using System.Threading.Tasks;
-using LinqToDB;
-using Microsoft.AspNetCore.Http;
-using Nop.Core.Domain.Media;
-using Nop.Data;
-
-namespace Nop.Services.Media
-{
-    /// <summary>
-    /// Download service
-    /// </summary>
-    public partial class DownloadService : IDownloadService
-    {
-        #region Fields
-
-<<<<<<< HEAD
-        private readonly IEventPublisher _eventPublisher;
-=======
->>>>>>> 8df5bf22
-        private readonly IRepository<Download> _downloadRepository;
-
-        #endregion
-
-        #region Ctor
-
-<<<<<<< HEAD
-        public DownloadService(IEventPublisher eventPublisher,
-            IRepository<Download> downloadRepository)
-        {
-            _eventPublisher = eventPublisher;
-=======
-        public DownloadService(IRepository<Download> downloadRepository)
-        {
->>>>>>> 8df5bf22
-            _downloadRepository = downloadRepository;
-        }
-
-        #endregion
-
-        #region Methods
-
-        /// <summary>
-        /// Gets a download
-        /// </summary>
-        /// <param name="downloadId">Download identifier</param>
-        /// <returns>Download</returns>
-        public virtual async Task<Download> GetDownloadById(int downloadId)
-        {
-<<<<<<< HEAD
-            if (downloadId == 0)
-                return null;
-
-            return await _downloadRepository.GetById(downloadId);
-=======
-            return _downloadRepository.GetById(downloadId);
->>>>>>> 8df5bf22
-        }
-
-        /// <summary>
-        /// Gets a download by GUID
-        /// </summary>
-        /// <param name="downloadGuid">Download GUID</param>
-        /// <returns>Download</returns>
-        public virtual async Task<Download> GetDownloadByGuid(Guid downloadGuid)
-        {
-            if (downloadGuid == Guid.Empty)
-                return null;
-
-            var query = from o in _downloadRepository.Table
-                        where o.DownloadGuid == downloadGuid
-                        select o;
-
-            return await query.FirstOrDefaultAsync();
-        }
-
-        /// <summary>
-        /// Deletes a download
-        /// </summary>
-        /// <param name="download">Download</param>
-        public virtual async Task DeleteDownload(Download download)
-        {
-<<<<<<< HEAD
-            if (download == null)
-                throw new ArgumentNullException(nameof(download));
-
-            await _downloadRepository.Delete(download);
-
-            //event notification
-            await _eventPublisher.EntityDeleted(download);
-=======
-            _downloadRepository.Delete(download);
->>>>>>> 8df5bf22
-        }
-
-        /// <summary>
-        /// Inserts a download
-        /// </summary>
-        /// <param name="download">Download</param>
-        public virtual async Task InsertDownload(Download download)
-        {
-<<<<<<< HEAD
-            if (download == null)
-                throw new ArgumentNullException(nameof(download));
-
-            await _downloadRepository.Insert(download);
-
-            //event notification
-            await _eventPublisher.EntityInserted(download);
-=======
-            _downloadRepository.Insert(download);
->>>>>>> 8df5bf22
-        }
-
-        /// <summary>
-        /// Updates the download
-        /// </summary>
-        /// <param name="download">Download</param>
-        public virtual async Task UpdateDownload(Download download)
-        {
-<<<<<<< HEAD
-            if (download == null)
-                throw new ArgumentNullException(nameof(download));
-
-            await _downloadRepository.Update(download);
-
-            //event notification
-            await _eventPublisher.EntityUpdated(download);
-=======
-            _downloadRepository.Update(download);
->>>>>>> 8df5bf22
-        }
-
-        /// <summary>
-        /// Gets the download binary array
-        /// </summary>
-        /// <param name="file">File</param>
-        /// <returns>Download binary array</returns>
-        public virtual async Task<byte[]> GetDownloadBits(IFormFile file)
-        {
-            await using var fileStream = file.OpenReadStream();
-            await using var ms = new MemoryStream();
-            await fileStream.CopyToAsync(ms);
-            var fileBytes = ms.ToArray();
-
-            return fileBytes;
-        }
-
-        #endregion
-    }
+﻿using System;
+using System.IO;
+using System.Linq;
+using System.Threading.Tasks;
+using LinqToDB;
+using Microsoft.AspNetCore.Http;
+using Nop.Core.Domain.Media;
+using Nop.Data;
+
+namespace Nop.Services.Media
+{
+    /// <summary>
+    /// Download service
+    /// </summary>
+    public partial class DownloadService : IDownloadService
+    {
+        #region Fields
+
+        private readonly IRepository<Download> _downloadRepository;
+
+        #endregion
+
+        #region Ctor
+
+        public DownloadService(IRepository<Download> downloadRepository)
+        {
+            _downloadRepository = downloadRepository;
+        }
+
+        #endregion
+
+        #region Methods
+
+        /// <summary>
+        /// Gets a download
+        /// </summary>
+        /// <param name="downloadId">Download identifier</param>
+        /// <returns>Download</returns>
+        public virtual async Task<Download> GetDownloadById(int downloadId)
+        {
+            return await _downloadRepository.GetById(downloadId);
+        }
+
+        /// <summary>
+        /// Gets a download by GUID
+        /// </summary>
+        /// <param name="downloadGuid">Download GUID</param>
+        /// <returns>Download</returns>
+        public virtual async Task<Download> GetDownloadByGuid(Guid downloadGuid)
+        {
+            if (downloadGuid == Guid.Empty)
+                return null;
+
+            var query = from o in _downloadRepository.Table
+                        where o.DownloadGuid == downloadGuid
+                        select o;
+
+            return await query.FirstOrDefaultAsync();
+        }
+
+        /// <summary>
+        /// Deletes a download
+        /// </summary>
+        /// <param name="download">Download</param>
+        public virtual async Task DeleteDownload(Download download)
+        {
+            await _downloadRepository.Delete(download);
+        }
+
+        /// <summary>
+        /// Inserts a download
+        /// </summary>
+        /// <param name="download">Download</param>
+        public virtual async Task InsertDownload(Download download)
+        {
+            await _downloadRepository.Insert(download);
+        }
+
+        /// <summary>
+        /// Updates the download
+        /// </summary>
+        /// <param name="download">Download</param>
+        public virtual async Task UpdateDownload(Download download)
+        {
+            await _downloadRepository.Update(download);
+        }
+
+        /// <summary>
+        /// Gets the download binary array
+        /// </summary>
+        /// <param name="file">File</param>
+        /// <returns>Download binary array</returns>
+        public virtual async Task<byte[]> GetDownloadBits(IFormFile file)
+        {
+            await using var fileStream = file.OpenReadStream();
+            await using var ms = new MemoryStream();
+            await fileStream.CopyToAsync(ms);
+            var fileBytes = ms.ToArray();
+
+            return fileBytes;
+        }
+
+        #endregion
+    }
 }