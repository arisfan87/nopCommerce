--- conflicted
+++ resolved
@@ -1,239 +1,190 @@
-﻿using System;
-using System.Collections.Generic;
-using System.Linq;
-using System.Threading.Tasks;
-using LinqToDB;
-using Nop.Core;
-using Nop.Core.Domain.Messages;
-using Nop.Data;
-using Nop.Services.Customers;
-
-namespace Nop.Services.Messages
-{
-    /// <summary>
-    /// Campaign service
-    /// </summary>
-    public partial class CampaignService : ICampaignService
-    {
-        #region Fields
-
-        private readonly ICustomerService _customerService;
-        private readonly IEmailSender _emailSender;
-        private readonly IMessageTokenProvider _messageTokenProvider;
-        private readonly IQueuedEmailService _queuedEmailService;
-        private readonly IRepository<Campaign> _campaignRepository;
-        private readonly IStoreContext _storeContext;
-        private readonly ITokenizer _tokenizer;
-
-        #endregion
-
-        #region Ctor
-
-        public CampaignService(ICustomerService customerService,
-            IEmailSender emailSender,
-            IMessageTokenProvider messageTokenProvider,
-            IQueuedEmailService queuedEmailService,
-            IRepository<Campaign> campaignRepository,
-            IStoreContext storeContext,
-            ITokenizer tokenizer)
-        {
-            _customerService = customerService;
-            _emailSender = emailSender;
-            _messageTokenProvider = messageTokenProvider;
-            _queuedEmailService = queuedEmailService;
-            _campaignRepository = campaignRepository;
-            _storeContext = storeContext;
-            _tokenizer = tokenizer;
-        }
-
-        #endregion
-
-        #region Methods
-
-        /// <summary>
-        /// Inserts a campaign
-        /// </summary>
-        /// <param name="campaign">Campaign</param>        
-        public virtual async Task InsertCampaign(Campaign campaign)
-        {
-<<<<<<< HEAD
-            if (campaign == null)
-                throw new ArgumentNullException(nameof(campaign));
-
-            await _campaignRepository.Insert(campaign);
-
-            //event notification
-            await _eventPublisher.EntityInserted(campaign);
-=======
-            _campaignRepository.Insert(campaign);
->>>>>>> 8df5bf22
-        }
-
-        /// <summary>
-        /// Updates a campaign
-        /// </summary>
-        /// <param name="campaign">Campaign</param>
-        public virtual async Task UpdateCampaign(Campaign campaign)
-        {
-<<<<<<< HEAD
-            if (campaign == null)
-                throw new ArgumentNullException(nameof(campaign));
-
-            await _campaignRepository.Update(campaign);
-
-            //event notification
-            await _eventPublisher.EntityUpdated(campaign);
-=======
-            _campaignRepository.Update(campaign);
->>>>>>> 8df5bf22
-        }
-
-        /// <summary>
-        /// Deleted a queued email
-        /// </summary>
-        /// <param name="campaign">Campaign</param>
-        public virtual async Task DeleteCampaign(Campaign campaign)
-        {
-<<<<<<< HEAD
-            if (campaign == null)
-                throw new ArgumentNullException(nameof(campaign));
-
-            await _campaignRepository.Delete(campaign);
-
-            //event notification
-            await _eventPublisher.EntityDeleted(campaign);
-=======
-            _campaignRepository.Delete(campaign);
->>>>>>> 8df5bf22
-        }
-
-        /// <summary>
-        /// Gets a campaign by identifier
-        /// </summary>
-        /// <param name="campaignId">Campaign identifier</param>
-        /// <returns>Campaign</returns>
-        public virtual async Task<Campaign> GetCampaignById(int campaignId)
-        {
-<<<<<<< HEAD
-            if (campaignId == 0)
-                return null;
-
-            return await _campaignRepository.ToCachedGetById(campaignId);
-=======
-            return _campaignRepository.GetById(campaignId, cache => default);
->>>>>>> 8df5bf22
-        }
-
-        /// <summary>
-        /// Gets all campaigns
-        /// </summary>
-        /// <param name="storeId">Store identifier; 0 to load all records</param>
-        /// <returns>Campaigns</returns>
-        public virtual async Task<IList<Campaign>> GetAllCampaigns(int storeId = 0)
-        {
-<<<<<<< HEAD
-            var query = _campaignRepository.Table;
-
-            if (storeId > 0) 
-                query = query.Where(c => c.StoreId == storeId);
-=======
-            var campaigns = _campaignRepository.GetAll(query =>
-            {
-                if (storeId > 0) 
-                    query = query.Where(c => c.StoreId == storeId);
->>>>>>> 8df5bf22
-
-                query = query.OrderBy(c => c.CreatedOnUtc);
-
-<<<<<<< HEAD
-            var campaigns = await query.ToListAsync();
-=======
-                return query;
-            });
->>>>>>> 8df5bf22
-
-            return campaigns;
-        }
-
-        /// <summary>
-        /// Sends a campaign to specified emails
-        /// </summary>
-        /// <param name="campaign">Campaign</param>
-        /// <param name="emailAccount">Email account</param>
-        /// <param name="subscriptions">Subscriptions</param>
-        /// <returns>Total emails sent</returns>
-        public virtual async Task<int> SendCampaign(Campaign campaign, EmailAccount emailAccount,
-            IEnumerable<NewsLetterSubscription> subscriptions)
-        {
-            if (campaign == null)
-                throw new ArgumentNullException(nameof(campaign));
-
-            if (emailAccount == null)
-                throw new ArgumentNullException(nameof(emailAccount));
-
-            var totalEmailsSent = 0;
-
-            foreach (var subscription in subscriptions)
-            {
-                var customer = await _customerService.GetCustomerByEmail(subscription.Email);
-                //ignore deleted or inactive customers when sending newsletter campaigns
-                if (customer != null && (!customer.Active || customer.Deleted))
-                    continue;
-
-                var tokens = new List<Token>();
-                await _messageTokenProvider.AddStoreTokens(tokens, await _storeContext.GetCurrentStore(), emailAccount);
-                await _messageTokenProvider.AddNewsLetterSubscriptionTokens(tokens, subscription);
-                if (customer != null)
-                    await _messageTokenProvider.AddCustomerTokens(tokens, customer);
-
-                var subject = _tokenizer.Replace(campaign.Subject, tokens, false);
-                var body = _tokenizer.Replace(campaign.Body, tokens, true);
-
-                var email = new QueuedEmail
-                {
-                    Priority = QueuedEmailPriority.Low,
-                    From = emailAccount.Email,
-                    FromName = emailAccount.DisplayName,
-                    To = subscription.Email,
-                    Subject = subject,
-                    Body = body,
-                    CreatedOnUtc = DateTime.UtcNow,
-                    EmailAccountId = emailAccount.Id,
-                    DontSendBeforeDateUtc = campaign.DontSendBeforeDateUtc
-                };
-                await _queuedEmailService.InsertQueuedEmail(email);
-                totalEmailsSent++;
-            }
-
-            return totalEmailsSent;
-        }
-
-        /// <summary>
-        /// Sends a campaign to specified email
-        /// </summary>
-        /// <param name="campaign">Campaign</param>
-        /// <param name="emailAccount">Email account</param>
-        /// <param name="email">Email</param>
-        public virtual async Task SendCampaign(Campaign campaign, EmailAccount emailAccount, string email)
-        {
-            if (campaign == null)
-                throw new ArgumentNullException(nameof(campaign));
-
-            if (emailAccount == null)
-                throw new ArgumentNullException(nameof(emailAccount));
-
-            var tokens = new List<Token>();
-            await _messageTokenProvider.AddStoreTokens(tokens, await _storeContext.GetCurrentStore(), emailAccount);
-            var customer = await _customerService.GetCustomerByEmail(email);
-            if (customer != null)
-                await _messageTokenProvider.AddCustomerTokens(tokens, customer);
-
-            var subject = _tokenizer.Replace(campaign.Subject, tokens, false);
-            var body = _tokenizer.Replace(campaign.Body, tokens, true);
-
-            await _emailSender.SendEmail(emailAccount, subject, body, emailAccount.Email, emailAccount.DisplayName, email, null);
-        }
-
-        #endregion
-    }
+﻿using System;
+using System.Collections.Generic;
+using System.Linq;
+using System.Threading.Tasks;
+using Nop.Core;
+using Nop.Core.Domain.Messages;
+using Nop.Data;
+using Nop.Services.Customers;
+
+namespace Nop.Services.Messages
+{
+    /// <summary>
+    /// Campaign service
+    /// </summary>
+    public partial class CampaignService : ICampaignService
+    {
+        #region Fields
+
+        private readonly ICustomerService _customerService;
+        private readonly IEmailSender _emailSender;
+        private readonly IMessageTokenProvider _messageTokenProvider;
+        private readonly IQueuedEmailService _queuedEmailService;
+        private readonly IRepository<Campaign> _campaignRepository;
+        private readonly IStoreContext _storeContext;
+        private readonly ITokenizer _tokenizer;
+
+        #endregion
+
+        #region Ctor
+
+        public CampaignService(ICustomerService customerService,
+            IEmailSender emailSender,
+            IMessageTokenProvider messageTokenProvider,
+            IQueuedEmailService queuedEmailService,
+            IRepository<Campaign> campaignRepository,
+            IStoreContext storeContext,
+            ITokenizer tokenizer)
+        {
+            _customerService = customerService;
+            _emailSender = emailSender;
+            _messageTokenProvider = messageTokenProvider;
+            _queuedEmailService = queuedEmailService;
+            _campaignRepository = campaignRepository;
+            _storeContext = storeContext;
+            _tokenizer = tokenizer;
+        }
+
+        #endregion
+
+        #region Methods
+
+        /// <summary>
+        /// Inserts a campaign
+        /// </summary>
+        /// <param name="campaign">Campaign</param>        
+        public virtual async Task InsertCampaign(Campaign campaign)
+        {
+            await _campaignRepository.Insert(campaign);
+        }
+
+        /// <summary>
+        /// Updates a campaign
+        /// </summary>
+        /// <param name="campaign">Campaign</param>
+        public virtual async Task UpdateCampaign(Campaign campaign)
+        {
+            await _campaignRepository.Update(campaign);
+        }
+
+        /// <summary>
+        /// Deleted a queued email
+        /// </summary>
+        /// <param name="campaign">Campaign</param>
+        public virtual async Task DeleteCampaign(Campaign campaign)
+        {
+            await _campaignRepository.Delete(campaign);
+        }
+
+        /// <summary>
+        /// Gets a campaign by identifier
+        /// </summary>
+        /// <param name="campaignId">Campaign identifier</param>
+        /// <returns>Campaign</returns>
+        public virtual async Task<Campaign> GetCampaignById(int campaignId)
+        {
+            return await _campaignRepository.GetById(campaignId, cache => default);
+        }
+
+        /// <summary>
+        /// Gets all campaigns
+        /// </summary>
+        /// <param name="storeId">Store identifier; 0 to load all records</param>
+        /// <returns>Campaigns</returns>
+        public virtual async Task<IList<Campaign>> GetAllCampaigns(int storeId = 0)
+        {
+            var campaigns = await _campaignRepository.GetAll(query =>
+            {
+                if (storeId > 0) 
+                    query = query.Where(c => c.StoreId == storeId);
+
+                query = query.OrderBy(c => c.CreatedOnUtc);
+
+                return query;
+            });
+
+            return campaigns;
+        }
+
+        /// <summary>
+        /// Sends a campaign to specified emails
+        /// </summary>
+        /// <param name="campaign">Campaign</param>
+        /// <param name="emailAccount">Email account</param>
+        /// <param name="subscriptions">Subscriptions</param>
+        /// <returns>Total emails sent</returns>
+        public virtual async Task<int> SendCampaign(Campaign campaign, EmailAccount emailAccount,
+            IEnumerable<NewsLetterSubscription> subscriptions)
+        {
+            if (campaign == null)
+                throw new ArgumentNullException(nameof(campaign));
+
+            if (emailAccount == null)
+                throw new ArgumentNullException(nameof(emailAccount));
+
+            var totalEmailsSent = 0;
+
+            foreach (var subscription in subscriptions)
+            {
+                var customer = await _customerService.GetCustomerByEmail(subscription.Email);
+                //ignore deleted or inactive customers when sending newsletter campaigns
+                if (customer != null && (!customer.Active || customer.Deleted))
+                    continue;
+
+                var tokens = new List<Token>();
+                await _messageTokenProvider.AddStoreTokens(tokens, await _storeContext.GetCurrentStore(), emailAccount);
+                await _messageTokenProvider.AddNewsLetterSubscriptionTokens(tokens, subscription);
+                if (customer != null)
+                    await _messageTokenProvider.AddCustomerTokens(tokens, customer);
+
+                var subject = _tokenizer.Replace(campaign.Subject, tokens, false);
+                var body = _tokenizer.Replace(campaign.Body, tokens, true);
+
+                var email = new QueuedEmail
+                {
+                    Priority = QueuedEmailPriority.Low,
+                    From = emailAccount.Email,
+                    FromName = emailAccount.DisplayName,
+                    To = subscription.Email,
+                    Subject = subject,
+                    Body = body,
+                    CreatedOnUtc = DateTime.UtcNow,
+                    EmailAccountId = emailAccount.Id,
+                    DontSendBeforeDateUtc = campaign.DontSendBeforeDateUtc
+                };
+                await _queuedEmailService.InsertQueuedEmail(email);
+                totalEmailsSent++;
+            }
+
+            return totalEmailsSent;
+        }
+
+        /// <summary>
+        /// Sends a campaign to specified email
+        /// </summary>
+        /// <param name="campaign">Campaign</param>
+        /// <param name="emailAccount">Email account</param>
+        /// <param name="email">Email</param>
+        public virtual async Task SendCampaign(Campaign campaign, EmailAccount emailAccount, string email)
+        {
+            if (campaign == null)
+                throw new ArgumentNullException(nameof(campaign));
+
+            if (emailAccount == null)
+                throw new ArgumentNullException(nameof(emailAccount));
+
+            var tokens = new List<Token>();
+            await _messageTokenProvider.AddStoreTokens(tokens, await _storeContext.GetCurrentStore(), emailAccount);
+            var customer = await _customerService.GetCustomerByEmail(email);
+            if (customer != null)
+                await _messageTokenProvider.AddCustomerTokens(tokens, customer);
+
+            var subject = _tokenizer.Replace(campaign.Subject, tokens, false);
+            var body = _tokenizer.Replace(campaign.Body, tokens, true);
+
+            await _emailSender.SendEmail(emailAccount, subject, body, emailAccount.Email, emailAccount.DisplayName, email, null);
+        }
+
+        #endregion
+    }
 }