--- conflicted
+++ resolved
@@ -13,19 +13,9 @@
         /// Clear cache data
         /// </summary>
         /// <param name="entity">Entity</param>
-<<<<<<< HEAD
-        /// <param name="entityEventType">Entity event type</param>
-        protected override async Task ClearCache(NewsComment entity, EntityEventType entityEventType)
+        protected override async Task ClearCache(NewsComment entity)
         {
-            if (entityEventType == EntityEventType.Delete)
-                await RemoveByPrefix(NopNewsDefaults.NewsCommentsNumberPrefix, entity.NewsItemId);
-
-            await base.ClearCache(entity, entityEventType);
-=======
-        protected override void ClearCache(NewsComment entity)
-        {
-            RemoveByPrefix(NopNewsDefaults.NewsCommentsNumberPrefix, entity.NewsItemId);
->>>>>>> 21bbc56d
+            await RemoveByPrefix(NopNewsDefaults.NewsCommentsNumberPrefix, entity.NewsItemId);
         }
     }
 }