﻿using System;
using System.Collections.Generic;
using System.Linq;
using System.Threading.Tasks;
using LinqToDB;
using Nop.Core;
using Nop.Core.Caching;
using Nop.Core.Domain.Catalog;
using Nop.Core.Domain.Customers;
using Nop.Core.Domain.Security;
using Nop.Data;
using Nop.Services.Customers;

namespace Nop.Services.Security
{
    /// <summary>
    /// ACL service
    /// </summary>
    public partial class AclService : IAclService
    {
        #region Fields

        private readonly CatalogSettings _catalogSettings;
        private readonly ICustomerService _customerService;
        private readonly IRepository<AclRecord> _aclRecordRepository;
        private readonly IStaticCacheManager _staticCacheManager;
        private readonly IWorkContext _workContext;

        #endregion

        #region Ctor

        public AclService(CatalogSettings catalogSettings,
            ICustomerService customerService,
            IRepository<AclRecord> aclRecordRepository,
            IStaticCacheManager staticCacheManager,
            IWorkContext workContext)
        {
            _catalogSettings = catalogSettings;
            _customerService = customerService;
            _aclRecordRepository = aclRecordRepository;
            _staticCacheManager = staticCacheManager;
            _workContext = workContext;
        }

        #endregion

        #region Methods

        /// <summary>
        /// Deletes an ACL record
        /// </summary>
        /// <param name="aclRecord">ACL record</param>
        public virtual async Task DeleteAclRecord(AclRecord aclRecord)
        {
<<<<<<< HEAD
            if (aclRecord == null)
                throw new ArgumentNullException(nameof(aclRecord));

            await _aclRecordRepository.Delete(aclRecord);

            //event notification
            await _eventPublisher.EntityDeleted(aclRecord);
=======
            _aclRecordRepository.Delete(aclRecord);
>>>>>>> 8df5bf22
        }

        /// <summary>
        /// Gets an ACL record
        /// </summary>
        /// <param name="aclRecordId">ACL record identifier</param>
        /// <returns>ACL record</returns>
        public virtual async Task<AclRecord> GetAclRecordById(int aclRecordId)
        {
<<<<<<< HEAD
            if (aclRecordId == 0)
                return null;

            return await _aclRecordRepository.ToCachedGetById(aclRecordId);
=======
            return _aclRecordRepository.GetById(aclRecordId, cache => default);
>>>>>>> 8df5bf22
        }

        /// <summary>
        /// Gets ACL records
        /// </summary>
        /// <typeparam name="T">Type</typeparam>
        /// <param name="entity">Entity</param>
        /// <returns>ACL records</returns>
        public virtual async Task<IList<AclRecord>> GetAclRecords<T>(T entity) where T : BaseEntity, IAclSupported
        {
            if (entity == null)
                throw new ArgumentNullException(nameof(entity));

            var entityId = entity.Id;
            var entityName = entity.GetType().Name;

            var query = from ur in _aclRecordRepository.Table
                        where ur.EntityId == entityId &&
                        ur.EntityName == entityName
                        select ur;
            var aclRecords = await query.ToListAsync();

            return aclRecords;
        }

        /// <summary>
        /// Inserts an ACL record
        /// </summary>
        /// <param name="aclRecord">ACL record</param>
        public virtual async Task InsertAclRecord(AclRecord aclRecord)
        {
<<<<<<< HEAD
            if (aclRecord == null)
                throw new ArgumentNullException(nameof(aclRecord));

            await _aclRecordRepository.Insert(aclRecord);

            //event notification
            await _eventPublisher.EntityInserted(aclRecord);
=======
            _aclRecordRepository.Insert(aclRecord);
>>>>>>> 8df5bf22
        }

        /// <summary>
        /// Inserts an ACL record
        /// </summary>
        /// <typeparam name="T">Type</typeparam>
        /// <param name="customerRoleId">Customer role id</param>
        /// <param name="entity">Entity</param>
        public virtual async Task InsertAclRecord<T>(T entity, int customerRoleId) where T : BaseEntity, IAclSupported
        {
            if (entity == null)
                throw new ArgumentNullException(nameof(entity));

            if (customerRoleId == 0)
                throw new ArgumentOutOfRangeException(nameof(customerRoleId));

            var entityId = entity.Id;
            var entityName = entity.GetType().Name;

            var aclRecord = new AclRecord
            {
                EntityId = entityId,
                EntityName = entityName,
                CustomerRoleId = customerRoleId
            };

            await InsertAclRecord(aclRecord);
        }

        /// <summary>
        /// Updates the ACL record
        /// </summary>
        /// <param name="aclRecord">ACL record</param>
        public virtual async Task UpdateAclRecord(AclRecord aclRecord)
        {
<<<<<<< HEAD
            if (aclRecord == null)
                throw new ArgumentNullException(nameof(aclRecord));

            await _aclRecordRepository.Update(aclRecord);

            //event notification
            await _eventPublisher.EntityUpdated(aclRecord);
=======
            _aclRecordRepository.Update(aclRecord);
>>>>>>> 8df5bf22
        }

        /// <summary>
        /// Find customer role identifiers with granted access
        /// </summary>
        /// <typeparam name="T">Type</typeparam>
        /// <param name="entity">Entity</param>
        /// <returns>Customer role identifiers</returns>
        public virtual async Task<int[]> GetCustomerRoleIdsWithAccess<T>(T entity) where T : BaseEntity, IAclSupported
        {
            if (entity == null)
                throw new ArgumentNullException(nameof(entity));

            var entityId = entity.Id;
            var entityName = entity.GetType().Name;

            var key = _staticCacheManager.PrepareKeyForDefaultCache(NopSecurityDefaults.AclRecordCacheKey, entityId, entityName);

            var query = from ur in _aclRecordRepository.Table
                where ur.EntityId == entityId &&
                      ur.EntityName == entityName
                select ur.CustomerRoleId;

<<<<<<< HEAD
            return await query.ToCachedArray(key);
=======
            return _staticCacheManager.Get(key, query.ToArray);
>>>>>>> 8df5bf22
        }

        /// <summary>
        /// Authorize ACL permission
        /// </summary>
        /// <typeparam name="T">Type</typeparam>
        /// <param name="entity">Entity</param>
        /// <returns>true - authorized; otherwise, false</returns>
        public virtual async Task<bool> Authorize<T>(T entity) where T : BaseEntity, IAclSupported
        {
            return await Authorize(entity, await _workContext.GetCurrentCustomer());
        }

        /// <summary>
        /// Authorize ACL permission
        /// </summary>
        /// <typeparam name="T">Type</typeparam>
        /// <param name="entity">Entity</param>
        /// <param name="customer">Customer</param>
        /// <returns>true - authorized; otherwise, false</returns>
        public virtual async Task<bool> Authorize<T>(T entity, Customer customer) where T : BaseEntity, IAclSupported
        {
            if (entity == null)
                return false;

            if (customer == null)
                return false;

            if (_catalogSettings.IgnoreAcl)
                return true;

            if (!entity.SubjectToAcl)
                return true;

            foreach (var role1 in await _customerService.GetCustomerRoles(customer))
                foreach (var role2Id in await GetCustomerRoleIdsWithAccess(entity))
                    if (role1.Id == role2Id)
                        //yes, we have such permission
                        return true;

            //no permission found
            return false;
        }

        #endregion
    }
}<|MERGE_RESOLUTION|>--- conflicted
+++ resolved
@@ -1,246 +1,205 @@
-﻿using System;
-using System.Collections.Generic;
-using System.Linq;
-using System.Threading.Tasks;
-using LinqToDB;
-using Nop.Core;
-using Nop.Core.Caching;
-using Nop.Core.Domain.Catalog;
-using Nop.Core.Domain.Customers;
-using Nop.Core.Domain.Security;
-using Nop.Data;
-using Nop.Services.Customers;
-
-namespace Nop.Services.Security
-{
-    /// <summary>
-    /// ACL service
-    /// </summary>
-    public partial class AclService : IAclService
-    {
-        #region Fields
-
-        private readonly CatalogSettings _catalogSettings;
-        private readonly ICustomerService _customerService;
-        private readonly IRepository<AclRecord> _aclRecordRepository;
-        private readonly IStaticCacheManager _staticCacheManager;
-        private readonly IWorkContext _workContext;
-
-        #endregion
-
-        #region Ctor
-
-        public AclService(CatalogSettings catalogSettings,
-            ICustomerService customerService,
-            IRepository<AclRecord> aclRecordRepository,
-            IStaticCacheManager staticCacheManager,
-            IWorkContext workContext)
-        {
-            _catalogSettings = catalogSettings;
-            _customerService = customerService;
-            _aclRecordRepository = aclRecordRepository;
-            _staticCacheManager = staticCacheManager;
-            _workContext = workContext;
-        }
-
-        #endregion
-
-        #region Methods
-
-        /// <summary>
-        /// Deletes an ACL record
-        /// </summary>
-        /// <param name="aclRecord">ACL record</param>
-        public virtual async Task DeleteAclRecord(AclRecord aclRecord)
-        {
-<<<<<<< HEAD
-            if (aclRecord == null)
-                throw new ArgumentNullException(nameof(aclRecord));
-
-            await _aclRecordRepository.Delete(aclRecord);
-
-            //event notification
-            await _eventPublisher.EntityDeleted(aclRecord);
-=======
-            _aclRecordRepository.Delete(aclRecord);
->>>>>>> 8df5bf22
-        }
-
-        /// <summary>
-        /// Gets an ACL record
-        /// </summary>
-        /// <param name="aclRecordId">ACL record identifier</param>
-        /// <returns>ACL record</returns>
-        public virtual async Task<AclRecord> GetAclRecordById(int aclRecordId)
-        {
-<<<<<<< HEAD
-            if (aclRecordId == 0)
-                return null;
-
-            return await _aclRecordRepository.ToCachedGetById(aclRecordId);
-=======
-            return _aclRecordRepository.GetById(aclRecordId, cache => default);
->>>>>>> 8df5bf22
-        }
-
-        /// <summary>
-        /// Gets ACL records
-        /// </summary>
-        /// <typeparam name="T">Type</typeparam>
-        /// <param name="entity">Entity</param>
-        /// <returns>ACL records</returns>
-        public virtual async Task<IList<AclRecord>> GetAclRecords<T>(T entity) where T : BaseEntity, IAclSupported
-        {
-            if (entity == null)
-                throw new ArgumentNullException(nameof(entity));
-
-            var entityId = entity.Id;
-            var entityName = entity.GetType().Name;
-
-            var query = from ur in _aclRecordRepository.Table
-                        where ur.EntityId == entityId &&
-                        ur.EntityName == entityName
-                        select ur;
-            var aclRecords = await query.ToListAsync();
-
-            return aclRecords;
-        }
-
-        /// <summary>
-        /// Inserts an ACL record
-        /// </summary>
-        /// <param name="aclRecord">ACL record</param>
-        public virtual async Task InsertAclRecord(AclRecord aclRecord)
-        {
-<<<<<<< HEAD
-            if (aclRecord == null)
-                throw new ArgumentNullException(nameof(aclRecord));
-
-            await _aclRecordRepository.Insert(aclRecord);
-
-            //event notification
-            await _eventPublisher.EntityInserted(aclRecord);
-=======
-            _aclRecordRepository.Insert(aclRecord);
->>>>>>> 8df5bf22
-        }
-
-        /// <summary>
-        /// Inserts an ACL record
-        /// </summary>
-        /// <typeparam name="T">Type</typeparam>
-        /// <param name="customerRoleId">Customer role id</param>
-        /// <param name="entity">Entity</param>
-        public virtual async Task InsertAclRecord<T>(T entity, int customerRoleId) where T : BaseEntity, IAclSupported
-        {
-            if (entity == null)
-                throw new ArgumentNullException(nameof(entity));
-
-            if (customerRoleId == 0)
-                throw new ArgumentOutOfRangeException(nameof(customerRoleId));
-
-            var entityId = entity.Id;
-            var entityName = entity.GetType().Name;
-
-            var aclRecord = new AclRecord
-            {
-                EntityId = entityId,
-                EntityName = entityName,
-                CustomerRoleId = customerRoleId
-            };
-
-            await InsertAclRecord(aclRecord);
-        }
-
-        /// <summary>
-        /// Updates the ACL record
-        /// </summary>
-        /// <param name="aclRecord">ACL record</param>
-        public virtual async Task UpdateAclRecord(AclRecord aclRecord)
-        {
-<<<<<<< HEAD
-            if (aclRecord == null)
-                throw new ArgumentNullException(nameof(aclRecord));
-
-            await _aclRecordRepository.Update(aclRecord);
-
-            //event notification
-            await _eventPublisher.EntityUpdated(aclRecord);
-=======
-            _aclRecordRepository.Update(aclRecord);
->>>>>>> 8df5bf22
-        }
-
-        /// <summary>
-        /// Find customer role identifiers with granted access
-        /// </summary>
-        /// <typeparam name="T">Type</typeparam>
-        /// <param name="entity">Entity</param>
-        /// <returns>Customer role identifiers</returns>
-        public virtual async Task<int[]> GetCustomerRoleIdsWithAccess<T>(T entity) where T : BaseEntity, IAclSupported
-        {
-            if (entity == null)
-                throw new ArgumentNullException(nameof(entity));
-
-            var entityId = entity.Id;
-            var entityName = entity.GetType().Name;
-
-            var key = _staticCacheManager.PrepareKeyForDefaultCache(NopSecurityDefaults.AclRecordCacheKey, entityId, entityName);
-
-            var query = from ur in _aclRecordRepository.Table
-                where ur.EntityId == entityId &&
-                      ur.EntityName == entityName
-                select ur.CustomerRoleId;
-
-<<<<<<< HEAD
-            return await query.ToCachedArray(key);
-=======
-            return _staticCacheManager.Get(key, query.ToArray);
->>>>>>> 8df5bf22
-        }
-
-        /// <summary>
-        /// Authorize ACL permission
-        /// </summary>
-        /// <typeparam name="T">Type</typeparam>
-        /// <param name="entity">Entity</param>
-        /// <returns>true - authorized; otherwise, false</returns>
-        public virtual async Task<bool> Authorize<T>(T entity) where T : BaseEntity, IAclSupported
-        {
-            return await Authorize(entity, await _workContext.GetCurrentCustomer());
-        }
-
-        /// <summary>
-        /// Authorize ACL permission
-        /// </summary>
-        /// <typeparam name="T">Type</typeparam>
-        /// <param name="entity">Entity</param>
-        /// <param name="customer">Customer</param>
-        /// <returns>true - authorized; otherwise, false</returns>
-        public virtual async Task<bool> Authorize<T>(T entity, Customer customer) where T : BaseEntity, IAclSupported
-        {
-            if (entity == null)
-                return false;
-
-            if (customer == null)
-                return false;
-
-            if (_catalogSettings.IgnoreAcl)
-                return true;
-
-            if (!entity.SubjectToAcl)
-                return true;
-
-            foreach (var role1 in await _customerService.GetCustomerRoles(customer))
-                foreach (var role2Id in await GetCustomerRoleIdsWithAccess(entity))
-                    if (role1.Id == role2Id)
-                        //yes, we have such permission
-                        return true;
-
-            //no permission found
-            return false;
-        }
-
-        #endregion
-    }
+﻿using System;
+using System.Collections.Generic;
+using System.Linq;
+using System.Threading.Tasks;
+using LinqToDB;
+using Nop.Core;
+using Nop.Core.Caching;
+using Nop.Core.Domain.Catalog;
+using Nop.Core.Domain.Customers;
+using Nop.Core.Domain.Security;
+using Nop.Data;
+using Nop.Services.Customers;
+
+namespace Nop.Services.Security
+{
+    /// <summary>
+    /// ACL service
+    /// </summary>
+    public partial class AclService : IAclService
+    {
+        #region Fields
+
+        private readonly CatalogSettings _catalogSettings;
+        private readonly ICustomerService _customerService;
+        private readonly IRepository<AclRecord> _aclRecordRepository;
+        private readonly IStaticCacheManager _staticCacheManager;
+        private readonly IWorkContext _workContext;
+
+        #endregion
+
+        #region Ctor
+
+        public AclService(CatalogSettings catalogSettings,
+            ICustomerService customerService,
+            IRepository<AclRecord> aclRecordRepository,
+            IStaticCacheManager staticCacheManager,
+            IWorkContext workContext)
+        {
+            _catalogSettings = catalogSettings;
+            _customerService = customerService;
+            _aclRecordRepository = aclRecordRepository;
+            _staticCacheManager = staticCacheManager;
+            _workContext = workContext;
+        }
+
+        #endregion
+
+        #region Methods
+
+        /// <summary>
+        /// Deletes an ACL record
+        /// </summary>
+        /// <param name="aclRecord">ACL record</param>
+        public virtual async Task DeleteAclRecord(AclRecord aclRecord)
+        {
+            await _aclRecordRepository.Delete(aclRecord);
+        }
+
+        /// <summary>
+        /// Gets an ACL record
+        /// </summary>
+        /// <param name="aclRecordId">ACL record identifier</param>
+        /// <returns>ACL record</returns>
+        public virtual async Task<AclRecord> GetAclRecordById(int aclRecordId)
+        {
+            return await _aclRecordRepository.GetById(aclRecordId, cache => default);
+        }
+
+        /// <summary>
+        /// Gets ACL records
+        /// </summary>
+        /// <typeparam name="T">Type</typeparam>
+        /// <param name="entity">Entity</param>
+        /// <returns>ACL records</returns>
+        public virtual async Task<IList<AclRecord>> GetAclRecords<T>(T entity) where T : BaseEntity, IAclSupported
+        {
+            if (entity == null)
+                throw new ArgumentNullException(nameof(entity));
+
+            var entityId = entity.Id;
+            var entityName = entity.GetType().Name;
+
+            var query = from ur in _aclRecordRepository.Table
+                        where ur.EntityId == entityId &&
+                        ur.EntityName == entityName
+                        select ur;
+            var aclRecords = await query.ToListAsync();
+
+            return aclRecords;
+        }
+
+        /// <summary>
+        /// Inserts an ACL record
+        /// </summary>
+        /// <param name="aclRecord">ACL record</param>
+        public virtual async Task InsertAclRecord(AclRecord aclRecord)
+        {
+            await _aclRecordRepository.Insert(aclRecord);
+        }
+
+        /// <summary>
+        /// Inserts an ACL record
+        /// </summary>
+        /// <typeparam name="T">Type</typeparam>
+        /// <param name="customerRoleId">Customer role id</param>
+        /// <param name="entity">Entity</param>
+        public virtual async Task InsertAclRecord<T>(T entity, int customerRoleId) where T : BaseEntity, IAclSupported
+        {
+            if (entity == null)
+                throw new ArgumentNullException(nameof(entity));
+
+            if (customerRoleId == 0)
+                throw new ArgumentOutOfRangeException(nameof(customerRoleId));
+
+            var entityId = entity.Id;
+            var entityName = entity.GetType().Name;
+
+            var aclRecord = new AclRecord
+            {
+                EntityId = entityId,
+                EntityName = entityName,
+                CustomerRoleId = customerRoleId
+            };
+
+            await InsertAclRecord(aclRecord);
+        }
+
+        /// <summary>
+        /// Updates the ACL record
+        /// </summary>
+        /// <param name="aclRecord">ACL record</param>
+        public virtual async Task UpdateAclRecord(AclRecord aclRecord)
+        {
+            await _aclRecordRepository.Update(aclRecord);
+        }
+
+        /// <summary>
+        /// Find customer role identifiers with granted access
+        /// </summary>
+        /// <typeparam name="T">Type</typeparam>
+        /// <param name="entity">Entity</param>
+        /// <returns>Customer role identifiers</returns>
+        public virtual async Task<int[]> GetCustomerRoleIdsWithAccess<T>(T entity) where T : BaseEntity, IAclSupported
+        {
+            if (entity == null)
+                throw new ArgumentNullException(nameof(entity));
+
+            var entityId = entity.Id;
+            var entityName = entity.GetType().Name;
+
+            var key = _staticCacheManager.PrepareKeyForDefaultCache(NopSecurityDefaults.AclRecordCacheKey, entityId, entityName);
+
+            var query = from ur in _aclRecordRepository.Table
+                where ur.EntityId == entityId &&
+                      ur.EntityName == entityName
+                select ur.CustomerRoleId;
+
+            return await _staticCacheManager.Get(key, async () => await query.ToAsyncEnumerable().ToArrayAsync());
+        }
+
+        /// <summary>
+        /// Authorize ACL permission
+        /// </summary>
+        /// <typeparam name="T">Type</typeparam>
+        /// <param name="entity">Entity</param>
+        /// <returns>true - authorized; otherwise, false</returns>
+        public virtual async Task<bool> Authorize<T>(T entity) where T : BaseEntity, IAclSupported
+        {
+            return await Authorize(entity, await _workContext.GetCurrentCustomer());
+        }
+
+        /// <summary>
+        /// Authorize ACL permission
+        /// </summary>
+        /// <typeparam name="T">Type</typeparam>
+        /// <param name="entity">Entity</param>
+        /// <param name="customer">Customer</param>
+        /// <returns>true - authorized; otherwise, false</returns>
+        public virtual async Task<bool> Authorize<T>(T entity, Customer customer) where T : BaseEntity, IAclSupported
+        {
+            if (entity == null)
+                return false;
+
+            if (customer == null)
+                return false;
+
+            if (_catalogSettings.IgnoreAcl)
+                return true;
+
+            if (!entity.SubjectToAcl)
+                return true;
+
+            foreach (var role1 in await _customerService.GetCustomerRoles(customer))
+                foreach (var role2Id in await GetCustomerRoleIdsWithAccess(entity))
+                    if (role1.Id == role2Id)
+                        //yes, we have such permission
+                        return true;
+
+            //no permission found
+            return false;
+        }
+
+        #endregion
+    }
 }