--- conflicted
+++ resolved
@@ -1,113 +1,101 @@
-<<<<<<< HEAD
-﻿using System.Collections.Generic;
-using System.Threading.Tasks;
-=======
-﻿using System;
-using System.Collections.Generic;
-using System.Linq.Expressions;
->>>>>>> 8436c882
-using Nop.Core;
-using Nop.Core.Domain.Customers;
-using Nop.Core.Domain.Security;
-
-namespace Nop.Services.Security
-{
-    /// <summary>
-    /// ACL service interface
-    /// </summary>
-    public partial interface IAclService
-    {
-        /// <summary>
-        /// Get an expression predicate to apply a store mapping
-        /// </summary>
-        /// <param name="customerRoleIds">Identifiers of customer's roles</param>
-        /// <typeparam name="TEntity">Type of entity with supported store mapping</typeparam>
-        /// <returns>Lambda expression</returns>
-        Expression<Func<TEntity, bool>> ApplyAcl<TEntity>(int[] customerRoleIds) where TEntity : BaseEntity, IAclSupported;
-
-        /// <summary>
-        /// Deletes an ACL record
-        /// </summary>
-        /// <param name="aclRecord">ACL record</param>
-        Task DeleteAclRecordAsync(AclRecord aclRecord);
-
-        //TODO: may be deleted
-        /// <summary>
-        /// Gets an ACL record
-        /// </summary>
-        /// <param name="aclRecordId">ACL record identifier</param>
-        /// <returns>ACL record</returns>
-<<<<<<< HEAD
-        Task<AclRecord> GetAclRecordByIdAsync(int aclRecordId);
-=======
-        AclRecord GetAclRecordById(int aclRecordId);
->>>>>>> 8436c882
-
-        /// <summary>
-        /// Gets ACL records
-        /// </summary>
-        /// <typeparam name="T">Type</typeparam>
-        /// <param name="entity">Entity</param>
-        /// <returns>ACL records</returns>
-        Task<IList<AclRecord>> GetAclRecordsAsync<T>(T entity) where T : BaseEntity, IAclSupported;
-
-        //TODO: may be deleted from interface
-        /// <summary>
-        /// Inserts an ACL record
-        /// </summary>
-        /// <param name="aclRecord">ACL record</param>
-<<<<<<< HEAD
-        Task InsertAclRecordAsync(AclRecord aclRecord);
-=======
-        void InsertAclRecord(AclRecord aclRecord);
->>>>>>> 8436c882
-
-        /// <summary>
-        /// Inserts an ACL record
-        /// </summary>
-        /// <typeparam name="T">Type</typeparam>
-        /// <param name="customerRoleId">Customer role id</param>
-        /// <param name="entity">Entity</param>
-        Task InsertAclRecordAsync<T>(T entity, int customerRoleId) where T : BaseEntity, IAclSupported;
-
-        //TODO: may be deleted
-        /// <summary>
-        /// Get a value indicating whether any ACL records exist for entity type are related to customer roles
-        /// </summary>
-        /// <param name="customerRoleIds">Customer's role identifiers</param>
-        /// <typeparam name="T">Entity type</typeparam>
-        /// <returns>True if exist; otherwise false</returns>
-        bool IsEntityAclMappingExist<T>(int[] customerRoleIds) where T : BaseEntity, IAclSupported;
-
-        /// <summary>
-        /// Updates the ACL record
-        /// </summary>
-        /// <param name="aclRecord">ACL record</param>
-        Task UpdateAclRecordAsync(AclRecord aclRecord);
-
-        /// <summary>
-        /// Find customer role identifiers with granted access
-        /// </summary>
-        /// <typeparam name="T">Type</typeparam>
-        /// <param name="entity">Entity</param>
-        /// <returns>Customer role identifiers</returns>
-        Task<int[]> GetCustomerRoleIdsWithAccessAsync<T>(T entity) where T : BaseEntity, IAclSupported;
-
-        /// <summary>
-        /// Authorize ACL permission
-        /// </summary>
-        /// <typeparam name="T">Type</typeparam>
-        /// <param name="entity">Entity</param>
-        /// <returns>true - authorized; otherwise, false</returns>
-        Task<bool> AuthorizeAsync<T>(T entity) where T : BaseEntity, IAclSupported;
-
-        /// <summary>
-        /// Authorize ACL permission
-        /// </summary>
-        /// <typeparam name="T">Type</typeparam>
-        /// <param name="entity">Entity</param>
-        /// <param name="customer">Customer</param>
-        /// <returns>true - authorized; otherwise, false</returns>
-        Task<bool> AuthorizeAsync<T>(T entity, Customer customer) where T : BaseEntity, IAclSupported;
-    }
+﻿using System;
+using System.Collections.Generic;
+using System.Threading.Tasks;
+using System.Linq.Expressions;
+using Nop.Core;
+using Nop.Core.Domain.Customers;
+using Nop.Core.Domain.Security;
+
+namespace Nop.Services.Security
+{
+    /// <summary>
+    /// ACL service interface
+    /// </summary>
+    public partial interface IAclService
+    {
+        /// <summary>
+        /// Get an expression predicate to apply a store mapping
+        /// </summary>
+        /// <param name="customerRoleIds">Identifiers of customer's roles</param>
+        /// <typeparam name="TEntity">Type of entity with supported store mapping</typeparam>
+        /// <returns>Lambda expression</returns>
+        Expression<Func<TEntity, bool>> ApplyAcl<TEntity>(int[] customerRoleIds) where TEntity : BaseEntity, IAclSupported;
+
+        /// <summary>
+        /// Deletes an ACL record
+        /// </summary>
+        /// <param name="aclRecord">ACL record</param>
+        Task DeleteAclRecordAsync(AclRecord aclRecord);
+
+        //TODO: may be deleted
+        /// <summary>
+        /// Gets an ACL record
+        /// </summary>
+        /// <param name="aclRecordId">ACL record identifier</param>
+        /// <returns>ACL record</returns>
+        Task<AclRecord> GetAclRecordByIdAsync(int aclRecordId);
+
+        /// <summary>
+        /// Gets ACL records
+        /// </summary>
+        /// <typeparam name="T">Type</typeparam>
+        /// <param name="entity">Entity</param>
+        /// <returns>ACL records</returns>
+        Task<IList<AclRecord>> GetAclRecordsAsync<T>(T entity) where T : BaseEntity, IAclSupported;
+
+        //TODO: may be deleted from interface
+        /// <summary>
+        /// Inserts an ACL record
+        /// </summary>
+        /// <param name="aclRecord">ACL record</param>
+        Task InsertAclRecordAsync(AclRecord aclRecord);
+
+        /// <summary>
+        /// Inserts an ACL record
+        /// </summary>
+        /// <typeparam name="T">Type</typeparam>
+        /// <param name="customerRoleId">Customer role id</param>
+        /// <param name="entity">Entity</param>
+        Task InsertAclRecordAsync<T>(T entity, int customerRoleId) where T : BaseEntity, IAclSupported;
+
+        //TODO: may be deleted
+        /// <summary>
+        /// Get a value indicating whether any ACL records exist for entity type are related to customer roles
+        /// </summary>
+        /// <param name="customerRoleIds">Customer's role identifiers</param>
+        /// <typeparam name="T">Entity type</typeparam>
+        /// <returns>True if exist; otherwise false</returns>
+        bool IsEntityAclMappingExist<T>(int[] customerRoleIds) where T : BaseEntity, IAclSupported;
+
+        /// <summary>
+        /// Updates the ACL record
+        /// </summary>
+        /// <param name="aclRecord">ACL record</param>
+        Task UpdateAclRecordAsync(AclRecord aclRecord);
+
+        /// <summary>
+        /// Find customer role identifiers with granted access
+        /// </summary>
+        /// <typeparam name="T">Type</typeparam>
+        /// <param name="entity">Entity</param>
+        /// <returns>Customer role identifiers</returns>
+        Task<int[]> GetCustomerRoleIdsWithAccessAsync<T>(T entity) where T : BaseEntity, IAclSupported;
+
+        /// <summary>
+        /// Authorize ACL permission
+        /// </summary>
+        /// <typeparam name="T">Type</typeparam>
+        /// <param name="entity">Entity</param>
+        /// <returns>true - authorized; otherwise, false</returns>
+        Task<bool> AuthorizeAsync<T>(T entity) where T : BaseEntity, IAclSupported;
+
+        /// <summary>
+        /// Authorize ACL permission
+        /// </summary>
+        /// <typeparam name="T">Type</typeparam>
+        /// <param name="entity">Entity</param>
+        /// <param name="customer">Customer</param>
+        /// <returns>true - authorized; otherwise, false</returns>
+        Task<bool> AuthorizeAsync<T>(T entity, Customer customer) where T : BaseEntity, IAclSupported;
+    }
 }