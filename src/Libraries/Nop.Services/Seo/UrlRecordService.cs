﻿using System;
using System.Collections.Generic;
using System.Linq;
using System.Text;
using System.Threading.Tasks;
using LinqToDB;
using Nop.Core;
using Nop.Core.Caching;
using Nop.Core.Domain.Localization;
using Nop.Core.Domain.Seo;
using Nop.Data;
using Nop.Services.Localization;

namespace Nop.Services.Seo
{
    /// <summary>
    /// Provides information about URL records
    /// </summary>
    public partial class UrlRecordService : IUrlRecordService
    {
        #region Fields

        private static readonly object _lock = new object();
        private static Dictionary<string, string> _seoCharacterTable;

        private readonly ILanguageService _languageService;
        private readonly IRepository<UrlRecord> _urlRecordRepository;
        private readonly IStaticCacheManager _staticCacheManager;
        private readonly IWorkContext _workContext;
        private readonly LocalizationSettings _localizationSettings;
        private readonly SeoSettings _seoSettings;

        #endregion

        #region Ctor

        public UrlRecordService(ILanguageService languageService,
            IRepository<UrlRecord> urlRecordRepository,
            IStaticCacheManager staticCacheManager,
            IWorkContext workContext,
            LocalizationSettings localizationSettings,
            SeoSettings seoSettings)
        {
            _languageService = languageService;
            _urlRecordRepository = urlRecordRepository;
            _staticCacheManager = staticCacheManager;
            _workContext = workContext;
            _localizationSettings = localizationSettings;
            _seoSettings = seoSettings;
        }

        #endregion

        #region Utilities
        
        /// <summary>
        /// Stores Unicode characters and their "normalized"
        /// values to a hash table. Character codes are referenced
        /// by hex numbers because that's the most common way to
        /// refer to them.
        /// 
        /// Upper-case comments are identifiers from the Unicode database. 
        /// Lower- and mixed-case comments are the author's
        /// </summary>
        protected virtual void InitializeSeoCharacterTable()
        {
            lock (_lock)
            {
                _seoCharacterTable = new Dictionary<string, string>
                {
                    { ToUnichar("0041"), "A" },
                    { ToUnichar("0042"), "B" },
                    { ToUnichar("0043"), "C" },
                    { ToUnichar("0044"), "D" },
                    { ToUnichar("0045"), "E" },
                    { ToUnichar("0046"), "F" },
                    { ToUnichar("0047"), "G" },
                    { ToUnichar("0048"), "H" },
                    { ToUnichar("0049"), "I" },
                    { ToUnichar("004A"), "J" },
                    { ToUnichar("004B"), "K" },
                    { ToUnichar("004C"), "L" },
                    { ToUnichar("004D"), "M" },
                    { ToUnichar("004E"), "N" },
                    { ToUnichar("004F"), "O" },
                    { ToUnichar("0050"), "P" },
                    { ToUnichar("0051"), "Q" },
                    { ToUnichar("0052"), "R" },
                    { ToUnichar("0053"), "S" },
                    { ToUnichar("0054"), "T" },
                    { ToUnichar("0055"), "U" },
                    { ToUnichar("0056"), "V" },
                    { ToUnichar("0057"), "W" },
                    { ToUnichar("0058"), "X" },
                    { ToUnichar("0059"), "Y" },
                    { ToUnichar("005A"), "Z" },
                    { ToUnichar("0061"), "a" },
                    { ToUnichar("0062"), "b" },
                    { ToUnichar("0063"), "c" },
                    { ToUnichar("0064"), "d" },
                    { ToUnichar("0065"), "e" },
                    { ToUnichar("0066"), "f" },
                    { ToUnichar("0067"), "g" },
                    { ToUnichar("0068"), "h" },
                    { ToUnichar("0069"), "i" },
                    { ToUnichar("006A"), "j" },
                    { ToUnichar("006B"), "k" },
                    { ToUnichar("006C"), "l" },
                    { ToUnichar("006D"), "m" },
                    { ToUnichar("006E"), "n" },
                    { ToUnichar("006F"), "o" },
                    { ToUnichar("0070"), "p" },
                    { ToUnichar("0071"), "q" },
                    { ToUnichar("0072"), "r" },
                    { ToUnichar("0073"), "s" },
                    { ToUnichar("0074"), "t" },
                    { ToUnichar("0075"), "u" },
                    { ToUnichar("0076"), "v" },
                    { ToUnichar("0077"), "w" },
                    { ToUnichar("0078"), "x" },
                    { ToUnichar("0079"), "y" },
                    { ToUnichar("007A"), "z" },
                    { ToUnichar("00AA"), "a" },    // FEMININE ORDINAL INDICATOR
                    { ToUnichar("00BA"), "o" }, // MASCULINE ORDINAL INDICATOR
                    { ToUnichar("00C0"), "A" }, // LATIN CAPITAL LETTER A WITH GRAVE
                    { ToUnichar("00C1"), "A" }, // LATIN CAPITAL LETTER A WITH ACUTE
                    { ToUnichar("00C2"), "A" }, // LATIN CAPITAL LETTER A WITH CIRCUMFLEX
                    { ToUnichar("00C3"), "A" }, // LATIN CAPITAL LETTER A WITH TILDE
                    { ToUnichar("00C4"), "A" }, // LATIN CAPITAL LETTER A WITH DIAERESIS
                    { ToUnichar("00C5"), "A" }, // LATIN CAPITAL LETTER A WITH RING ABOVE
                    { ToUnichar("00C6"), "AE" }, // LATIN CAPITAL LETTER AE -- no decomposition
                    { ToUnichar("00C7"), "C" }, // LATIN CAPITAL LETTER C WITH CEDILLA
                    { ToUnichar("00C8"), "E" }, // LATIN CAPITAL LETTER E WITH GRAVE
                    { ToUnichar("00C9"), "E" }, // LATIN CAPITAL LETTER E WITH ACUTE
                    { ToUnichar("00CA"), "E" }, // LATIN CAPITAL LETTER E WITH CIRCUMFLEX
                    { ToUnichar("00CB"), "E" }, // LATIN CAPITAL LETTER E WITH DIAERESIS
                    { ToUnichar("00CC"), "I" }, // LATIN CAPITAL LETTER I WITH GRAVE
                    { ToUnichar("00CD"), "I" }, // LATIN CAPITAL LETTER I WITH ACUTE
                    { ToUnichar("00CE"), "I" }, // LATIN CAPITAL LETTER I WITH CIRCUMFLEX
                    { ToUnichar("00CF"), "I" }, // LATIN CAPITAL LETTER I WITH DIAERESIS
                    { ToUnichar("00D0"), "D" }, // LATIN CAPITAL LETTER ETH -- no decomposition // Eth [D for Vietnamese]
                    { ToUnichar("00D1"), "N" }, // LATIN CAPITAL LETTER N WITH TILDE
                    { ToUnichar("00D2"), "O" }, // LATIN CAPITAL LETTER O WITH GRAVE
                    { ToUnichar("00D3"), "O" }, // LATIN CAPITAL LETTER O WITH ACUTE
                    { ToUnichar("00D4"), "O" }, // LATIN CAPITAL LETTER O WITH CIRCUMFLEX
                    { ToUnichar("00D5"), "O" }, // LATIN CAPITAL LETTER O WITH TILDE
                    { ToUnichar("00D6"), "O" }, // LATIN CAPITAL LETTER O WITH DIAERESIS
                    { ToUnichar("00D8"), "O" }, // LATIN CAPITAL LETTER O WITH STROKE -- no decom
                    { ToUnichar("00D9"), "U" }, // LATIN CAPITAL LETTER U WITH GRAVE
                    { ToUnichar("00DA"), "U" }, // LATIN CAPITAL LETTER U WITH ACUTE
                    { ToUnichar("00DB"), "U" }, // LATIN CAPITAL LETTER U WITH CIRCUMFLEX
                    { ToUnichar("00DC"), "U" }, // LATIN CAPITAL LETTER U WITH DIAERESIS
                    { ToUnichar("00DD"), "Y" }, // LATIN CAPITAL LETTER Y WITH ACUTE
                    { ToUnichar("00DE"), "Th" }, // LATIN CAPITAL LETTER THORN -- no decomposition; // Thorn - Could be nothing other than thorn
                    { ToUnichar("00DF"), "s" }, // LATIN SMALL LETTER SHARP S -- no decomposition
                    { ToUnichar("00E0"), "a" }, // LATIN SMALL LETTER A WITH GRAVE
                    { ToUnichar("00E1"), "a" }, // LATIN SMALL LETTER A WITH ACUTE
                    { ToUnichar("00E2"), "a" }, // LATIN SMALL LETTER A WITH CIRCUMFLEX
                    { ToUnichar("00E3"), "a" }, // LATIN SMALL LETTER A WITH TILDE
                    { ToUnichar("00E4"), "a" }, // LATIN SMALL LETTER A WITH DIAERESIS
                    { ToUnichar("00E5"), "a" }, // LATIN SMALL LETTER A WITH RING ABOVE
                    { ToUnichar("00E6"), "ae" },    // LATIN SMALL LETTER AE -- no decomposition
                    { ToUnichar("00E7"), "c" }, // LATIN SMALL LETTER C WITH CEDILLA
                    { ToUnichar("00E8"), "e" }, // LATIN SMALL LETTER E WITH GRAVE
                    { ToUnichar("00E9"), "e" }, // LATIN SMALL LETTER E WITH ACUTE
                    { ToUnichar("00EA"), "e" }, // LATIN SMALL LETTER E WITH CIRCUMFLEX
                    { ToUnichar("00EB"), "e" }, // LATIN SMALL LETTER E WITH DIAERESIS
                    { ToUnichar("00EC"), "i" }, // LATIN SMALL LETTER I WITH GRAVE
                    { ToUnichar("00ED"), "i" }, // LATIN SMALL LETTER I WITH ACUTE
                    { ToUnichar("00EE"), "i" }, // LATIN SMALL LETTER I WITH CIRCUMFLEX
                    { ToUnichar("00EF"), "i" }, // LATIN SMALL LETTER I WITH DIAERESIS
                    { ToUnichar("00F0"), "d" }, // LATIN SMALL LETTER ETH -- no decomposition         // small eth, "d" for benefit of Vietnamese
                    { ToUnichar("00F1"), "n" }, // LATIN SMALL LETTER N WITH TILDE
                    { ToUnichar("00F2"), "o" }, // LATIN SMALL LETTER O WITH GRAVE
                    { ToUnichar("00F3"), "o" }, // LATIN SMALL LETTER O WITH ACUTE
                    { ToUnichar("00F4"), "o" }, // LATIN SMALL LETTER O WITH CIRCUMFLEX
                    { ToUnichar("00F5"), "o" }, // LATIN SMALL LETTER O WITH TILDE
                    { ToUnichar("00F6"), "o" }, // LATIN SMALL LETTER O WITH DIAERESIS
                    { ToUnichar("00F8"), "o" }, // LATIN SMALL LETTER O WITH STROKE -- no decompo
                    { ToUnichar("00F9"), "u" }, // LATIN SMALL LETTER U WITH GRAVE
                    { ToUnichar("00FA"), "u" }, // LATIN SMALL LETTER U WITH ACUTE
                    { ToUnichar("00FB"), "u" }, // LATIN SMALL LETTER U WITH CIRCUMFLEX
                    { ToUnichar("00FC"), "u" }, // LATIN SMALL LETTER U WITH DIAERESIS
                    { ToUnichar("00FD"), "y" }, // LATIN SMALL LETTER Y WITH ACUTE
                    { ToUnichar("00FE"), "th" },    // LATIN SMALL LETTER THORN -- no decomposition  // Small thorn
                    { ToUnichar("00FF"), "y" }, // LATIN SMALL LETTER Y WITH DIAERESIS
                    { ToUnichar("0100"), "A" }, // LATIN CAPITAL LETTER A WITH MACRON
                    { ToUnichar("0101"), "a" }, // LATIN SMALL LETTER A WITH MACRON
                    { ToUnichar("0102"), "A" }, // LATIN CAPITAL LETTER A WITH BREVE
                    { ToUnichar("0103"), "a" }, // LATIN SMALL LETTER A WITH BREVE
                    { ToUnichar("0104"), "A" }, // LATIN CAPITAL LETTER A WITH OGONEK
                    { ToUnichar("0105"), "a" }, // LATIN SMALL LETTER A WITH OGONEK
                    { ToUnichar("0106"), "C" }, // LATIN CAPITAL LETTER C WITH ACUTE
                    { ToUnichar("0107"), "c" }, // LATIN SMALL LETTER C WITH ACUTE
                    { ToUnichar("0108"), "C" }, // LATIN CAPITAL LETTER C WITH CIRCUMFLEX
                    { ToUnichar("0109"), "c" }, // LATIN SMALL LETTER C WITH CIRCUMFLEX
                    { ToUnichar("010A"), "C" }, // LATIN CAPITAL LETTER C WITH DOT ABOVE
                    { ToUnichar("010B"), "c" }, // LATIN SMALL LETTER C WITH DOT ABOVE
                    { ToUnichar("010C"), "C" }, // LATIN CAPITAL LETTER C WITH CARON
                    { ToUnichar("010D"), "c" }, // LATIN SMALL LETTER C WITH CARON
                    { ToUnichar("010E"), "D" }, // LATIN CAPITAL LETTER D WITH CARON
                    { ToUnichar("010F"), "d" }, // LATIN SMALL LETTER D WITH CARON
                    { ToUnichar("0110"), "D" }, // LATIN CAPITAL LETTER D WITH STROKE -- no decomposition                     // Capital D with stroke
                    { ToUnichar("0111"), "d" }, // LATIN SMALL LETTER D WITH STROKE -- no decomposition                       // small D with stroke
                    { ToUnichar("0112"), "E" }, // LATIN CAPITAL LETTER E WITH MACRON
                    { ToUnichar("0113"), "e" }, // LATIN SMALL LETTER E WITH MACRON
                    { ToUnichar("0114"), "E" }, // LATIN CAPITAL LETTER E WITH BREVE
                    { ToUnichar("0115"), "e" }, // LATIN SMALL LETTER E WITH BREVE
                    { ToUnichar("0116"), "E" }, // LATIN CAPITAL LETTER E WITH DOT ABOVE
                    { ToUnichar("0117"), "e" }, // LATIN SMALL LETTER E WITH DOT ABOVE
                    { ToUnichar("0118"), "E" }, // LATIN CAPITAL LETTER E WITH OGONEK
                    { ToUnichar("0119"), "e" }, // LATIN SMALL LETTER E WITH OGONEK
                    { ToUnichar("011A"), "E" }, // LATIN CAPITAL LETTER E WITH CARON
                    { ToUnichar("011B"), "e" }, // LATIN SMALL LETTER E WITH CARON
                    { ToUnichar("011C"), "G" }, // LATIN CAPITAL LETTER G WITH CIRCUMFLEX
                    { ToUnichar("011D"), "g" }, // LATIN SMALL LETTER G WITH CIRCUMFLEX
                    { ToUnichar("011E"), "G" }, // LATIN CAPITAL LETTER G WITH BREVE
                    { ToUnichar("011F"), "g" }, // LATIN SMALL LETTER G WITH BREVE
                    { ToUnichar("0120"), "G" }, // LATIN CAPITAL LETTER G WITH DOT ABOVE
                    { ToUnichar("0121"), "g" }, // LATIN SMALL LETTER G WITH DOT ABOVE
                    { ToUnichar("0122"), "G" }, // LATIN CAPITAL LETTER G WITH CEDILLA
                    { ToUnichar("0123"), "g" }, // LATIN SMALL LETTER G WITH CEDILLA
                    { ToUnichar("0124"), "H" }, // LATIN CAPITAL LETTER H WITH CIRCUMFLEX
                    { ToUnichar("0125"), "h" }, // LATIN SMALL LETTER H WITH CIRCUMFLEX
                    { ToUnichar("0126"), "H" }, // LATIN CAPITAL LETTER H WITH STROKE -- no decomposition
                    { ToUnichar("0127"), "h" }, // LATIN SMALL LETTER H WITH STROKE -- no decomposition
                    { ToUnichar("0128"), "I" }, // LATIN CAPITAL LETTER I WITH TILDE
                    { ToUnichar("0129"), "i" }, // LATIN SMALL LETTER I WITH TILDE
                    { ToUnichar("012A"), "I" }, // LATIN CAPITAL LETTER I WITH MACRON
                    { ToUnichar("012B"), "i" }, // LATIN SMALL LETTER I WITH MACRON
                    { ToUnichar("012C"), "I" }, // LATIN CAPITAL LETTER I WITH BREVE
                    { ToUnichar("012D"), "i" }, // LATIN SMALL LETTER I WITH BREVE
                    { ToUnichar("012E"), "I" }, // LATIN CAPITAL LETTER I WITH OGONEK
                    { ToUnichar("012F"), "i" }, // LATIN SMALL LETTER I WITH OGONEK
                    { ToUnichar("0130"), "I" }, // LATIN CAPITAL LETTER I WITH DOT ABOVE
                    { ToUnichar("0131"), "i" }, // LATIN SMALL LETTER DOTLESS I -- no decomposition
                    { ToUnichar("0132"), "I" }, // LATIN CAPITAL LIGATURE IJ    
                    { ToUnichar("0133"), "i" }, // LATIN SMALL LIGATURE IJ      
                    { ToUnichar("0134"), "J" }, // LATIN CAPITAL LETTER J WITH CIRCUMFLEX
                    { ToUnichar("0135"), "j" }, // LATIN SMALL LETTER J WITH CIRCUMFLEX
                    { ToUnichar("0136"), "K" }, // LATIN CAPITAL LETTER K WITH CEDILLA
                    { ToUnichar("0137"), "k" }, // LATIN SMALL LETTER K WITH CEDILLA
                    { ToUnichar("0138"), "k" }, // LATIN SMALL LETTER KRA -- no decomposition
                    { ToUnichar("0139"), "L" }, // LATIN CAPITAL LETTER L WITH ACUTE
                    { ToUnichar("013A"), "l" }, // LATIN SMALL LETTER L WITH ACUTE
                    { ToUnichar("013B"), "L" }, // LATIN CAPITAL LETTER L WITH CEDILLA
                    { ToUnichar("013C"), "l" }, // LATIN SMALL LETTER L WITH CEDILLA
                    { ToUnichar("013D"), "L" }, // LATIN CAPITAL LETTER L WITH CARON
                    { ToUnichar("013E"), "l" }, // LATIN SMALL LETTER L WITH CARON
                    { ToUnichar("013F"), "L" }, // LATIN CAPITAL LETTER L WITH MIDDLE DOT
                    { ToUnichar("0140"), "l" }, // LATIN SMALL LETTER L WITH MIDDLE DOT
                    { ToUnichar("0141"), "L" }, // LATIN CAPITAL LETTER L WITH STROKE -- no decomposition
                    { ToUnichar("0142"), "l" }, // LATIN SMALL LETTER L WITH STROKE -- no decomposition
                    { ToUnichar("0143"), "N" }, // LATIN CAPITAL LETTER N WITH ACUTE
                    { ToUnichar("0144"), "n" }, // LATIN SMALL LETTER N WITH ACUTE
                    { ToUnichar("0145"), "N" }, // LATIN CAPITAL LETTER N WITH CEDILLA
                    { ToUnichar("0146"), "n" }, // LATIN SMALL LETTER N WITH CEDILLA
                    { ToUnichar("0147"), "N" }, // LATIN CAPITAL LETTER N WITH CARON
                    { ToUnichar("0148"), "n" }, // LATIN SMALL LETTER N WITH CARON
                    { ToUnichar("0149"), "'n" },    // LATIN SMALL LETTER N PRECEDED BY APOSTROPHE                              ;
                    { ToUnichar("014A"), "NG" },    // LATIN CAPITAL LETTER ENG -- no decomposition                             ;
                    { ToUnichar("014B"), "ng" },    // LATIN SMALL LETTER ENG -- no decomposition                               ;
                    { ToUnichar("014C"), "O" }, // LATIN CAPITAL LETTER O WITH MACRON
                    { ToUnichar("014D"), "o" }, // LATIN SMALL LETTER O WITH MACRON
                    { ToUnichar("014E"), "O" }, // LATIN CAPITAL LETTER O WITH BREVE
                    { ToUnichar("014F"), "o" }, // LATIN SMALL LETTER O WITH BREVE
                    { ToUnichar("0150"), "O" }, // LATIN CAPITAL LETTER O WITH DOUBLE ACUTE
                    { ToUnichar("0151"), "o" }, // LATIN SMALL LETTER O WITH DOUBLE ACUTE
                    { ToUnichar("0152"), "OE" },    // LATIN CAPITAL LIGATURE OE -- no decomposition
                    { ToUnichar("0153"), "oe" },    // LATIN SMALL LIGATURE OE -- no decomposition
                    { ToUnichar("0154"), "R" }, // LATIN CAPITAL LETTER R WITH ACUTE
                    { ToUnichar("0155"), "r" }, // LATIN SMALL LETTER R WITH ACUTE
                    { ToUnichar("0156"), "R" }, // LATIN CAPITAL LETTER R WITH CEDILLA
                    { ToUnichar("0157"), "r" }, // LATIN SMALL LETTER R WITH CEDILLA
                    { ToUnichar("0158"), "R" }, // LATIN CAPITAL LETTER R WITH CARON
                    { ToUnichar("0159"), "r" }, // LATIN SMALL LETTER R WITH CARON
                    { ToUnichar("015A"), "S" }, // LATIN CAPITAL LETTER S WITH ACUTE
                    { ToUnichar("015B"), "s" }, // LATIN SMALL LETTER S WITH ACUTE
                    { ToUnichar("015C"), "S" }, // LATIN CAPITAL LETTER S WITH CIRCUMFLEX
                    { ToUnichar("015D"), "s" }, // LATIN SMALL LETTER S WITH CIRCUMFLEX
                    { ToUnichar("015E"), "S" }, // LATIN CAPITAL LETTER S WITH CEDILLA
                    { ToUnichar("015F"), "s" }, // LATIN SMALL LETTER S WITH CEDILLA
                    { ToUnichar("0160"), "S" }, // LATIN CAPITAL LETTER S WITH CARON
                    { ToUnichar("0161"), "s" }, // LATIN SMALL LETTER S WITH CARON
                    { ToUnichar("0162"), "T" }, // LATIN CAPITAL LETTER T WITH CEDILLA
                    { ToUnichar("0163"), "t" }, // LATIN SMALL LETTER T WITH CEDILLA
                    { ToUnichar("0164"), "T" }, // LATIN CAPITAL LETTER T WITH CARON
                    { ToUnichar("0165"), "t" }, // LATIN SMALL LETTER T WITH CARON
                    { ToUnichar("0166"), "T" }, // LATIN CAPITAL LETTER T WITH STROKE -- no decomposition
                    { ToUnichar("0167"), "t" }, // LATIN SMALL LETTER T WITH STROKE -- no decomposition
                    { ToUnichar("0168"), "U" }, // LATIN CAPITAL LETTER U WITH TILDE
                    { ToUnichar("0169"), "u" }, // LATIN SMALL LETTER U WITH TILDE
                    { ToUnichar("016A"), "U" }, // LATIN CAPITAL LETTER U WITH MACRON
                    { ToUnichar("016B"), "u" }, // LATIN SMALL LETTER U WITH MACRON
                    { ToUnichar("016C"), "U" }, // LATIN CAPITAL LETTER U WITH BREVE
                    { ToUnichar("016D"), "u" }, // LATIN SMALL LETTER U WITH BREVE
                    { ToUnichar("016E"), "U" }, // LATIN CAPITAL LETTER U WITH RING ABOVE
                    { ToUnichar("016F"), "u" }, // LATIN SMALL LETTER U WITH RING ABOVE
                    { ToUnichar("0170"), "U" }, // LATIN CAPITAL LETTER U WITH DOUBLE ACUTE
                    { ToUnichar("0171"), "u" }, // LATIN SMALL LETTER U WITH DOUBLE ACUTE
                    { ToUnichar("0172"), "U" }, // LATIN CAPITAL LETTER U WITH OGONEK
                    { ToUnichar("0173"), "u" }, // LATIN SMALL LETTER U WITH OGONEK
                    { ToUnichar("0174"), "W" }, // LATIN CAPITAL LETTER W WITH CIRCUMFLEX
                    { ToUnichar("0175"), "w" }, // LATIN SMALL LETTER W WITH CIRCUMFLEX
                    { ToUnichar("0176"), "Y" }, // LATIN CAPITAL LETTER Y WITH CIRCUMFLEX
                    { ToUnichar("0177"), "y" }, // LATIN SMALL LETTER Y WITH CIRCUMFLEX
                    { ToUnichar("0178"), "Y" }, // LATIN CAPITAL LETTER Y WITH DIAERESIS
                    { ToUnichar("0179"), "Z" }, // LATIN CAPITAL LETTER Z WITH ACUTE
                    { ToUnichar("017A"), "z" }, // LATIN SMALL LETTER Z WITH ACUTE
                    { ToUnichar("017B"), "Z" }, // LATIN CAPITAL LETTER Z WITH DOT ABOVE
                    { ToUnichar("017C"), "z" }, // LATIN SMALL LETTER Z WITH DOT ABOVE
                    { ToUnichar("017D"), "Z" }, // LATIN CAPITAL LETTER Z WITH CARON
                    { ToUnichar("017E"), "z" }, // LATIN SMALL LETTER Z WITH CARON
                    { ToUnichar("017F"), "s" }, // LATIN SMALL LETTER LONG S    
                    { ToUnichar("0180"), "b" }, // LATIN SMALL LETTER B WITH STROKE -- no decomposition
                    { ToUnichar("0181"), "B" }, // LATIN CAPITAL LETTER B WITH HOOK -- no decomposition
                    { ToUnichar("0182"), "B" }, // LATIN CAPITAL LETTER B WITH TOPBAR -- no decomposition
                    { ToUnichar("0183"), "b" }, // LATIN SMALL LETTER B WITH TOPBAR -- no decomposition
                    { ToUnichar("0184"), "6" }, // LATIN CAPITAL LETTER TONE SIX -- no decomposition
                    { ToUnichar("0185"), "6" }, // LATIN SMALL LETTER TONE SIX -- no decomposition
                    { ToUnichar("0186"), "O" }, // LATIN CAPITAL LETTER OPEN O -- no decomposition
                    { ToUnichar("0187"), "C" }, // LATIN CAPITAL LETTER C WITH HOOK -- no decomposition
                    { ToUnichar("0188"), "c" }, // LATIN SMALL LETTER C WITH HOOK -- no decomposition
                    { ToUnichar("0189"), "D" }, // LATIN CAPITAL LETTER AFRICAN D -- no decomposition
                    { ToUnichar("018A"), "D" }, // LATIN CAPITAL LETTER D WITH HOOK -- no decomposition
                    { ToUnichar("018B"), "D" }, // LATIN CAPITAL LETTER D WITH TOPBAR -- no decomposition
                    { ToUnichar("018C"), "d" }, // LATIN SMALL LETTER D WITH TOPBAR -- no decomposition
                    { ToUnichar("018D"), "d" }, // LATIN SMALL LETTER TURNED DELTA -- no decomposition
                    { ToUnichar("018E"), "E" }, // LATIN CAPITAL LETTER REVERSED E -- no decomposition
                    { ToUnichar("018F"), "E" }, // LATIN CAPITAL LETTER SCHWA -- no decomposition
                    { ToUnichar("0190"), "E" }, // LATIN CAPITAL LETTER OPEN E -- no decomposition
                    { ToUnichar("0191"), "F" }, // LATIN CAPITAL LETTER F WITH HOOK -- no decomposition
                    { ToUnichar("0192"), "f" }, // LATIN SMALL LETTER F WITH HOOK -- no decomposition
                    { ToUnichar("0193"), "G" }, // LATIN CAPITAL LETTER G WITH HOOK -- no decomposition
                    { ToUnichar("0194"), "G" }, // LATIN CAPITAL LETTER GAMMA -- no decomposition
                    { ToUnichar("0195"), "hv" },    // LATIN SMALL LETTER HV -- no decomposition
                    { ToUnichar("0196"), "I" }, // LATIN CAPITAL LETTER IOTA -- no decomposition
                    { ToUnichar("0197"), "I" }, // LATIN CAPITAL LETTER I WITH STROKE -- no decomposition
                    { ToUnichar("0198"), "K" }, // LATIN CAPITAL LETTER K WITH HOOK -- no decomposition
                    { ToUnichar("0199"), "k" }, // LATIN SMALL LETTER K WITH HOOK -- no decomposition
                    { ToUnichar("019A"), "l" }, // LATIN SMALL LETTER L WITH BAR -- no decomposition
                    { ToUnichar("019B"), "l" }, // LATIN SMALL LETTER LAMBDA WITH STROKE -- no decomposition
                    { ToUnichar("019C"), "M" }, // LATIN CAPITAL LETTER TURNED M -- no decomposition
                    { ToUnichar("019D"), "N" }, // LATIN CAPITAL LETTER N WITH LEFT HOOK -- no decomposition
                    { ToUnichar("019E"), "n" }, // LATIN SMALL LETTER N WITH LONG RIGHT LEG -- no decomposition
                    { ToUnichar("019F"), "O" }, // LATIN CAPITAL LETTER O WITH MIDDLE TILDE -- no decomposition
                    { ToUnichar("01A0"), "O" }, // LATIN CAPITAL LETTER O WITH HORN
                    { ToUnichar("01A1"), "o" }, // LATIN SMALL LETTER O WITH HORN
                    { ToUnichar("01A2"), "OI" },    // LATIN CAPITAL LETTER OI -- no decomposition
                    { ToUnichar("01A3"), "oi" },    // LATIN SMALL LETTER OI -- no decomposition
                    { ToUnichar("01A4"), "P" }, // LATIN CAPITAL LETTER P WITH HOOK -- no decomposition
                    { ToUnichar("01A5"), "p" }, // LATIN SMALL LETTER P WITH HOOK -- no decomposition
                    { ToUnichar("01A6"), "YR" },    // LATIN LETTER YR -- no decomposition
                    { ToUnichar("01A7"), "2" }, // LATIN CAPITAL LETTER TONE TWO -- no decomposition
                    { ToUnichar("01A8"), "2" }, // LATIN SMALL LETTER TONE TWO -- no decomposition
                    { ToUnichar("01A9"), "S" }, // LATIN CAPITAL LETTER ESH -- no decomposition
                    { ToUnichar("01AA"), "s" }, // LATIN LETTER REVERSED ESH LOOP -- no decomposition
                    { ToUnichar("01AB"), "t" }, // LATIN SMALL LETTER T WITH PALATAL HOOK -- no decomposition
                    { ToUnichar("01AC"), "T" }, // LATIN CAPITAL LETTER T WITH HOOK -- no decomposition
                    { ToUnichar("01AD"), "t" }, // LATIN SMALL LETTER T WITH HOOK -- no decomposition
                    { ToUnichar("01AE"), "T" }, // LATIN CAPITAL LETTER T WITH RETROFLEX HOOK -- no decomposition
                    { ToUnichar("01AF"), "U" }, // LATIN CAPITAL LETTER U WITH HORN
                    { ToUnichar("01B0"), "u" }, // LATIN SMALL LETTER U WITH HORN
                    { ToUnichar("01B1"), "u" }, // LATIN CAPITAL LETTER UPSILON -- no decomposition
                    { ToUnichar("01B2"), "V" }, // LATIN CAPITAL LETTER V WITH HOOK -- no decomposition
                    { ToUnichar("01B3"), "Y" }, // LATIN CAPITAL LETTER Y WITH HOOK -- no decomposition
                    { ToUnichar("01B4"), "y" }, // LATIN SMALL LETTER Y WITH HOOK -- no decomposition
                    { ToUnichar("01B5"), "Z" }, // LATIN CAPITAL LETTER Z WITH STROKE -- no decomposition
                    { ToUnichar("01B6"), "z" }, // LATIN SMALL LETTER Z WITH STROKE -- no decomposition
                    { ToUnichar("01B7"), "Z" }, // LATIN CAPITAL LETTER EZH -- no decomposition
                    { ToUnichar("01B8"), "Z" }, // LATIN CAPITAL LETTER EZH REVERSED -- no decomposition
                    { ToUnichar("01B9"), "Z" }, // LATIN SMALL LETTER EZH REVERSED -- no decomposition
                    { ToUnichar("01BA"), "z" }, // LATIN SMALL LETTER EZH WITH TAIL -- no decomposition
                    { ToUnichar("01BB"), "2" }, // LATIN LETTER TWO WITH STROKE -- no decomposition
                    { ToUnichar("01BC"), "5" }, // LATIN CAPITAL LETTER TONE FIVE -- no decomposition
                    { ToUnichar("01BD"), "5" }, // LATIN SMALL LETTER TONE FIVE -- no decomposition
                                                //_seoCharacterTable.Add(ToUnichar("01BE"), "´"); // LATIN LETTER INVERTED GLOTTAL STOP WITH STROKE -- no decomposition
                    { ToUnichar("01BF"), "w" }, // LATIN LETTER WYNN -- no decomposition
                    { ToUnichar("01C0"), "!" }, // LATIN LETTER DENTAL CLICK -- no decomposition
                    { ToUnichar("01C1"), "!" }, // LATIN LETTER LATERAL CLICK -- no decomposition
                    { ToUnichar("01C2"), "!" }, // LATIN LETTER ALVEOLAR CLICK -- no decomposition
                    { ToUnichar("01C3"), "!" }, // LATIN LETTER RETROFLEX CLICK -- no decomposition
                    { ToUnichar("01C4"), "DZ" },    // LATIN CAPITAL LETTER DZ WITH CARON
                    { ToUnichar("01C5"), "DZ" },    // LATIN CAPITAL LETTER D WITH SMALL LETTER Z WITH CARON
                    { ToUnichar("01C6"), "d" }, // LATIN SMALL LETTER DZ WITH CARON
                    { ToUnichar("01C7"), "Lj" },    // LATIN CAPITAL LETTER LJ
                    { ToUnichar("01C8"), "Lj" },    // LATIN CAPITAL LETTER L WITH SMALL LETTER J
                    { ToUnichar("01C9"), "lj" },    // LATIN SMALL LETTER LJ
                    { ToUnichar("01CA"), "NJ" },    // LATIN CAPITAL LETTER NJ
                    { ToUnichar("01CB"), "NJ" },    // LATIN CAPITAL LETTER N WITH SMALL LETTER J
                    { ToUnichar("01CC"), "nj" },    // LATIN SMALL LETTER NJ
                    { ToUnichar("01CD"), "A" }, // LATIN CAPITAL LETTER A WITH CARON
                    { ToUnichar("01CE"), "a" }, // LATIN SMALL LETTER A WITH CARON
                    { ToUnichar("01CF"), "I" }, // LATIN CAPITAL LETTER I WITH CARON
                    { ToUnichar("01D0"), "i" }, // LATIN SMALL LETTER I WITH CARON
                    { ToUnichar("01D1"), "O" }, // LATIN CAPITAL LETTER O WITH CARON
                    { ToUnichar("01D2"), "o" }, // LATIN SMALL LETTER O WITH CARON
                    { ToUnichar("01D3"), "U" }, // LATIN CAPITAL LETTER U WITH CARON
                    { ToUnichar("01D4"), "u" }, // LATIN SMALL LETTER U WITH CARON
                    { ToUnichar("01D5"), "U" }, // LATIN CAPITAL LETTER U WITH DIAERESIS AND MACRON
                    { ToUnichar("01D6"), "u" }, // LATIN SMALL LETTER U WITH DIAERESIS AND MACRON
                    { ToUnichar("01D7"), "U" }, // LATIN CAPITAL LETTER U WITH DIAERESIS AND ACUTE
                    { ToUnichar("01D8"), "u" }, // LATIN SMALL LETTER U WITH DIAERESIS AND ACUTE
                    { ToUnichar("01D9"), "U" }, // LATIN CAPITAL LETTER U WITH DIAERESIS AND CARON
                    { ToUnichar("01DA"), "u" }, // LATIN SMALL LETTER U WITH DIAERESIS AND CARON
                    { ToUnichar("01DB"), "U" }, // LATIN CAPITAL LETTER U WITH DIAERESIS AND GRAVE
                    { ToUnichar("01DC"), "u" }, // LATIN SMALL LETTER U WITH DIAERESIS AND GRAVE
                    { ToUnichar("01DD"), "e" }, // LATIN SMALL LETTER TURNED E -- no decomposition
                    { ToUnichar("01DE"), "A" }, // LATIN CAPITAL LETTER A WITH DIAERESIS AND MACRON
                    { ToUnichar("01DF"), "a" }, // LATIN SMALL LETTER A WITH DIAERESIS AND MACRON
                    { ToUnichar("01E0"), "A" }, // LATIN CAPITAL LETTER A WITH DOT ABOVE AND MACRON
                    { ToUnichar("01E1"), "a" }, // LATIN SMALL LETTER A WITH DOT ABOVE AND MACRON
                    { ToUnichar("01E2"), "AE" },    // LATIN CAPITAL LETTER AE WITH MACRON
                    { ToUnichar("01E3"), "ae" },    // LATIN SMALL LETTER AE WITH MACRON
                    { ToUnichar("01E4"), "G" }, // LATIN CAPITAL LETTER G WITH STROKE -- no decomposition
                    { ToUnichar("01E5"), "g" }, // LATIN SMALL LETTER G WITH STROKE -- no decomposition
                    { ToUnichar("01E6"), "G" }, // LATIN CAPITAL LETTER G WITH CARON
                    { ToUnichar("01E7"), "g" }, // LATIN SMALL LETTER G WITH CARON
                    { ToUnichar("01E8"), "K" }, // LATIN CAPITAL LETTER K WITH CARON
                    { ToUnichar("01E9"), "k" }, // LATIN SMALL LETTER K WITH CARON
                    { ToUnichar("01EA"), "O" }, // LATIN CAPITAL LETTER O WITH OGONEK
                    { ToUnichar("01EB"), "o" }, // LATIN SMALL LETTER O WITH OGONEK
                    { ToUnichar("01EC"), "O" }, // LATIN CAPITAL LETTER O WITH OGONEK AND MACRON
                    { ToUnichar("01ED"), "o" }, // LATIN SMALL LETTER O WITH OGONEK AND MACRON
                    { ToUnichar("01EE"), "Z" }, // LATIN CAPITAL LETTER EZH WITH CARON
                    { ToUnichar("01EF"), "Z" }, // LATIN SMALL LETTER EZH WITH CARON
                    { ToUnichar("01F0"), "j" }, // LATIN SMALL LETTER J WITH CARON
                    { ToUnichar("01F1"), "DZ" },    // LATIN CAPITAL LETTER DZ
                    { ToUnichar("01F2"), "DZ" },    // LATIN CAPITAL LETTER D WITH SMALL LETTER Z
                    { ToUnichar("01F3"), "dz" },    // LATIN SMALL LETTER DZ
                    { ToUnichar("01F4"), "G" }, // LATIN CAPITAL LETTER G WITH ACUTE
                    { ToUnichar("01F5"), "g" }, // LATIN SMALL LETTER G WITH ACUTE
                    { ToUnichar("01F6"), "hv" },    // LATIN CAPITAL LETTER HWAIR -- no decomposition
                    { ToUnichar("01F7"), "w" }, // LATIN CAPITAL LETTER WYNN -- no decomposition
                    { ToUnichar("01F8"), "N" }, // LATIN CAPITAL LETTER N WITH GRAVE
                    { ToUnichar("01F9"), "n" }, // LATIN SMALL LETTER N WITH GRAVE
                    { ToUnichar("01FA"), "A" }, // LATIN CAPITAL LETTER A WITH RING ABOVE AND ACUTE
                    { ToUnichar("01FB"), "a" }, // LATIN SMALL LETTER A WITH RING ABOVE AND ACUTE
                    { ToUnichar("01FC"), "AE" },    // LATIN CAPITAL LETTER AE WITH ACUTE
                    { ToUnichar("01FD"), "ae" },    // LATIN SMALL LETTER AE WITH ACUTE
                    { ToUnichar("01FE"), "O" }, // LATIN CAPITAL LETTER O WITH STROKE AND ACUTE
                    { ToUnichar("01FF"), "o" }, // LATIN SMALL LETTER O WITH STROKE AND ACUTE
                    { ToUnichar("0200"), "A" }, // LATIN CAPITAL LETTER A WITH DOUBLE GRAVE
                    { ToUnichar("0201"), "a" }, // LATIN SMALL LETTER A WITH DOUBLE GRAVE
                    { ToUnichar("0202"), "A" }, // LATIN CAPITAL LETTER A WITH INVERTED BREVE
                    { ToUnichar("0203"), "a" }, // LATIN SMALL LETTER A WITH INVERTED BREVE
                    { ToUnichar("0204"), "E" }, // LATIN CAPITAL LETTER E WITH DOUBLE GRAVE
                    { ToUnichar("0205"), "e" }, // LATIN SMALL LETTER E WITH DOUBLE GRAVE
                    { ToUnichar("0206"), "E" }, // LATIN CAPITAL LETTER E WITH INVERTED BREVE
                    { ToUnichar("0207"), "e" }, // LATIN SMALL LETTER E WITH INVERTED BREVE
                    { ToUnichar("0208"), "I" }, // LATIN CAPITAL LETTER I WITH DOUBLE GRAVE
                    { ToUnichar("0209"), "i" }, // LATIN SMALL LETTER I WITH DOUBLE GRAVE
                    { ToUnichar("020A"), "I" }, // LATIN CAPITAL LETTER I WITH INVERTED BREVE
                    { ToUnichar("020B"), "i" }, // LATIN SMALL LETTER I WITH INVERTED BREVE
                    { ToUnichar("020C"), "O" }, // LATIN CAPITAL LETTER O WITH DOUBLE GRAVE
                    { ToUnichar("020D"), "o" }, // LATIN SMALL LETTER O WITH DOUBLE GRAVE
                    { ToUnichar("020E"), "O" }, // LATIN CAPITAL LETTER O WITH INVERTED BREVE
                    { ToUnichar("020F"), "o" }, // LATIN SMALL LETTER O WITH INVERTED BREVE
                    { ToUnichar("0210"), "R" }, // LATIN CAPITAL LETTER R WITH DOUBLE GRAVE
                    { ToUnichar("0211"), "r" }, // LATIN SMALL LETTER R WITH DOUBLE GRAVE
                    { ToUnichar("0212"), "R" }, // LATIN CAPITAL LETTER R WITH INVERTED BREVE
                    { ToUnichar("0213"), "r" }, // LATIN SMALL LETTER R WITH INVERTED BREVE
                    { ToUnichar("0214"), "U" }, // LATIN CAPITAL LETTER U WITH DOUBLE GRAVE
                    { ToUnichar("0215"), "u" }, // LATIN SMALL LETTER U WITH DOUBLE GRAVE
                    { ToUnichar("0216"), "U" }, // LATIN CAPITAL LETTER U WITH INVERTED BREVE
                    { ToUnichar("0217"), "u" }, // LATIN SMALL LETTER U WITH INVERTED BREVE
                    { ToUnichar("0218"), "S" }, // LATIN CAPITAL LETTER S WITH COMMA BELOW
                    { ToUnichar("0219"), "s" }, // LATIN SMALL LETTER S WITH COMMA BELOW
                    { ToUnichar("021A"), "T" }, // LATIN CAPITAL LETTER T WITH COMMA BELOW
                    { ToUnichar("021B"), "t" }, // LATIN SMALL LETTER T WITH COMMA BELOW
                    { ToUnichar("021C"), "Z" }, // LATIN CAPITAL LETTER YOGH -- no decomposition
                    { ToUnichar("021D"), "z" }, // LATIN SMALL LETTER YOGH -- no decomposition
                    { ToUnichar("021E"), "H" }, // LATIN CAPITAL LETTER H WITH CARON
                    { ToUnichar("021F"), "h" }, // LATIN SMALL LETTER H WITH CARON
                    { ToUnichar("0220"), "N" }, // LATIN CAPITAL LETTER N WITH LONG RIGHT LEG -- no decomposition
                    { ToUnichar("0221"), "d" }, // LATIN SMALL LETTER D WITH CURL -- no decomposition
                    { ToUnichar("0222"), "OU" },    // LATIN CAPITAL LETTER OU -- no decomposition
                    { ToUnichar("0223"), "ou" },    // LATIN SMALL LETTER OU -- no decomposition
                    { ToUnichar("0224"), "Z" }, // LATIN CAPITAL LETTER Z WITH HOOK -- no decomposition
                    { ToUnichar("0225"), "z" }, // LATIN SMALL LETTER Z WITH HOOK -- no decomposition
                    { ToUnichar("0226"), "A" }, // LATIN CAPITAL LETTER A WITH DOT ABOVE
                    { ToUnichar("0227"), "a" }, // LATIN SMALL LETTER A WITH DOT ABOVE
                    { ToUnichar("0228"), "E" }, // LATIN CAPITAL LETTER E WITH CEDILLA
                    { ToUnichar("0229"), "e" }, // LATIN SMALL LETTER E WITH CEDILLA
                    { ToUnichar("022A"), "O" }, // LATIN CAPITAL LETTER O WITH DIAERESIS AND MACRON
                    { ToUnichar("022B"), "o" }, // LATIN SMALL LETTER O WITH DIAERESIS AND MACRON
                    { ToUnichar("022C"), "O" }, // LATIN CAPITAL LETTER O WITH TILDE AND MACRON
                    { ToUnichar("022D"), "o" }, // LATIN SMALL LETTER O WITH TILDE AND MACRON
                    { ToUnichar("022E"), "O" }, // LATIN CAPITAL LETTER O WITH DOT ABOVE
                    { ToUnichar("022F"), "o" }, // LATIN SMALL LETTER O WITH DOT ABOVE
                    { ToUnichar("0230"), "O" }, // LATIN CAPITAL LETTER O WITH DOT ABOVE AND MACRON
                    { ToUnichar("0231"), "o" }, // LATIN SMALL LETTER O WITH DOT ABOVE AND MACRON
                    { ToUnichar("0232"), "Y" }, // LATIN CAPITAL LETTER Y WITH MACRON
                    { ToUnichar("0233"), "y" }, // LATIN SMALL LETTER Y WITH MACRON
                    { ToUnichar("0234"), "l" }, // LATIN SMALL LETTER L WITH CURL -- no decomposition
                    { ToUnichar("0235"), "n" }, // LATIN SMALL LETTER N WITH CURL -- no decomposition
                    { ToUnichar("0236"), "t" }, // LATIN SMALL LETTER T WITH CURL -- no decomposition
                    { ToUnichar("0250"), "a" }, // LATIN SMALL LETTER TURNED A -- no decomposition
                    { ToUnichar("0251"), "a" }, // LATIN SMALL LETTER ALPHA -- no decomposition
                    { ToUnichar("0252"), "a" }, // LATIN SMALL LETTER TURNED ALPHA -- no decomposition
                    { ToUnichar("0253"), "b" }, // LATIN SMALL LETTER B WITH HOOK -- no decomposition
                    { ToUnichar("0254"), "o" }, // LATIN SMALL LETTER OPEN O -- no decomposition
                    { ToUnichar("0255"), "c" }, // LATIN SMALL LETTER C WITH CURL -- no decomposition
                    { ToUnichar("0256"), "d" }, // LATIN SMALL LETTER D WITH TAIL -- no decomposition
                    { ToUnichar("0257"), "d" }, // LATIN SMALL LETTER D WITH HOOK -- no decomposition
                    { ToUnichar("0258"), "e" }, // LATIN SMALL LETTER REVERSED E -- no decomposition
                    { ToUnichar("0259"), "e" }, // LATIN SMALL LETTER SCHWA -- no decomposition
                    { ToUnichar("025A"), "e" }, // LATIN SMALL LETTER SCHWA WITH HOOK -- no decomposition
                    { ToUnichar("025B"), "e" }, // LATIN SMALL LETTER OPEN E -- no decomposition
                    { ToUnichar("025C"), "e" }, // LATIN SMALL LETTER REVERSED OPEN E -- no decomposition
                    { ToUnichar("025D"), "e" }, // LATIN SMALL LETTER REVERSED OPEN E WITH HOOK -- no decomposition
                    { ToUnichar("025E"), "e" }, // LATIN SMALL LETTER CLOSED REVERSED OPEN E -- no decomposition
                    { ToUnichar("025F"), "j" }, // LATIN SMALL LETTER DOTLESS J WITH STROKE -- no decomposition
                    { ToUnichar("0260"), "g" }, // LATIN SMALL LETTER G WITH HOOK -- no decomposition
                    { ToUnichar("0261"), "g" }, // LATIN SMALL LETTER SCRIPT G -- no decomposition
                    { ToUnichar("0262"), "G" }, // LATIN LETTER SMALL CAPITAL G -- no decomposition
                    { ToUnichar("0263"), "g" }, // LATIN SMALL LETTER GAMMA -- no decomposition
                    { ToUnichar("0264"), "y" }, // LATIN SMALL LETTER RAMS HORN -- no decomposition
                    { ToUnichar("0265"), "h" }, // LATIN SMALL LETTER TURNED H -- no decomposition
                    { ToUnichar("0266"), "h" }, // LATIN SMALL LETTER H WITH HOOK -- no decomposition
                    { ToUnichar("0267"), "h" }, // LATIN SMALL LETTER HENG WITH HOOK -- no decomposition
                    { ToUnichar("0268"), "i" }, // LATIN SMALL LETTER I WITH STROKE -- no decomposition
                    { ToUnichar("0269"), "i" }, // LATIN SMALL LETTER IOTA -- no decomposition
                    { ToUnichar("026A"), "I" }, // LATIN LETTER SMALL CAPITAL I -- no decomposition
                    { ToUnichar("026B"), "l" }, // LATIN SMALL LETTER L WITH MIDDLE TILDE -- no decomposition
                    { ToUnichar("026C"), "l" }, // LATIN SMALL LETTER L WITH BELT -- no decomposition
                    { ToUnichar("026D"), "l" }, // LATIN SMALL LETTER L WITH RETROFLEX HOOK -- no decomposition
                    { ToUnichar("026E"), "lz" },    // LATIN SMALL LETTER LEZH -- no decomposition
                    { ToUnichar("026F"), "m" }, // LATIN SMALL LETTER TURNED M -- no decomposition
                    { ToUnichar("0270"), "m" }, // LATIN SMALL LETTER TURNED M WITH LONG LEG -- no decomposition
                    { ToUnichar("0271"), "m" }, // LATIN SMALL LETTER M WITH HOOK -- no decomposition
                    { ToUnichar("0272"), "n" }, // LATIN SMALL LETTER N WITH LEFT HOOK -- no decomposition
                    { ToUnichar("0273"), "n" }, // LATIN SMALL LETTER N WITH RETROFLEX HOOK -- no decomposition
                    { ToUnichar("0274"), "N" }, // LATIN LETTER SMALL CAPITAL N -- no decomposition
                    { ToUnichar("0275"), "o" }, // LATIN SMALL LETTER BARRED O -- no decomposition
                    { ToUnichar("0276"), "OE" },    // LATIN LETTER SMALL CAPITAL OE -- no decomposition
                    { ToUnichar("0277"), "o" }, // LATIN SMALL LETTER CLOSED OMEGA -- no decomposition
                    { ToUnichar("0278"), "ph" },    // LATIN SMALL LETTER PHI -- no decomposition
                    { ToUnichar("0279"), "r" }, // LATIN SMALL LETTER TURNED R -- no decomposition
                    { ToUnichar("027A"), "r" }, // LATIN SMALL LETTER TURNED R WITH LONG LEG -- no decomposition
                    { ToUnichar("027B"), "r" }, // LATIN SMALL LETTER TURNED R WITH HOOK -- no decomposition
                    { ToUnichar("027C"), "r" }, // LATIN SMALL LETTER R WITH LONG LEG -- no decomposition
                    { ToUnichar("027D"), "r" }, // LATIN SMALL LETTER R WITH TAIL -- no decomposition
                    { ToUnichar("027E"), "r" }, // LATIN SMALL LETTER R WITH FISHHOOK -- no decomposition
                    { ToUnichar("027F"), "r" }, // LATIN SMALL LETTER REVERSED R WITH FISHHOOK -- no decomposition
                    { ToUnichar("0280"), "R" }, // LATIN LETTER SMALL CAPITAL R -- no decomposition
                    { ToUnichar("0281"), "r" }, // LATIN LETTER SMALL CAPITAL INVERTED R -- no decomposition
                    { ToUnichar("0282"), "s" }, // LATIN SMALL LETTER S WITH HOOK -- no decomposition
                    { ToUnichar("0283"), "s" }, // LATIN SMALL LETTER ESH -- no decomposition
                    { ToUnichar("0284"), "j" }, // LATIN SMALL LETTER DOTLESS J WITH STROKE AND HOOK -- no decomposition
                    { ToUnichar("0285"), "s" }, // LATIN SMALL LETTER SQUAT REVERSED ESH -- no decomposition
                    { ToUnichar("0286"), "s" }, // LATIN SMALL LETTER ESH WITH CURL -- no decomposition
                    { ToUnichar("0287"), "y" }, // LATIN SMALL LETTER TURNED T -- no decomposition
                    { ToUnichar("0288"), "t" }, // LATIN SMALL LETTER T WITH RETROFLEX HOOK -- no decomposition
                    { ToUnichar("0289"), "u" }, // LATIN SMALL LETTER U BAR -- no decomposition
                    { ToUnichar("028A"), "u" }, // LATIN SMALL LETTER UPSILON -- no decomposition
                    { ToUnichar("028B"), "u" }, // LATIN SMALL LETTER V WITH HOOK -- no decomposition
                    { ToUnichar("028C"), "v" }, // LATIN SMALL LETTER TURNED V -- no decomposition
                    { ToUnichar("028D"), "w" }, // LATIN SMALL LETTER TURNED W -- no decomposition
                    { ToUnichar("028E"), "y" }, // LATIN SMALL LETTER TURNED Y -- no decomposition
                    { ToUnichar("028F"), "Y" }, // LATIN LETTER SMALL CAPITAL Y -- no decomposition
                    { ToUnichar("0290"), "z" }, // LATIN SMALL LETTER Z WITH RETROFLEX HOOK -- no decomposition
                    { ToUnichar("0291"), "z" }, // LATIN SMALL LETTER Z WITH CURL -- no decomposition
                    { ToUnichar("0292"), "z" }, // LATIN SMALL LETTER EZH -- no decomposition
                    { ToUnichar("0293"), "z" }, // LATIN SMALL LETTER EZH WITH CURL -- no decomposition
                    { ToUnichar("0294"), "'" }, // LATIN LETTER GLOTTAL STOP -- no decomposition
                    { ToUnichar("0295"), "'" }, // LATIN LETTER PHARYNGEAL VOICED FRICATIVE -- no decomposition
                    { ToUnichar("0296"), "'" }, // LATIN LETTER INVERTED GLOTTAL STOP -- no decomposition
                    { ToUnichar("0297"), "C" }, // LATIN LETTER STRETCHED C -- no decomposition
                    //_seoCharacterTable.Add(ToUnichar("0298"), "O˜"); // LATIN LETTER BILABIAL CLICK -- no decomposition
                    { ToUnichar("0299"), "B" }, // LATIN LETTER SMALL CAPITAL B -- no decomposition
                    { ToUnichar("029A"), "e" }, // LATIN SMALL LETTER CLOSED OPEN E -- no decomposition
                    { ToUnichar("029B"), "G" }, // LATIN LETTER SMALL CAPITAL G WITH HOOK -- no decomposition
                    { ToUnichar("029C"), "H" }, // LATIN LETTER SMALL CAPITAL H -- no decomposition
                    { ToUnichar("029D"), "j" }, // LATIN SMALL LETTER J WITH CROSSED-TAIL -- no decomposition
                    { ToUnichar("029E"), "k" }, // LATIN SMALL LETTER TURNED K -- no decomposition
                    { ToUnichar("029F"), "L" }, // LATIN LETTER SMALL CAPITAL L -- no decomposition
                    { ToUnichar("02A0"), "q" }, // LATIN SMALL LETTER Q WITH HOOK -- no decomposition
                    { ToUnichar("02A1"), "'" }, // LATIN LETTER GLOTTAL STOP WITH STROKE -- no decomposition
                    { ToUnichar("02A2"), "'" }, // LATIN LETTER REVERSED GLOTTAL STOP WITH STROKE -- no decomposition
                    { ToUnichar("02A3"), "dz" },    // LATIN SMALL LETTER DZ DIGRAPH -- no decomposition
                    { ToUnichar("02A4"), "dz" },    // LATIN SMALL LETTER DEZH DIGRAPH -- no decomposition
                    { ToUnichar("02A5"), "dz" },    // LATIN SMALL LETTER DZ DIGRAPH WITH CURL -- no decomposition
                    { ToUnichar("02A6"), "ts" },    // LATIN SMALL LETTER TS DIGRAPH -- no decomposition
                    { ToUnichar("02A7"), "ts" },    // LATIN SMALL LETTER TESH DIGRAPH -- no decomposition
                    { ToUnichar("02A8"), string.Empty }, // LATIN SMALL LETTER TC DIGRAPH WITH CURL -- no decomposition
                    { ToUnichar("02A9"), "fn" },    // LATIN SMALL LETTER FENG DIGRAPH -- no decomposition
                    { ToUnichar("02AA"), "ls" },    // LATIN SMALL LETTER LS DIGRAPH -- no decomposition
                    { ToUnichar("02AB"), "lz" },    // LATIN SMALL LETTER LZ DIGRAPH -- no decomposition
                    { ToUnichar("02AC"), "w" }, // LATIN LETTER BILABIAL PERCUSSIVE -- no decomposition
                    { ToUnichar("02AD"), "t" }, // LATIN LETTER BIDENTAL PERCUSSIVE -- no decomposition
                    { ToUnichar("02AE"), "h" }, // LATIN SMALL LETTER TURNED H WITH FISHHOOK -- no decomposition
                    { ToUnichar("02AF"), "h" }, // LATIN SMALL LETTER TURNED H WITH FISHHOOK AND TAIL -- no decomposition
                    { ToUnichar("02B0"), "h" }, // MODIFIER LETTER SMALL H
                    { ToUnichar("02B1"), "h" }, // MODIFIER LETTER SMALL H WITH HOOK
                    { ToUnichar("02B2"), "j" }, // MODIFIER LETTER SMALL J
                    { ToUnichar("02B3"), "r" }, // MODIFIER LETTER SMALL R
                    { ToUnichar("02B4"), "r" }, // MODIFIER LETTER SMALL TURNED R
                    { ToUnichar("02B5"), "r" }, // MODIFIER LETTER SMALL TURNED R WITH HOOK
                    { ToUnichar("02B6"), "R" }, // MODIFIER LETTER SMALL CAPITAL INVERTED R
                    { ToUnichar("02B7"), "w" }, // MODIFIER LETTER SMALL W
                    { ToUnichar("02B8"), "y" }, // MODIFIER LETTER SMALL Y
                    { ToUnichar("02E1"), "l" }, // MODIFIER LETTER SMALL L
                    { ToUnichar("02E2"), "s" }, // MODIFIER LETTER SMALL S
                    { ToUnichar("02E3"), "x" }, // MODIFIER LETTER SMALL X
                    { ToUnichar("02E4"), "'" }, // MODIFIER LETTER SMALL REVERSED GLOTTAL STOP
                    { ToUnichar("1D00"), "A" }, // LATIN LETTER SMALL CAPITAL A -- no decomposition
                    { ToUnichar("1D01"), "AE" },    // LATIN LETTER SMALL CAPITAL AE -- no decomposition
                    { ToUnichar("1D02"), "ae" },    // LATIN SMALL LETTER TURNED AE -- no decomposition
                    { ToUnichar("1D03"), "B" }, // LATIN LETTER SMALL CAPITAL BARRED B -- no decomposition
                    { ToUnichar("1D04"), "C" }, // LATIN LETTER SMALL CAPITAL C -- no decomposition
                    { ToUnichar("1D05"), "D" }, // LATIN LETTER SMALL CAPITAL D -- no decomposition
                    { ToUnichar("1D06"), "TH" },    // LATIN LETTER SMALL CAPITAL ETH -- no decomposition
                    { ToUnichar("1D07"), "E" }, // LATIN LETTER SMALL CAPITAL E -- no decomposition
                    { ToUnichar("1D08"), "e" }, // LATIN SMALL LETTER TURNED OPEN E -- no decomposition
                    { ToUnichar("1D09"), "i" }, // LATIN SMALL LETTER TURNED I -- no decomposition
                    { ToUnichar("1D0A"), "J" }, // LATIN LETTER SMALL CAPITAL J -- no decomposition
                    { ToUnichar("1D0B"), "K" }, // LATIN LETTER SMALL CAPITAL K -- no decomposition
                    { ToUnichar("1D0C"), "L" }, // LATIN LETTER SMALL CAPITAL L WITH STROKE -- no decomposition
                    { ToUnichar("1D0D"), "M" }, // LATIN LETTER SMALL CAPITAL M -- no decomposition
                    { ToUnichar("1D0E"), "N" }, // LATIN LETTER SMALL CAPITAL REVERSED N -- no decomposition
                    { ToUnichar("1D0F"), "O" }, // LATIN LETTER SMALL CAPITAL O -- no decomposition
                    { ToUnichar("1D10"), "O" }, // LATIN LETTER SMALL CAPITAL OPEN O -- no decomposition
                    { ToUnichar("1D11"), "o" }, // LATIN SMALL LETTER SIDEWAYS O -- no decomposition
                    { ToUnichar("1D12"), "o" }, // LATIN SMALL LETTER SIDEWAYS OPEN O -- no decomposition
                    { ToUnichar("1D13"), "o" }, // LATIN SMALL LETTER SIDEWAYS O WITH STROKE -- no decomposition
                    { ToUnichar("1D14"), "oe" },    // LATIN SMALL LETTER TURNED OE -- no decomposition
                    { ToUnichar("1D15"), "ou" },    // LATIN LETTER SMALL CAPITAL OU -- no decomposition
                    { ToUnichar("1D16"), "o" }, // LATIN SMALL LETTER TOP HALF O -- no decomposition
                    { ToUnichar("1D17"), "o" }, // LATIN SMALL LETTER BOTTOM HALF O -- no decomposition
                    { ToUnichar("1D18"), "P" }, // LATIN LETTER SMALL CAPITAL P -- no decomposition
                    { ToUnichar("1D19"), "R" }, // LATIN LETTER SMALL CAPITAL REVERSED R -- no decomposition
                    { ToUnichar("1D1A"), "R" }, // LATIN LETTER SMALL CAPITAL TURNED R -- no decomposition
                    { ToUnichar("1D1B"), "T" }, // LATIN LETTER SMALL CAPITAL T -- no decomposition
                    { ToUnichar("1D1C"), "U" }, // LATIN LETTER SMALL CAPITAL U -- no decomposition
                    { ToUnichar("1D1D"), "u" }, // LATIN SMALL LETTER SIDEWAYS U -- no decomposition
                    { ToUnichar("1D1E"), "u" }, // LATIN SMALL LETTER SIDEWAYS DIAERESIZED U -- no decomposition
                    { ToUnichar("1D1F"), "m" }, // LATIN SMALL LETTER SIDEWAYS TURNED M -- no decomposition
                    { ToUnichar("1D20"), "V" }, // LATIN LETTER SMALL CAPITAL V -- no decomposition
                    { ToUnichar("1D21"), "W" }, // LATIN LETTER SMALL CAPITAL W -- no decomposition
                    { ToUnichar("1D22"), "Z" }, // LATIN LETTER SMALL CAPITAL Z -- no decomposition
                    { ToUnichar("1D23"), "EZH" },   // LATIN LETTER SMALL CAPITAL EZH -- no decomposition
                    { ToUnichar("1D24"), "'" }, // LATIN LETTER VOICED LARYNGEAL SPIRANT -- no decomposition
                    { ToUnichar("1D25"), "L" }, // LATIN LETTER AIN -- no decomposition
                    { ToUnichar("1D2C"), "A" }, // MODIFIER LETTER CAPITAL A
                    { ToUnichar("1D2D"), "AE" },    // MODIFIER LETTER CAPITAL AE
                    { ToUnichar("1D2E"), "B" }, // MODIFIER LETTER CAPITAL B
                    { ToUnichar("1D2F"), "B" }, // MODIFIER LETTER CAPITAL BARRED B -- no decomposition
                    { ToUnichar("1D30"), "D" }, // MODIFIER LETTER CAPITAL D
                    { ToUnichar("1D31"), "E" }, // MODIFIER LETTER CAPITAL E
                    { ToUnichar("1D32"), "E" }, // MODIFIER LETTER CAPITAL REVERSED E
                    { ToUnichar("1D33"), "G" }, // MODIFIER LETTER CAPITAL G
                    { ToUnichar("1D34"), "H" }, // MODIFIER LETTER CAPITAL H
                    { ToUnichar("1D35"), "I" }, // MODIFIER LETTER CAPITAL I
                    { ToUnichar("1D36"), "J" }, // MODIFIER LETTER CAPITAL J
                    { ToUnichar("1D37"), "K" }, // MODIFIER LETTER CAPITAL K
                    { ToUnichar("1D38"), "L" }, // MODIFIER LETTER CAPITAL L
                    { ToUnichar("1D39"), "M" }, // MODIFIER LETTER CAPITAL M
                    { ToUnichar("1D3A"), "N" }, // MODIFIER LETTER CAPITAL N
                    { ToUnichar("1D3B"), "N" }, // MODIFIER LETTER CAPITAL REVERSED N -- no decomposition
                    { ToUnichar("1D3C"), "O" }, // MODIFIER LETTER CAPITAL O
                    { ToUnichar("1D3D"), "OU" },    // MODIFIER LETTER CAPITAL OU
                    { ToUnichar("1D3E"), "P" }, // MODIFIER LETTER CAPITAL P
                    { ToUnichar("1D3F"), "R" }, // MODIFIER LETTER CAPITAL R
                    { ToUnichar("1D40"), "T" }, // MODIFIER LETTER CAPITAL T
                    { ToUnichar("1D41"), "U" }, // MODIFIER LETTER CAPITAL U
                    { ToUnichar("1D42"), "W" }, // MODIFIER LETTER CAPITAL W
                    { ToUnichar("1D43"), "a" }, // MODIFIER LETTER SMALL A
                    { ToUnichar("1D44"), "a" }, // MODIFIER LETTER SMALL TURNED A
                    { ToUnichar("1D46"), "ae" },    // MODIFIER LETTER SMALL TURNED AE
                    { ToUnichar("1D47"), "b" },    // MODIFIER LETTER SMALL B
                    { ToUnichar("1D48"), "d" },    // MODIFIER LETTER SMALL D
                    { ToUnichar("1D49"), "e" },    // MODIFIER LETTER SMALL E
                    { ToUnichar("1D4A"), "e" },    // MODIFIER LETTER SMALL SCHWA
                    { ToUnichar("1D4B"), "e" },    // MODIFIER LETTER SMALL OPEN E
                    { ToUnichar("1D4C"), "e" },    // MODIFIER LETTER SMALL TURNED OPEN E
                    { ToUnichar("1D4D"), "g" },    // MODIFIER LETTER SMALL G
                    { ToUnichar("1D4E"), "i" },    // MODIFIER LETTER SMALL TURNED I -- no decomposition
                    { ToUnichar("1D4F"), "k" },    // MODIFIER LETTER SMALL K
                    { ToUnichar("1D50"), "m" }, // MODIFIER LETTER SMALL M
                    { ToUnichar("1D51"), "g" }, // MODIFIER LETTER SMALL ENG
                    { ToUnichar("1D52"), "o" }, // MODIFIER LETTER SMALL O
                    { ToUnichar("1D53"), "o" }, // MODIFIER LETTER SMALL OPEN O
                    { ToUnichar("1D54"), "o" }, // MODIFIER LETTER SMALL TOP HALF O
                    { ToUnichar("1D55"), "o" }, // MODIFIER LETTER SMALL BOTTOM HALF O
                    { ToUnichar("1D56"), "p" }, // MODIFIER LETTER SMALL P
                    { ToUnichar("1D57"), "t" }, // MODIFIER LETTER SMALL T
                    { ToUnichar("1D58"), "u" }, // MODIFIER LETTER SMALL U
                    { ToUnichar("1D59"), "u" }, // MODIFIER LETTER SMALL SIDEWAYS U
                    { ToUnichar("1D5A"), "m" }, // MODIFIER LETTER SMALL TURNED M
                    { ToUnichar("1D5B"), "v" }, // MODIFIER LETTER SMALL V
                    { ToUnichar("1D62"), "i" }, // LATIN SUBSCRIPT SMALL LETTER I
                    { ToUnichar("1D63"), "r" }, // LATIN SUBSCRIPT SMALL LETTER R
                    { ToUnichar("1D64"), "u" }, // LATIN SUBSCRIPT SMALL LETTER U
                    { ToUnichar("1D65"), "v" }, // LATIN SUBSCRIPT SMALL LETTER V
                    { ToUnichar("1D6B"), "ue" },    // LATIN SMALL LETTER UE -- no decomposition
                    { ToUnichar("1E00"), "A" }, // LATIN CAPITAL LETTER A WITH RING BELOW
                    { ToUnichar("1E01"), "a" }, // LATIN SMALL LETTER A WITH RING BELOW
                    { ToUnichar("1E02"), "B" }, // LATIN CAPITAL LETTER B WITH DOT ABOVE
                    { ToUnichar("1E03"), "b" }, // LATIN SMALL LETTER B WITH DOT ABOVE
                    { ToUnichar("1E04"), "B" }, // LATIN CAPITAL LETTER B WITH DOT BELOW
                    { ToUnichar("1E05"), "b" }, // LATIN SMALL LETTER B WITH DOT BELOW
                    { ToUnichar("1E06"), "B" }, // LATIN CAPITAL LETTER B WITH LINE BELOW
                    { ToUnichar("1E07"), "b" }, // LATIN SMALL LETTER B WITH LINE BELOW
                    { ToUnichar("1E08"), "C" }, // LATIN CAPITAL LETTER C WITH CEDILLA AND ACUTE
                    { ToUnichar("1E09"), "c" }, // LATIN SMALL LETTER C WITH CEDILLA AND ACUTE
                    { ToUnichar("1E0A"), "D" }, // LATIN CAPITAL LETTER D WITH DOT ABOVE
                    { ToUnichar("1E0B"), "d" }, // LATIN SMALL LETTER D WITH DOT ABOVE
                    { ToUnichar("1E0C"), "D" }, // LATIN CAPITAL LETTER D WITH DOT BELOW
                    { ToUnichar("1E0D"), "d" }, // LATIN SMALL LETTER D WITH DOT BELOW
                    { ToUnichar("1E0E"), "D" }, // LATIN CAPITAL LETTER D WITH LINE BELOW
                    { ToUnichar("1E0F"), "d" }, // LATIN SMALL LETTER D WITH LINE BELOW
                    { ToUnichar("1E10"), "D" }, // LATIN CAPITAL LETTER D WITH CEDILLA
                    { ToUnichar("1E11"), "d" }, // LATIN SMALL LETTER D WITH CEDILLA
                    { ToUnichar("1E12"), "D" }, // LATIN CAPITAL LETTER D WITH CIRCUMFLEX BELOW
                    { ToUnichar("1E13"), "d" }, // LATIN SMALL LETTER D WITH CIRCUMFLEX BELOW
                    { ToUnichar("1E14"), "E" }, // LATIN CAPITAL LETTER E WITH MACRON AND GRAVE
                    { ToUnichar("1E15"), "e" }, // LATIN SMALL LETTER E WITH MACRON AND GRAVE
                    { ToUnichar("1E16"), "E" }, // LATIN CAPITAL LETTER E WITH MACRON AND ACUTE
                    { ToUnichar("1E17"), "e" }, // LATIN SMALL LETTER E WITH MACRON AND ACUTE
                    { ToUnichar("1E18"), "E" }, // LATIN CAPITAL LETTER E WITH CIRCUMFLEX BELOW
                    { ToUnichar("1E19"), "e" }, // LATIN SMALL LETTER E WITH CIRCUMFLEX BELOW
                    { ToUnichar("1E1A"), "E" }, // LATIN CAPITAL LETTER E WITH TILDE BELOW
                    { ToUnichar("1E1B"), "e" }, // LATIN SMALL LETTER E WITH TILDE BELOW
                    { ToUnichar("1E1C"), "E" }, // LATIN CAPITAL LETTER E WITH CEDILLA AND BREVE
                    { ToUnichar("1E1D"), "e" }, // LATIN SMALL LETTER E WITH CEDILLA AND BREVE
                    { ToUnichar("1E1E"), "F" }, // LATIN CAPITAL LETTER F WITH DOT ABOVE
                    { ToUnichar("1E1F"), "f" }, // LATIN SMALL LETTER F WITH DOT ABOVE
                    { ToUnichar("1E20"), "G" }, // LATIN CAPITAL LETTER G WITH MACRON
                    { ToUnichar("1E21"), "g" }, // LATIN SMALL LETTER G WITH MACRON
                    { ToUnichar("1E22"), "H" }, // LATIN CAPITAL LETTER H WITH DOT ABOVE
                    { ToUnichar("1E23"), "h" }, // LATIN SMALL LETTER H WITH DOT ABOVE
                    { ToUnichar("1E24"), "H" }, // LATIN CAPITAL LETTER H WITH DOT BELOW
                    { ToUnichar("1E25"), "h" }, // LATIN SMALL LETTER H WITH DOT BELOW
                    { ToUnichar("1E26"), "H" }, // LATIN CAPITAL LETTER H WITH DIAERESIS
                    { ToUnichar("1E27"), "h" }, // LATIN SMALL LETTER H WITH DIAERESIS
                    { ToUnichar("1E28"), "H" }, // LATIN CAPITAL LETTER H WITH CEDILLA
                    { ToUnichar("1E29"), "h" }, // LATIN SMALL LETTER H WITH CEDILLA
                    { ToUnichar("1E2A"), "H" }, // LATIN CAPITAL LETTER H WITH BREVE BELOW
                    { ToUnichar("1E2B"), "h" }, // LATIN SMALL LETTER H WITH BREVE BELOW
                    { ToUnichar("1E2C"), "I" }, // LATIN CAPITAL LETTER I WITH TILDE BELOW
                    { ToUnichar("1E2D"), "i" }, // LATIN SMALL LETTER I WITH TILDE BELOW
                    { ToUnichar("1E2E"), "I" }, // LATIN CAPITAL LETTER I WITH DIAERESIS AND ACUTE
                    { ToUnichar("1E2F"), "i" }, // LATIN SMALL LETTER I WITH DIAERESIS AND ACUTE
                    { ToUnichar("1E30"), "K" }, // LATIN CAPITAL LETTER K WITH ACUTE
                    { ToUnichar("1E31"), "k" }, // LATIN SMALL LETTER K WITH ACUTE
                    { ToUnichar("1E32"), "K" }, // LATIN CAPITAL LETTER K WITH DOT BELOW
                    { ToUnichar("1E33"), "k" }, // LATIN SMALL LETTER K WITH DOT BELOW
                    { ToUnichar("1E34"), "K" }, // LATIN CAPITAL LETTER K WITH LINE BELOW
                    { ToUnichar("1E35"), "k" }, // LATIN SMALL LETTER K WITH LINE BELOW
                    { ToUnichar("1E36"), "L" }, // LATIN CAPITAL LETTER L WITH DOT BELOW
                    { ToUnichar("1E37"), "l" }, // LATIN SMALL LETTER L WITH DOT BELOW
                    { ToUnichar("1E38"), "L" }, // LATIN CAPITAL LETTER L WITH DOT BELOW AND MACRON
                    { ToUnichar("1E39"), "l" }, // LATIN SMALL LETTER L WITH DOT BELOW AND MACRON
                    { ToUnichar("1E3A"), "L" }, // LATIN CAPITAL LETTER L WITH LINE BELOW
                    { ToUnichar("1E3B"), "l" }, // LATIN SMALL LETTER L WITH LINE BELOW
                    { ToUnichar("1E3C"), "L" }, // LATIN CAPITAL LETTER L WITH CIRCUMFLEX BELOW
                    { ToUnichar("1E3D"), "l" }, // LATIN SMALL LETTER L WITH CIRCUMFLEX BELOW
                    { ToUnichar("1E3E"), "M" }, // LATIN CAPITAL LETTER M WITH ACUTE
                    { ToUnichar("1E3F"), "m" }, // LATIN SMALL LETTER M WITH ACUTE
                    { ToUnichar("1E40"), "M" }, // LATIN CAPITAL LETTER M WITH DOT ABOVE
                    { ToUnichar("1E41"), "m" }, // LATIN SMALL LETTER M WITH DOT ABOVE
                    { ToUnichar("1E42"), "M" }, // LATIN CAPITAL LETTER M WITH DOT BELOW
                    { ToUnichar("1E43"), "m" }, // LATIN SMALL LETTER M WITH DOT BELOW
                    { ToUnichar("1E44"), "N" }, // LATIN CAPITAL LETTER N WITH DOT ABOVE
                    { ToUnichar("1E45"), "n" }, // LATIN SMALL LETTER N WITH DOT ABOVE
                    { ToUnichar("1E46"), "N" }, // LATIN CAPITAL LETTER N WITH DOT BELOW
                    { ToUnichar("1E47"), "n" }, // LATIN SMALL LETTER N WITH DOT BELOW
                    { ToUnichar("1E48"), "N" }, // LATIN CAPITAL LETTER N WITH LINE BELOW
                    { ToUnichar("1E49"), "n" }, // LATIN SMALL LETTER N WITH LINE BELOW
                    { ToUnichar("1E4A"), "N" }, // LATIN CAPITAL LETTER N WITH CIRCUMFLEX BELOW
                    { ToUnichar("1E4B"), "n" }, // LATIN SMALL LETTER N WITH CIRCUMFLEX BELOW
                    { ToUnichar("1E4C"), "O" }, // LATIN CAPITAL LETTER O WITH TILDE AND ACUTE
                    { ToUnichar("1E4D"), "o" }, // LATIN SMALL LETTER O WITH TILDE AND ACUTE
                    { ToUnichar("1E4E"), "O" }, // LATIN CAPITAL LETTER O WITH TILDE AND DIAERESIS
                    { ToUnichar("1E4F"), "o" }, // LATIN SMALL LETTER O WITH TILDE AND DIAERESIS
                    { ToUnichar("1E50"), "O" }, // LATIN CAPITAL LETTER O WITH MACRON AND GRAVE
                    { ToUnichar("1E51"), "o" }, // LATIN SMALL LETTER O WITH MACRON AND GRAVE
                    { ToUnichar("1E52"), "O" }, // LATIN CAPITAL LETTER O WITH MACRON AND ACUTE
                    { ToUnichar("1E53"), "o" }, // LATIN SMALL LETTER O WITH MACRON AND ACUTE
                    { ToUnichar("1E54"), "P" }, // LATIN CAPITAL LETTER P WITH ACUTE
                    { ToUnichar("1E55"), "p" }, // LATIN SMALL LETTER P WITH ACUTE
                    { ToUnichar("1E56"), "P" }, // LATIN CAPITAL LETTER P WITH DOT ABOVE
                    { ToUnichar("1E57"), "p" }, // LATIN SMALL LETTER P WITH DOT ABOVE
                    { ToUnichar("1E58"), "R" }, // LATIN CAPITAL LETTER R WITH DOT ABOVE
                    { ToUnichar("1E59"), "r" }, // LATIN SMALL LETTER R WITH DOT ABOVE
                    { ToUnichar("1E5A"), "R" }, // LATIN CAPITAL LETTER R WITH DOT BELOW
                    { ToUnichar("1E5B"), "r" }, // LATIN SMALL LETTER R WITH DOT BELOW
                    { ToUnichar("1E5C"), "R" }, // LATIN CAPITAL LETTER R WITH DOT BELOW AND MACRON
                    { ToUnichar("1E5D"), "r" }, // LATIN SMALL LETTER R WITH DOT BELOW AND MACRON
                    { ToUnichar("1E5E"), "R" }, // LATIN CAPITAL LETTER R WITH LINE BELOW
                    { ToUnichar("1E5F"), "r" }, // LATIN SMALL LETTER R WITH LINE BELOW
                    { ToUnichar("1E60"), "S" }, // LATIN CAPITAL LETTER S WITH DOT ABOVE
                    { ToUnichar("1E61"), "s" }, // LATIN SMALL LETTER S WITH DOT ABOVE
                    { ToUnichar("1E62"), "S" }, // LATIN CAPITAL LETTER S WITH DOT BELOW
                    { ToUnichar("1E63"), "s" }, // LATIN SMALL LETTER S WITH DOT BELOW
                    { ToUnichar("1E64"), "S" }, // LATIN CAPITAL LETTER S WITH ACUTE AND DOT ABOVE
                    { ToUnichar("1E65"), "s" }, // LATIN SMALL LETTER S WITH ACUTE AND DOT ABOVE
                    { ToUnichar("1E66"), "S" }, // LATIN CAPITAL LETTER S WITH CARON AND DOT ABOVE
                    { ToUnichar("1E67"), "s" }, // LATIN SMALL LETTER S WITH CARON AND DOT ABOVE
                    { ToUnichar("1E68"), "S" }, // LATIN CAPITAL LETTER S WITH DOT BELOW AND DOT ABOVE
                    { ToUnichar("1E69"), "s" }, // LATIN SMALL LETTER S WITH DOT BELOW AND DOT ABOVE
                    { ToUnichar("1E6A"), "T" }, // LATIN CAPITAL LETTER T WITH DOT ABOVE
                    { ToUnichar("1E6B"), "t" }, // LATIN SMALL LETTER T WITH DOT ABOVE
                    { ToUnichar("1E6C"), "T" }, // LATIN CAPITAL LETTER T WITH DOT BELOW
                    { ToUnichar("1E6D"), "t" }, // LATIN SMALL LETTER T WITH DOT BELOW
                    { ToUnichar("1E6E"), "T" }, // LATIN CAPITAL LETTER T WITH LINE BELOW
                    { ToUnichar("1E6F"), "t" }, // LATIN SMALL LETTER T WITH LINE BELOW
                    { ToUnichar("1E70"), "T" }, // LATIN CAPITAL LETTER T WITH CIRCUMFLEX BELOW
                    { ToUnichar("1E71"), "t" }, // LATIN SMALL LETTER T WITH CIRCUMFLEX BELOW
                    { ToUnichar("1E72"), "U" }, // LATIN CAPITAL LETTER U WITH DIAERESIS BELOW
                    { ToUnichar("1E73"), "u" }, // LATIN SMALL LETTER U WITH DIAERESIS BELOW
                    { ToUnichar("1E74"), "U" }, // LATIN CAPITAL LETTER U WITH TILDE BELOW
                    { ToUnichar("1E75"), "u" }, // LATIN SMALL LETTER U WITH TILDE BELOW
                    { ToUnichar("1E76"), "U" }, // LATIN CAPITAL LETTER U WITH CIRCUMFLEX BELOW
                    { ToUnichar("1E77"), "u" }, // LATIN SMALL LETTER U WITH CIRCUMFLEX BELOW
                    { ToUnichar("1E78"), "U" }, // LATIN CAPITAL LETTER U WITH TILDE AND ACUTE
                    { ToUnichar("1E79"), "u" }, // LATIN SMALL LETTER U WITH TILDE AND ACUTE
                    { ToUnichar("1E7A"), "U" }, // LATIN CAPITAL LETTER U WITH MACRON AND DIAERESIS
                    { ToUnichar("1E7B"), "u" }, // LATIN SMALL LETTER U WITH MACRON AND DIAERESIS
                    { ToUnichar("1E7C"), "V" }, // LATIN CAPITAL LETTER V WITH TILDE
                    { ToUnichar("1E7D"), "v" }, // LATIN SMALL LETTER V WITH TILDE
                    { ToUnichar("1E7E"), "V" }, // LATIN CAPITAL LETTER V WITH DOT BELOW
                    { ToUnichar("1E7F"), "v" }, // LATIN SMALL LETTER V WITH DOT BELOW
                    { ToUnichar("1E80"), "W" }, // LATIN CAPITAL LETTER W WITH GRAVE
                    { ToUnichar("1E81"), "w" }, // LATIN SMALL LETTER W WITH GRAVE
                    { ToUnichar("1E82"), "W" }, // LATIN CAPITAL LETTER W WITH ACUTE
                    { ToUnichar("1E83"), "w" }, // LATIN SMALL LETTER W WITH ACUTE
                    { ToUnichar("1E84"), "W" }, // LATIN CAPITAL LETTER W WITH DIAERESIS
                    { ToUnichar("1E85"), "w" }, // LATIN SMALL LETTER W WITH DIAERESIS
                    { ToUnichar("1E86"), "W" }, // LATIN CAPITAL LETTER W WITH DOT ABOVE
                    { ToUnichar("1E87"), "w" }, // LATIN SMALL LETTER W WITH DOT ABOVE
                    { ToUnichar("1E88"), "W" }, // LATIN CAPITAL LETTER W WITH DOT BELOW
                    { ToUnichar("1E89"), "w" }, // LATIN SMALL LETTER W WITH DOT BELOW
                    { ToUnichar("1E8A"), "X" }, // LATIN CAPITAL LETTER X WITH DOT ABOVE
                    { ToUnichar("1E8B"), "x" }, // LATIN SMALL LETTER X WITH DOT ABOVE
                    { ToUnichar("1E8C"), "X" }, // LATIN CAPITAL LETTER X WITH DIAERESIS
                    { ToUnichar("1E8D"), "x" }, // LATIN SMALL LETTER X WITH DIAERESIS
                    { ToUnichar("1E8E"), "Y" }, // LATIN CAPITAL LETTER Y WITH DOT ABOVE
                    { ToUnichar("1E8F"), "y" }, // LATIN SMALL LETTER Y WITH DOT ABOVE
                    { ToUnichar("1E90"), "Z" }, // LATIN CAPITAL LETTER Z WITH CIRCUMFLEX
                    { ToUnichar("1E91"), "z" }, // LATIN SMALL LETTER Z WITH CIRCUMFLEX
                    { ToUnichar("1E92"), "Z" }, // LATIN CAPITAL LETTER Z WITH DOT BELOW
                    { ToUnichar("1E93"), "z" }, // LATIN SMALL LETTER Z WITH DOT BELOW
                    { ToUnichar("1E94"), "Z" }, // LATIN CAPITAL LETTER Z WITH LINE BELOW
                    { ToUnichar("1E95"), "z" }, // LATIN SMALL LETTER Z WITH LINE BELOW
                    { ToUnichar("1E96"), "h" }, // LATIN SMALL LETTER H WITH LINE BELOW
                    { ToUnichar("1E97"), "t" }, // LATIN SMALL LETTER T WITH DIAERESIS
                    { ToUnichar("1E98"), "w" }, // LATIN SMALL LETTER W WITH RING ABOVE
                    { ToUnichar("1E99"), "y" }, // LATIN SMALL LETTER Y WITH RING ABOVE
                    { ToUnichar("1E9A"), "a" }, // LATIN SMALL LETTER A WITH RIGHT HALF RING
                    { ToUnichar("1E9B"), "s" }, // LATIN SMALL LETTER LONG S WITH DOT ABOVE
                    { ToUnichar("1EA0"), "A" }, // LATIN CAPITAL LETTER A WITH DOT BELOW
                    { ToUnichar("1EA1"), "a" }, // LATIN SMALL LETTER A WITH DOT BELOW
                    { ToUnichar("1EA2"), "A" }, // LATIN CAPITAL LETTER A WITH HOOK ABOVE
                    { ToUnichar("1EA3"), "a" }, // LATIN SMALL LETTER A WITH HOOK ABOVE
                    { ToUnichar("1EA4"), "A" }, // LATIN CAPITAL LETTER A WITH CIRCUMFLEX AND ACUTE
                    { ToUnichar("1EA5"), "a" }, // LATIN SMALL LETTER A WITH CIRCUMFLEX AND ACUTE
                    { ToUnichar("1EA6"), "A" }, // LATIN CAPITAL LETTER A WITH CIRCUMFLEX AND GRAVE
                    { ToUnichar("1EA7"), "a" }, // LATIN SMALL LETTER A WITH CIRCUMFLEX AND GRAVE
                    { ToUnichar("1EA8"), "A" }, // LATIN CAPITAL LETTER A WITH CIRCUMFLEX AND HOOK ABOVE
                    { ToUnichar("1EA9"), "a" }, // LATIN SMALL LETTER A WITH CIRCUMFLEX AND HOOK ABOVE
                    { ToUnichar("1EAA"), "A" }, // LATIN CAPITAL LETTER A WITH CIRCUMFLEX AND TILDE
                    { ToUnichar("1EAB"), "a" }, // LATIN SMALL LETTER A WITH CIRCUMFLEX AND TILDE
                    { ToUnichar("1EAC"), "A" }, // LATIN CAPITAL LETTER A WITH CIRCUMFLEX AND DOT BELOW
                    { ToUnichar("1EAD"), "a" }, // LATIN SMALL LETTER A WITH CIRCUMFLEX AND DOT BELOW
                    { ToUnichar("1EAE"), "A" }, // LATIN CAPITAL LETTER A WITH BREVE AND ACUTE
                    { ToUnichar("1EAF"), "a" }, // LATIN SMALL LETTER A WITH BREVE AND ACUTE
                    { ToUnichar("1EB0"), "A" }, // LATIN CAPITAL LETTER A WITH BREVE AND GRAVE
                    { ToUnichar("1EB1"), "a" }, // LATIN SMALL LETTER A WITH BREVE AND GRAVE
                    { ToUnichar("1EB2"), "A" }, // LATIN CAPITAL LETTER A WITH BREVE AND HOOK ABOVE
                    { ToUnichar("1EB3"), "a" }, // LATIN SMALL LETTER A WITH BREVE AND HOOK ABOVE
                    { ToUnichar("1EB4"), "A" }, // LATIN CAPITAL LETTER A WITH BREVE AND TILDE
                    { ToUnichar("1EB5"), "a" }, // LATIN SMALL LETTER A WITH BREVE AND TILDE
                    { ToUnichar("1EB6"), "A" }, // LATIN CAPITAL LETTER A WITH BREVE AND DOT BELOW
                    { ToUnichar("1EB7"), "a" }, // LATIN SMALL LETTER A WITH BREVE AND DOT BELOW
                    { ToUnichar("1EB8"), "E" }, // LATIN CAPITAL LETTER E WITH DOT BELOW
                    { ToUnichar("1EB9"), "e" }, // LATIN SMALL LETTER E WITH DOT BELOW
                    { ToUnichar("1EBA"), "E" }, // LATIN CAPITAL LETTER E WITH HOOK ABOVE
                    { ToUnichar("1EBB"), "e" }, // LATIN SMALL LETTER E WITH HOOK ABOVE
                    { ToUnichar("1EBC"), "E" }, // LATIN CAPITAL LETTER E WITH TILDE
                    { ToUnichar("1EBD"), "e" }, // LATIN SMALL LETTER E WITH TILDE
                    { ToUnichar("1EBE"), "E" }, // LATIN CAPITAL LETTER E WITH CIRCUMFLEX AND ACUTE
                    { ToUnichar("1EBF"), "e" }, // LATIN SMALL LETTER E WITH CIRCUMFLEX AND ACUTE
                    { ToUnichar("1EC0"), "E" }, // LATIN CAPITAL LETTER E WITH CIRCUMFLEX AND GRAVE
                    { ToUnichar("1EC1"), "e" }, // LATIN SMALL LETTER E WITH CIRCUMFLEX AND GRAVE
                    { ToUnichar("1EC2"), "E" }, // LATIN CAPITAL LETTER E WITH CIRCUMFLEX AND HOOK ABOVE
                    { ToUnichar("1EC3"), "e" }, // LATIN SMALL LETTER E WITH CIRCUMFLEX AND HOOK ABOVE
                    { ToUnichar("1EC4"), "E" }, // LATIN CAPITAL LETTER E WITH CIRCUMFLEX AND TILDE
                    { ToUnichar("1EC5"), "e" }, // LATIN SMALL LETTER E WITH CIRCUMFLEX AND TILDE
                    { ToUnichar("1EC6"), "E" }, // LATIN CAPITAL LETTER E WITH CIRCUMFLEX AND DOT BELOW
                    { ToUnichar("1EC7"), "e" }, // LATIN SMALL LETTER E WITH CIRCUMFLEX AND DOT BELOW
                    { ToUnichar("1EC8"), "I" }, // LATIN CAPITAL LETTER I WITH HOOK ABOVE
                    { ToUnichar("1EC9"), "i" }, // LATIN SMALL LETTER I WITH HOOK ABOVE
                    { ToUnichar("1ECA"), "I" }, // LATIN CAPITAL LETTER I WITH DOT BELOW
                    { ToUnichar("1ECB"), "i" }, // LATIN SMALL LETTER I WITH DOT BELOW
                    { ToUnichar("1ECC"), "O" }, // LATIN CAPITAL LETTER O WITH DOT BELOW
                    { ToUnichar("1ECD"), "o" }, // LATIN SMALL LETTER O WITH DOT BELOW
                    { ToUnichar("1ECE"), "O" }, // LATIN CAPITAL LETTER O WITH HOOK ABOVE
                    { ToUnichar("1ECF"), "o" }, // LATIN SMALL LETTER O WITH HOOK ABOVE
                    { ToUnichar("1ED0"), "O" }, // LATIN CAPITAL LETTER O WITH CIRCUMFLEX AND ACUTE
                    { ToUnichar("1ED1"), "o" }, // LATIN SMALL LETTER O WITH CIRCUMFLEX AND ACUTE
                    { ToUnichar("1ED2"), "O" }, // LATIN CAPITAL LETTER O WITH CIRCUMFLEX AND GRAVE
                    { ToUnichar("1ED3"), "o" }, // LATIN SMALL LETTER O WITH CIRCUMFLEX AND GRAVE
                    { ToUnichar("1ED4"), "O" }, // LATIN CAPITAL LETTER O WITH CIRCUMFLEX AND HOOK ABOVE
                    { ToUnichar("1ED5"), "o" }, // LATIN SMALL LETTER O WITH CIRCUMFLEX AND HOOK ABOVE
                    { ToUnichar("1ED6"), "O" }, // LATIN CAPITAL LETTER O WITH CIRCUMFLEX AND TILDE
                    { ToUnichar("1ED7"), "o" }, // LATIN SMALL LETTER O WITH CIRCUMFLEX AND TILDE
                    { ToUnichar("1ED8"), "O" }, // LATIN CAPITAL LETTER O WITH CIRCUMFLEX AND DOT BELOW
                    { ToUnichar("1ED9"), "o" }, // LATIN SMALL LETTER O WITH CIRCUMFLEX AND DOT BELOW
                    { ToUnichar("1EDA"), "O" }, // LATIN CAPITAL LETTER O WITH HORN AND ACUTE
                    { ToUnichar("1EDB"), "o" }, // LATIN SMALL LETTER O WITH HORN AND ACUTE
                    { ToUnichar("1EDC"), "O" }, // LATIN CAPITAL LETTER O WITH HORN AND GRAVE
                    { ToUnichar("1EDD"), "o" }, // LATIN SMALL LETTER O WITH HORN AND GRAVE
                    { ToUnichar("1EDE"), "O" }, // LATIN CAPITAL LETTER O WITH HORN AND HOOK ABOVE
                    { ToUnichar("1EDF"), "o" }, // LATIN SMALL LETTER O WITH HORN AND HOOK ABOVE
                    { ToUnichar("1EE0"), "O" }, // LATIN CAPITAL LETTER O WITH HORN AND TILDE
                    { ToUnichar("1EE1"), "o" }, // LATIN SMALL LETTER O WITH HORN AND TILDE
                    { ToUnichar("1EE2"), "O" }, // LATIN CAPITAL LETTER O WITH HORN AND DOT BELOW
                    { ToUnichar("1EE3"), "o" }, // LATIN SMALL LETTER O WITH HORN AND DOT BELOW
                    { ToUnichar("1EE4"), "U" }, // LATIN CAPITAL LETTER U WITH DOT BELOW
                    { ToUnichar("1EE5"), "u" }, // LATIN SMALL LETTER U WITH DOT BELOW
                    { ToUnichar("1EE6"), "U" }, // LATIN CAPITAL LETTER U WITH HOOK ABOVE
                    { ToUnichar("1EE7"), "u" }, // LATIN SMALL LETTER U WITH HOOK ABOVE
                    { ToUnichar("1EE8"), "U" }, // LATIN CAPITAL LETTER U WITH HORN AND ACUTE
                    { ToUnichar("1EE9"), "u" }, // LATIN SMALL LETTER U WITH HORN AND ACUTE
                    { ToUnichar("1EEA"), "U" }, // LATIN CAPITAL LETTER U WITH HORN AND GRAVE
                    { ToUnichar("1EEB"), "u" }, // LATIN SMALL LETTER U WITH HORN AND GRAVE
                    { ToUnichar("1EEC"), "U" }, // LATIN CAPITAL LETTER U WITH HORN AND HOOK ABOVE
                    { ToUnichar("1EED"), "u" }, // LATIN SMALL LETTER U WITH HORN AND HOOK ABOVE
                    { ToUnichar("1EEE"), "U" }, // LATIN CAPITAL LETTER U WITH HORN AND TILDE
                    { ToUnichar("1EEF"), "u" }, // LATIN SMALL LETTER U WITH HORN AND TILDE
                    { ToUnichar("1EF0"), "U" }, // LATIN CAPITAL LETTER U WITH HORN AND DOT BELOW
                    { ToUnichar("1EF1"), "u" }, // LATIN SMALL LETTER U WITH HORN AND DOT BELOW
                    { ToUnichar("1EF2"), "Y" }, // LATIN CAPITAL LETTER Y WITH GRAVE
                    { ToUnichar("1EF3"), "y" }, // LATIN SMALL LETTER Y WITH GRAVE
                    { ToUnichar("1EF4"), "Y" }, // LATIN CAPITAL LETTER Y WITH DOT BELOW
                    { ToUnichar("1EF5"), "y" }, // LATIN SMALL LETTER Y WITH DOT BELOW
                    { ToUnichar("1EF6"), "Y" }, // LATIN CAPITAL LETTER Y WITH HOOK ABOVE
                    { ToUnichar("1EF7"), "y" }, // LATIN SMALL LETTER Y WITH HOOK ABOVE
                    { ToUnichar("1EF8"), "Y" }, // LATIN CAPITAL LETTER Y WITH TILDE
                    { ToUnichar("1EF9"), "y" }, // LATIN SMALL LETTER Y WITH TILDE
                    { ToUnichar("2071"), "i" }, // SUPERSCRIPT LATIN SMALL LETTER I
                    { ToUnichar("207F"), "n" }, // SUPERSCRIPT LATIN SMALL LETTER N
                    { ToUnichar("212A"), "K" }, // KELVIN SIGN
                    { ToUnichar("212B"), "A" }, // ANGSTROM SIGN
                    { ToUnichar("212C"), "B" }, // SCRIPT CAPITAL B
                    { ToUnichar("212D"), "C" }, // BLACK-LETTER CAPITAL C
                    { ToUnichar("212F"), "e" }, // SCRIPT SMALL E
                    { ToUnichar("2130"), "E" }, // SCRIPT CAPITAL E
                    { ToUnichar("2131"), "F" }, // SCRIPT CAPITAL F
                    { ToUnichar("2132"), "F" }, // TURNED CAPITAL F -- no decomposition
                    { ToUnichar("2133"), "M" }, // SCRIPT CAPITAL M
                    { ToUnichar("2134"), "0" }, // SCRIPT SMALL O
                    { ToUnichar("213A"), "0" }, // ROTATED CAPITAL Q -- no decomposition
                    { ToUnichar("2141"), "G" }, // TURNED SANS-SERIF CAPITAL G -- no decomposition
                    { ToUnichar("2142"), "L" }, // TURNED SANS-SERIF CAPITAL L -- no decomposition
                    { ToUnichar("2143"), "L" }, // REVERSED SANS-SERIF CAPITAL L -- no decomposition
                    { ToUnichar("2144"), "Y" }, // TURNED SANS-SERIF CAPITAL Y -- no decomposition
                    { ToUnichar("2145"), "D" }, // DOUBLE-STRUCK ITALIC CAPITAL D
                    { ToUnichar("2146"), "d" }, // DOUBLE-STRUCK ITALIC SMALL D
                    { ToUnichar("2147"), "e" }, // DOUBLE-STRUCK ITALIC SMALL E
                    { ToUnichar("2148"), "i" }, // DOUBLE-STRUCK ITALIC SMALL I
                    { ToUnichar("2149"), "j" }, // DOUBLE-STRUCK ITALIC SMALL J
                    { ToUnichar("FB00"), "ff" },    // LATIN SMALL LIGATURE FF
                    { ToUnichar("FB01"), "fi" },    // LATIN SMALL LIGATURE FI
                    { ToUnichar("FB02"), "fl" },    // LATIN SMALL LIGATURE FL
                    { ToUnichar("FB03"), "ffi" },   // LATIN SMALL LIGATURE FFI
                    { ToUnichar("FB04"), "ffl" },   // LATIN SMALL LIGATURE FFL
                    { ToUnichar("FB05"), "st" },    // LATIN SMALL LIGATURE LONG S T
                    { ToUnichar("FB06"), "st" },    // LATIN SMALL LIGATURE ST
                    { ToUnichar("FF21"), "A" }, // FULLWIDTH LATIN CAPITAL LETTER B
                    { ToUnichar("FF22"), "B" }, // FULLWIDTH LATIN CAPITAL LETTER B
                    { ToUnichar("FF23"), "C" }, // FULLWIDTH LATIN CAPITAL LETTER C
                    { ToUnichar("FF24"), "D" }, // FULLWIDTH LATIN CAPITAL LETTER D
                    { ToUnichar("FF25"), "E" }, // FULLWIDTH LATIN CAPITAL LETTER E
                    { ToUnichar("FF26"), "F" }, // FULLWIDTH LATIN CAPITAL LETTER F
                    { ToUnichar("FF27"), "G" }, // FULLWIDTH LATIN CAPITAL LETTER G
                    { ToUnichar("FF28"), "H" }, // FULLWIDTH LATIN CAPITAL LETTER H
                    { ToUnichar("FF29"), "I" }, // FULLWIDTH LATIN CAPITAL LETTER I
                    { ToUnichar("FF2A"), "J" }, // FULLWIDTH LATIN CAPITAL LETTER J
                    { ToUnichar("FF2B"), "K" }, // FULLWIDTH LATIN CAPITAL LETTER K
                    { ToUnichar("FF2C"), "L" }, // FULLWIDTH LATIN CAPITAL LETTER L
                    { ToUnichar("FF2D"), "M" }, // FULLWIDTH LATIN CAPITAL LETTER M
                    { ToUnichar("FF2E"), "N" }, // FULLWIDTH LATIN CAPITAL LETTER N
                    { ToUnichar("FF2F"), "O" }, // FULLWIDTH LATIN CAPITAL LETTER O
                    { ToUnichar("FF30"), "P" }, // FULLWIDTH LATIN CAPITAL LETTER P
                    { ToUnichar("FF31"), "Q" }, // FULLWIDTH LATIN CAPITAL LETTER Q
                    { ToUnichar("FF32"), "R" }, // FULLWIDTH LATIN CAPITAL LETTER R
                    { ToUnichar("FF33"), "S" }, // FULLWIDTH LATIN CAPITAL LETTER S
                    { ToUnichar("FF34"), "T" }, // FULLWIDTH LATIN CAPITAL LETTER T
                    { ToUnichar("FF35"), "U" }, // FULLWIDTH LATIN CAPITAL LETTER U
                    { ToUnichar("FF36"), "V" }, // FULLWIDTH LATIN CAPITAL LETTER V
                    { ToUnichar("FF37"), "W" }, // FULLWIDTH LATIN CAPITAL LETTER W
                    { ToUnichar("FF38"), "X" }, // FULLWIDTH LATIN CAPITAL LETTER X
                    { ToUnichar("FF39"), "Y" }, // FULLWIDTH LATIN CAPITAL LETTER Y
                    { ToUnichar("FF3A"), "Z" }, // FULLWIDTH LATIN CAPITAL LETTER Z
                    { ToUnichar("FF41"), "a" }, // FULLWIDTH LATIN SMALL LETTER A
                    { ToUnichar("FF42"), "b" }, // FULLWIDTH LATIN SMALL LETTER B
                    { ToUnichar("FF43"), "c" }, // FULLWIDTH LATIN SMALL LETTER C
                    { ToUnichar("FF44"), "d" }, // FULLWIDTH LATIN SMALL LETTER D
                    { ToUnichar("FF45"), "e" }, // FULLWIDTH LATIN SMALL LETTER E
                    { ToUnichar("FF46"), "f" }, // FULLWIDTH LATIN SMALL LETTER F
                    { ToUnichar("FF47"), "g" }, // FULLWIDTH LATIN SMALL LETTER G
                    { ToUnichar("FF48"), "h" }, // FULLWIDTH LATIN SMALL LETTER H
                    { ToUnichar("FF49"), "i" }, // FULLWIDTH LATIN SMALL LETTER I
                    { ToUnichar("FF4A"), "j" }, // FULLWIDTH LATIN SMALL LETTER J
                    { ToUnichar("FF4B"), "k" }, // FULLWIDTH LATIN SMALL LETTER K
                    { ToUnichar("FF4C"), "l" }, // FULLWIDTH LATIN SMALL LETTER L
                    { ToUnichar("FF4D"), "m" }, // FULLWIDTH LATIN SMALL LETTER M
                    { ToUnichar("FF4E"), "n" }, // FULLWIDTH LATIN SMALL LETTER N
                    { ToUnichar("FF4F"), "o" }, // FULLWIDTH LATIN SMALL LETTER O
                    { ToUnichar("FF50"), "p" }, // FULLWIDTH LATIN SMALL LETTER P
                    { ToUnichar("FF51"), "q" }, // FULLWIDTH LATIN SMALL LETTER Q
                    { ToUnichar("FF52"), "r" }, // FULLWIDTH LATIN SMALL LETTER R
                    { ToUnichar("FF53"), "s" }, // FULLWIDTH LATIN SMALL LETTER S
                    { ToUnichar("FF54"), "t" }, // FULLWIDTH LATIN SMALL LETTER T
                    { ToUnichar("FF55"), "u" }, // FULLWIDTH LATIN SMALL LETTER U
                    { ToUnichar("FF56"), "v" }, // FULLWIDTH LATIN SMALL LETTER V
                    { ToUnichar("FF57"), "w" }, // FULLWIDTH LATIN SMALL LETTER W
                    { ToUnichar("FF58"), "x" }, // FULLWIDTH LATIN SMALL LETTER X
                    { ToUnichar("FF59"), "y" }, // FULLWIDTH LATIN SMALL LETTER Y
                    { ToUnichar("FF5A"), "z" }, // FULLWIDTH LATIN SMALL LETTER Z
                    { ToUnichar("0410"), "A" },  // RUSSIAN CAPITAL LETTER А 
                    { ToUnichar("0411"), "B" },  // RUSSIAN CAPITAL LETTER Б
                    { ToUnichar("0412"), "V" },  // RUSSIAN CAPITAL LETTER В
                    { ToUnichar("0413"), "G" },  // RUSSIAN CAPITAL LETTER Г
                    { ToUnichar("0414"), "D" },  // RUSSIAN CAPITAL LETTER Д
                    { ToUnichar("0415"), "E" },  // RUSSIAN CAPITAL LETTER Е
                    { ToUnichar("0401"), "YO" },  // RUSSIAN CAPITAL LETTER Ё
                    { ToUnichar("0416"), "ZH" },  // RUSSIAN CAPITAL LETTER Ж
                    { ToUnichar("0417"), "Z" },  // RUSSIAN CAPITAL LETTER З
                    { ToUnichar("0418"), "I" },  // RUSSIAN CAPITAL LETTER И
                    { ToUnichar("0419"), "J" },  // RUSSIAN CAPITAL LETTER Й
                    { ToUnichar("041A"), "K" },  // RUSSIAN CAPITAL LETTER К
                    { ToUnichar("041B"), "L" },  // RUSSIAN CAPITAL LETTER Л
                    { ToUnichar("041C"), "M" },  // RUSSIAN CAPITAL LETTER М
                    { ToUnichar("041D"), "N" },  // RUSSIAN CAPITAL LETTER Н
                    { ToUnichar("041E"), "O" },  // RUSSIAN CAPITAL LETTER О
                    { ToUnichar("041F"), "P" },  // RUSSIAN CAPITAL LETTER П
                    { ToUnichar("0420"), "R" },  // RUSSIAN CAPITAL LETTER Р
                    { ToUnichar("0421"), "S" },  // RUSSIAN CAPITAL LETTER С
                    { ToUnichar("0422"), "T" },  // RUSSIAN CAPITAL LETTER Т
                    { ToUnichar("0423"), "U" },  // RUSSIAN CAPITAL LETTER У
                    { ToUnichar("0424"), "F" },  // RUSSIAN CAPITAL LETTER Ф
                    { ToUnichar("0425"), "H" },  // RUSSIAN CAPITAL LETTER Х
                    { ToUnichar("0426"), "C" },  // RUSSIAN CAPITAL LETTER Ц
                    { ToUnichar("0427"), "CH" },  // RUSSIAN CAPITAL LETTER Ч
                    { ToUnichar("0428"), "SH" },  // RUSSIAN CAPITAL LETTER Ш
                    { ToUnichar("0429"), "SHH" },  // RUSSIAN CAPITAL LETTER Щ
                    { ToUnichar("042A"), string.Empty },  // RUSSIAN CAPITAL LETTER Ъ
                    { ToUnichar("042B"), "Y" },  // RUSSIAN CAPITAL LETTER Ы
                    { ToUnichar("042C"), string.Empty },  // RUSSIAN CAPITAL LETTER Ь
                    { ToUnichar("042D"), "E" },  // RUSSIAN CAPITAL LETTER Э
                    { ToUnichar("042E"), "YU" },  // RUSSIAN CAPITAL LETTER Ю
                    { ToUnichar("042F"), "YA" },  // RUSSIAN CAPITAL LETTER Я
                    { ToUnichar("0430"), "a" },  // RUSSIAN SMALL LETTER а
                    { ToUnichar("0431"), "b" },  // RUSSIAN SMALL LETTER б
                    { ToUnichar("0432"), "v" },  // RUSSIAN SMALL LETTER в
                    { ToUnichar("0433"), "g" },  // RUSSIAN SMALL LETTER г
                    { ToUnichar("0434"), "d" },  // RUSSIAN SMALL LETTER д
                    { ToUnichar("0435"), "e" },  // RUSSIAN SMALL LETTER е
                    { ToUnichar("0451"), "yo" },  // RUSSIAN SMALL LETTER ё
                    { ToUnichar("0436"), "zh" },  // RUSSIAN SMALL LETTER ж
                    { ToUnichar("0437"), "z" },  // RUSSIAN SMALL LETTER з
                    { ToUnichar("0438"), "i" },  // RUSSIAN SMALL LETTER и
                    { ToUnichar("0439"), "j" },  // RUSSIAN SMALL LETTER й
                    { ToUnichar("043A"), "k" },  // RUSSIAN SMALL LETTER к
                    { ToUnichar("043B"), "l" },  // RUSSIAN SMALL LETTER л
                    { ToUnichar("043C"), "m" },  // RUSSIAN SMALL LETTER м
                    { ToUnichar("043D"), "n" },  // RUSSIAN SMALL LETTER н
                    { ToUnichar("043E"), "o" },  // RUSSIAN SMALL LETTER о
                    { ToUnichar("043F"), "p" },  // RUSSIAN SMALL LETTER п
                    { ToUnichar("0440"), "r" },  // RUSSIAN SMALL LETTER р
                    { ToUnichar("0441"), "s" },  // RUSSIAN SMALL LETTER с
                    { ToUnichar("0442"), "t" },  // RUSSIAN SMALL LETTER т
                    { ToUnichar("0443"), "u" },  // RUSSIAN SMALL LETTER у
                    { ToUnichar("0444"), "f" },  // RUSSIAN SMALL LETTER ф
                    { ToUnichar("0445"), "h" },  // RUSSIAN SMALL LETTER х
                    { ToUnichar("0446"), "c" },  // RUSSIAN SMALL LETTER ц
                    { ToUnichar("0447"), "ch" },  // RUSSIAN SMALL LETTER ч
                    { ToUnichar("0448"), "sh" },  // RUSSIAN SMALL LETTER ш
                    { ToUnichar("0449"), "shh" },  // RUSSIAN SMALL LETTER щ
                    { ToUnichar("044A"), string.Empty },  // RUSSIAN SMALL LETTER ъ
                    { ToUnichar("044B"), "y" },  // RUSSIAN SMALL LETTER ы
                    { ToUnichar("044C"), string.Empty },  // RUSSIAN SMALL LETTER ь
                    { ToUnichar("044D"), "e" },  // RUSSIAN SMALL LETTER э
                    { ToUnichar("044E"), "yu" },  // RUSSIAN SMALL LETTER ю
                    { ToUnichar("044F"), "ya" },  // RUSSIAN SMALL LETTER я
                    { ToUnichar("0406"), "I" },  // Ukraine-Byelorussian CAPITAL LETTER І
                    { ToUnichar("0456"), "i" },  // Ukraine-Byelorussian SMALL LETTER і
                    { ToUnichar("0407"), "I" },  // Ukraine CAPITAL LETTER Ї
                    { ToUnichar("0457"), "i" },  // Ukraine SMALL LETTER ї
                    { ToUnichar("0404"), "Ie" },  // Ukraine CAPITAL LETTER Є
                    { ToUnichar("0454"), "ie" },  // Ukraine SMALL LETTER є
                    { ToUnichar("0490"), "G" },  // Ukraine CAPITAL LETTER Ґ
                    { ToUnichar("0491"), "g" },  // Ukraine SMALL LETTER ґ
                    { ToUnichar("040E"), "U" },  // Byelorussian CAPITAL LETTER Ў
                    { ToUnichar("045E"), "u" }  // Byelorussian SMALL LETTER ў
                };
            }
        }

        /// <summary>
        /// Takes a hexadecimal string and converts it to an Unicode character
        /// </summary>
        /// <param name="hexString">A four-digit number in hex notation (eg, 00E7).</param>
        /// <returns>A unicode character, as string.</returns>
        protected virtual string ToUnichar(string hexString)
        {
            var b = new byte[2];

            // Take hexadecimal as text and make a Unicode char number
            b[0] = Convert.ToByte(hexString.Substring(2, 2), 16);
            b[1] = Convert.ToByte(hexString.Substring(0, 2), 16);
            // Get the character the number represents
            var returnChar = Encoding.Unicode.GetString(b);
            return returnChar;
        }

        #endregion
        
        #region Methods

        /// <summary>
        /// Deletes an URL record
        /// </summary>
        /// <param name="urlRecord">URL record</param>
        public virtual async Task DeleteUrlRecord(UrlRecord urlRecord)
        {
<<<<<<< HEAD
            if (urlRecord == null)
                throw new ArgumentNullException(nameof(urlRecord));

            await _urlRecordRepository.Delete(urlRecord);

            //event notification
            await _eventPublisher.EntityDeleted(urlRecord);
=======
            _urlRecordRepository.Delete(urlRecord);
>>>>>>> 8df5bf22
        }

        /// <summary>
        /// Deletes an URL records
        /// </summary>
        /// <param name="urlRecords">URL records</param>
        public virtual async Task DeleteUrlRecords(IList<UrlRecord> urlRecords)
        {
<<<<<<< HEAD
            if (urlRecords == null)
                throw new ArgumentNullException(nameof(urlRecords));

            await _urlRecordRepository.Delete(urlRecords);
            
            //event notification
            foreach (var urlRecord in urlRecords) 
                await _eventPublisher.EntityDeleted(urlRecord);
=======
            _urlRecordRepository.Delete(urlRecords);
>>>>>>> 8df5bf22
        }

        /// <summary>
        /// Gets an URL records
        /// </summary>
        /// <param name="urlRecordIds">URL record identifiers</param>
        /// <returns>URL record</returns>
        public virtual async Task<IList<UrlRecord>> GetUrlRecordsByIds(int[] urlRecordIds)
        {
<<<<<<< HEAD
            var query = _urlRecordRepository.Table;

            var key = _cacheKeyService.PrepareKeyForDefaultCache(NopSeoDefaults.UrlRecordByIdsCacheKey, urlRecordIds);

            return await query.Where(p => urlRecordIds.Contains(p.Id)).ToCachedList(key);
=======
            return _urlRecordRepository.GetByIds(urlRecordIds, cache => default);
>>>>>>> 8df5bf22
        }

        /// <summary>
        /// Gets an URL record
        /// </summary>
        /// <param name="urlRecordId">URL record identifier</param>
        /// <returns>URL record</returns>
        public virtual async Task<UrlRecord> GetUrlRecordById(int urlRecordId)
        {
<<<<<<< HEAD
            if (urlRecordId == 0)
                return null;

            return await _urlRecordRepository.ToCachedGetById(urlRecordId);
=======
            return _urlRecordRepository.GetById(urlRecordId, cache => default);
>>>>>>> 8df5bf22
        }

        /// <summary>
        /// Inserts an URL record
        /// </summary>
        /// <param name="urlRecord">URL record</param>
        public virtual async Task InsertUrlRecord(UrlRecord urlRecord)
        {
<<<<<<< HEAD
            if (urlRecord == null)
                throw new ArgumentNullException(nameof(urlRecord));

            await _urlRecordRepository.Insert(urlRecord);

            //event notification
            await _eventPublisher.EntityInserted(urlRecord);
=======
            _urlRecordRepository.Insert(urlRecord);
>>>>>>> 8df5bf22
        }

        /// <summary>
        /// Updates the URL record
        /// </summary>
        /// <param name="urlRecord">URL record</param>
        public virtual async Task UpdateUrlRecord(UrlRecord urlRecord)
        {
<<<<<<< HEAD
            if (urlRecord == null)
                throw new ArgumentNullException(nameof(urlRecord));

            await _urlRecordRepository.Update(urlRecord);

            //event notification
            await _eventPublisher.EntityUpdated(urlRecord);
=======
            _urlRecordRepository.Update(urlRecord);
>>>>>>> 8df5bf22
        }

        /// <summary>
        /// Find URL record
        /// </summary>
        /// <param name="slug">Slug</param>
        /// <returns>Found URL record</returns>
        public virtual async Task<UrlRecord> GetBySlug(string slug)
        {
            if (string.IsNullOrEmpty(slug))
                return null;
            
            var key = _staticCacheManager.PrepareKeyForDefaultCache(NopSeoDefaults.UrlRecordBySlugCacheKey, slug);

            if (_localizationSettings.LoadAllUrlRecordsOnStartup)
            {
                return await _staticCacheManager.Get(key, async () =>
                {
                    //load all records (we know they are cached)
                    var source = await GetAllUrlRecords();
                    var urlRecords = from ur in source
                        where ur.Slug.Equals(slug, StringComparison.InvariantCultureIgnoreCase)
                        //first, try to find an active record
                        orderby ur.IsActive descending, ur.Id
                        select ur;
                    var urlRecordForCaching = urlRecords.FirstOrDefault();

                    return urlRecordForCaching;
                });
            }

            //gradual loading
            var query = from ur in _urlRecordRepository.Table
                where ur.Slug == slug
                //first, try to find an active record
                orderby ur.IsActive descending, ur.Id
                select ur;

<<<<<<< HEAD
            var urlRecord = await query.ToCachedFirstOrDefault(key);
=======
            var urlRecord = _staticCacheManager.Get(key, query.FirstOrDefault);
>>>>>>> 8df5bf22

            return urlRecord;
        }

        /// <summary>
        /// Gets all URL records
        /// </summary>
        /// <param name="slug">Slug</param>
        /// <param name="languageId">Language ID; "null" to load records with any language; "0" to load records with standard language only; otherwise to load records with specify language ID only</param>
        /// <param name="isActive">A value indicating whether to get active records; "null" to load all records; "false" to load only inactive records; "true" to load only active records</param>
        /// <param name="pageIndex">Page index</param>
        /// <param name="pageSize">Page size</param>
        /// <returns>URL records</returns>
        public virtual async Task<IPagedList<UrlRecord>> GetAllUrlRecords(
            string slug = "", int? languageId = null, bool? isActive = null, int pageIndex = 0, int pageSize = int.MaxValue)
        {
            var urlRecords = _urlRecordRepository.GetAll(query =>
            {
                query = query.OrderBy(ur => ur.Slug);

<<<<<<< HEAD
            var urlRecords = (await query
                .ToCachedList(_cacheKeyService.PrepareKeyForDefaultCache(NopSeoDefaults.UrlRecordAllCacheKey)))
                .AsEnumerable();
=======
                return query;
            }, cache => default).AsQueryable();
>>>>>>> 8df5bf22

            if (!string.IsNullOrWhiteSpace(slug))
                urlRecords = urlRecords.Where(ur => ur.Slug.Contains(slug));

            if (languageId.HasValue)
                urlRecords = urlRecords.Where(ur => ur.LanguageId == languageId);

            if (isActive.HasValue)
                urlRecords = urlRecords.Where(ur => ur.IsActive == isActive);

            var result = urlRecords.ToList();

            return new PagedList<UrlRecord>(result, pageIndex, pageSize);
        }

        /// <summary>
        /// Find slug
        /// </summary>
        /// <param name="entityId">Entity identifier</param>
        /// <param name="entityName">Entity name</param>
        /// <param name="languageId">Language identifier</param>
        /// <returns>Found slug</returns>
        public virtual async Task<string> GetActiveSlug(int entityId, string entityName, int languageId)
        {
            //gradual loading
            var key = _staticCacheManager.PrepareKeyForDefaultCache(NopSeoDefaults.UrlRecordCacheKey, entityId, entityName, languageId);

            if (_localizationSettings.LoadAllUrlRecordsOnStartup)
            {
                return await _staticCacheManager.Get(key, async () =>
                {
                    //load all records (we know they are cached)
                    var source = await GetAllUrlRecords();
                    var urlRecords = from ur in source
                        where ur.EntityId == entityId &&
                              ur.EntityName == entityName &&
                              ur.LanguageId == languageId &&
                              ur.IsActive
                        orderby ur.Id descending
                        select ur.Slug;

                    //little hack here. nulls aren't cacheable so set it to ""
                    var slug = urlRecords.FirstOrDefault() ?? string.Empty;

                    return slug;
                });
            }

            var query = from ur in _urlRecordRepository.Table
                where ur.EntityId == entityId &&
                      ur.EntityName == entityName &&
                      ur.LanguageId == languageId &&
                      ur.IsActive
                orderby ur.Id descending
                select ur.Slug;

<<<<<<< HEAD
            var rezSlug = await query.ToCachedFirstOrDefault(key) ?? string.Empty;
=======
            var rezSlug = _staticCacheManager.Get(key, query.FirstOrDefault) ?? string.Empty;
>>>>>>> 8df5bf22

            return rezSlug;
        }

        /// <summary>
        /// Save slug
        /// </summary>
        /// <typeparam name="T">Type</typeparam>
        /// <param name="entity">Entity</param>
        /// <param name="slug">Slug</param>
        /// <param name="languageId">Language ID</param>
        public virtual async Task SaveSlug<T>(T entity, string slug, int languageId) where T : BaseEntity, ISlugSupported
        {
            if (entity == null)
                throw new ArgumentNullException(nameof(entity));

            var entityId = entity.Id;
            var entityName = entity.GetType().Name;

            var query = from ur in _urlRecordRepository.Table
                        where ur.EntityId == entityId &&
                              ur.EntityName == entityName &&
                              ur.LanguageId == languageId
                        orderby ur.Id descending
                        select ur;
            var allUrlRecords = await query.ToListAsync();
            var activeUrlRecord = allUrlRecords.FirstOrDefault(x => x.IsActive);
            UrlRecord nonActiveRecordWithSpecifiedSlug;

            if (activeUrlRecord == null && !string.IsNullOrWhiteSpace(slug))
            {
                //find in non-active records with the specified slug
                nonActiveRecordWithSpecifiedSlug = allUrlRecords
                    .FirstOrDefault(
                        x => x.Slug.Equals(slug, StringComparison.InvariantCultureIgnoreCase) && !x.IsActive);
                if (nonActiveRecordWithSpecifiedSlug != null)
                {
                    //mark non-active record as active
                    nonActiveRecordWithSpecifiedSlug.IsActive = true;
                    await UpdateUrlRecord(nonActiveRecordWithSpecifiedSlug);
                }
                else
                {
                    //new record
                    var urlRecord = new UrlRecord
                    {
                        EntityId = entityId,
                        EntityName = entityName,
                        Slug = slug,
                        LanguageId = languageId,
                        IsActive = true
                    };
                    await InsertUrlRecord(urlRecord);
                }
            }

            if (activeUrlRecord != null && string.IsNullOrWhiteSpace(slug))
            {
                //disable the previous active URL record
                activeUrlRecord.IsActive = false;
                await UpdateUrlRecord(activeUrlRecord);
            }

            if (activeUrlRecord == null || string.IsNullOrWhiteSpace(slug))
                return;

            //it should not be the same slug as in active URL record
            if (activeUrlRecord.Slug.Equals(slug, StringComparison.InvariantCultureIgnoreCase))
                return;

            //find in non-active records with the specified slug
            nonActiveRecordWithSpecifiedSlug = allUrlRecords
                .FirstOrDefault(x => x.Slug.Equals(slug, StringComparison.InvariantCultureIgnoreCase) && !x.IsActive);
            if (nonActiveRecordWithSpecifiedSlug != null)
            {
                //mark non-active record as active
                nonActiveRecordWithSpecifiedSlug.IsActive = true;
                await UpdateUrlRecord(nonActiveRecordWithSpecifiedSlug);

                //disable the previous active URL record
                activeUrlRecord.IsActive = false;
                await UpdateUrlRecord(activeUrlRecord);
            }
            else
            {
                //insert new record
                //we do not update the existing record because we should track all previously entered slugs
                //to ensure that URLs will work fine
                var urlRecord = new UrlRecord
                {
                    EntityId = entityId,
                    EntityName = entityName,
                    Slug = slug,
                    LanguageId = languageId,
                    IsActive = true
                };
                await InsertUrlRecord(urlRecord);

                //disable the previous active URL record
                activeUrlRecord.IsActive = false;
                await UpdateUrlRecord(activeUrlRecord);
            }
        }

        /// <summary>
        ///  Get search engine friendly name (slug)
        /// </summary>
        /// <typeparam name="T">Entity type</typeparam>
        /// <param name="entity">Entity</param>
        /// <param name="languageId">Language identifier; pass null to use the current language</param>
        /// <param name="returnDefaultValue">A value indicating whether to return default value (if language specified one is not found)</param>
        /// <param name="ensureTwoPublishedLanguages">A value indicating whether to ensure that we have at least two published languages; otherwise, load only default value</param>
        /// <returns>Search engine  name (slug)</returns>
        public virtual async Task<string> GetSeName<T>(T entity, int? languageId = null, bool returnDefaultValue = true,
            bool ensureTwoPublishedLanguages = true) where T : BaseEntity, ISlugSupported
        {
            if (entity == null)
                throw new ArgumentNullException(nameof(entity));

            var entityName = entity.GetType().Name;

            return await GetSeName(entity.Id, entityName, languageId ?? (await _workContext.GetWorkingLanguage()).Id, returnDefaultValue, ensureTwoPublishedLanguages);
        }

        /// <summary>
        /// Get search engine friendly name (slug)
        /// </summary>
        /// <param name="entityId">Entity identifier</param>
        /// <param name="entityName">Entity name</param>
        /// <param name="languageId">Language identifier; pass null to use the current language</param>
        /// <param name="returnDefaultValue">A value indicating whether to return default value (if language specified one is not found)</param>
        /// <param name="ensureTwoPublishedLanguages">A value indicating whether to ensure that we have at least two published languages; otherwise, load only default value</param>
        /// <returns>Search engine  name (slug)</returns>
        public virtual async Task<string> GetSeName(int entityId, string entityName, int? languageId = null,
            bool returnDefaultValue = true, bool ensureTwoPublishedLanguages = true)
        {
            languageId ??= (await _workContext.GetWorkingLanguage()).Id;
            var result = string.Empty;
            
            if (languageId > 0)
            {
                //ensure that we have at least two published languages
                var loadLocalizedValue = true;
                if (ensureTwoPublishedLanguages)
                {
                    var totalPublishedLanguages = (await _languageService.GetAllLanguages()).Count;
                    loadLocalizedValue = totalPublishedLanguages >= 2;
                }

                //localized value
                if (loadLocalizedValue)
                    result = await GetActiveSlug(entityId, entityName, languageId.Value);
            }

            //set default value if required
            if (string.IsNullOrEmpty(result) && returnDefaultValue)
                result = await GetActiveSlug(entityId, entityName, 0);

            return result;
        }

        /// <summary>
        /// Get SE name
        /// </summary>
        /// <param name="name">Name</param>
        /// <param name="convertNonWesternChars">A value indicating whether non western chars should be converted</param>
        /// <param name="allowUnicodeCharsInUrls">A value indicating whether Unicode chars are allowed</param>
        /// <returns>Result</returns>
        public virtual Task<string> GetSeName(string name, bool convertNonWesternChars, bool allowUnicodeCharsInUrls)
        {
            if (string.IsNullOrEmpty(name))
                return Task.FromResult(name);

            var okChars = "abcdefghijklmnopqrstuvwxyz1234567890 _-";
            name = name.Trim().ToLowerInvariant();

            if (convertNonWesternChars && _seoCharacterTable == null)
                InitializeSeoCharacterTable();

            var sb = new StringBuilder();
            foreach (var c in name.ToCharArray())
            {
                var c2 = c.ToString();
                if (convertNonWesternChars)
                {
                    if (_seoCharacterTable?.ContainsKey(c2) ?? false)
                        c2 = _seoCharacterTable[c2].ToLowerInvariant();
                }

                if (allowUnicodeCharsInUrls)
                {
                    if (char.IsLetterOrDigit(c) || okChars.Contains(c2))
                        sb.Append(c2);
                }
                else if (okChars.Contains(c2))
                {
                    sb.Append(c2);
                }
            }

            var name2 = sb.ToString();
            name2 = name2.Replace(" ", "-");
            while (name2.Contains("--"))
                name2 = name2.Replace("--", "-");
            while (name2.Contains("__"))
                name2 = name2.Replace("__", "_");

            return Task.FromResult(name2);
        }

        /// <summary>
        /// Validate search engine name
        /// </summary>
        /// <param name="entity">Entity</param>
        /// <param name="seName">Search engine name to validate</param>
        /// <param name="name">User-friendly name used to generate sename</param>
        /// <param name="ensureNotEmpty">Ensure that sename is not empty</param>
        /// <returns>Valid sename</returns>
        public virtual async Task<string> ValidateSeName<T>(T entity, string seName, string name, bool ensureNotEmpty) where T : BaseEntity, ISlugSupported
        {
            if (entity == null)
                throw new ArgumentNullException(nameof(entity));

            var entityName = entity.GetType().Name;

            return await ValidateSeName(entity.Id, entityName, seName, name, ensureNotEmpty);
        }

        /// <summary>
        /// Validate search engine name
        /// </summary>
        /// <param name="entityId">Entity identifier</param>
        /// <param name="entityName">Entity name</param>
        /// <param name="seName">Search engine name to validate</param>
        /// <param name="name">User-friendly name used to generate sename</param>
        /// <param name="ensureNotEmpty">Ensure that sename is not empty</param>
        /// <returns>Valid sename</returns>
        public virtual async Task<string> ValidateSeName(int entityId, string entityName, string seName, string name, bool ensureNotEmpty)
        {
            //use name if sename is not specified
            if (string.IsNullOrWhiteSpace(seName) && !string.IsNullOrWhiteSpace(name))
                seName = name;

            //validation
            seName = await GetSeName(seName, _seoSettings.ConvertNonWesternChars, _seoSettings.AllowUnicodeCharsInUrls);

            //max length
            seName = CommonHelper.EnsureMaximumLength(seName, NopSeoDefaults.SearchEngineNameLength);

            if (string.IsNullOrWhiteSpace(seName))
            {
                if (ensureNotEmpty)
                {
                    //use entity identifier as sename if empty
                    seName = entityId.ToString();
                }
                else
                {
                    //return. no need for further processing
                    return seName;
                }
            }

            //ensure this sename is not reserved yet
            var i = 2;
            var tempSeName = seName;
            while (true)
            {
                //check whether such slug already exists (and that is not the current entity)
                var urlRecord = await GetBySlug(tempSeName);
                var reserved1 = urlRecord != null && !(urlRecord.EntityId == entityId && urlRecord.EntityName.Equals(entityName, StringComparison.InvariantCultureIgnoreCase));
                //and it's not in the list of reserved slugs
                var reserved2 = _seoSettings.ReservedUrlRecordSlugs.Contains(tempSeName, StringComparer.InvariantCultureIgnoreCase);
                //and it's not equal to a language code
                var reserved3 = (await _languageService.GetAllLanguages(true)).Any(language => language.UniqueSeoCode.Equals(tempSeName, StringComparison.InvariantCultureIgnoreCase));
                if (!reserved1 && !reserved2 && !reserved3)
                    break;

                tempSeName = $"{seName}-{i}";
                i++;
            }

            seName = tempSeName;

            return seName;
        }

        #endregion
    }
}
<|MERGE_RESOLUTION|>--- conflicted
+++ resolved
@@ -1,1656 +1,1587 @@
-﻿using System;
-using System.Collections.Generic;
-using System.Linq;
-using System.Text;
-using System.Threading.Tasks;
-using LinqToDB;
-using Nop.Core;
-using Nop.Core.Caching;
-using Nop.Core.Domain.Localization;
-using Nop.Core.Domain.Seo;
-using Nop.Data;
-using Nop.Services.Localization;
-
-namespace Nop.Services.Seo
-{
-    /// <summary>
-    /// Provides information about URL records
-    /// </summary>
-    public partial class UrlRecordService : IUrlRecordService
-    {
-        #region Fields
-
-        private static readonly object _lock = new object();
-        private static Dictionary<string, string> _seoCharacterTable;
-
-        private readonly ILanguageService _languageService;
-        private readonly IRepository<UrlRecord> _urlRecordRepository;
-        private readonly IStaticCacheManager _staticCacheManager;
-        private readonly IWorkContext _workContext;
-        private readonly LocalizationSettings _localizationSettings;
-        private readonly SeoSettings _seoSettings;
-
-        #endregion
-
-        #region Ctor
-
-        public UrlRecordService(ILanguageService languageService,
-            IRepository<UrlRecord> urlRecordRepository,
-            IStaticCacheManager staticCacheManager,
-            IWorkContext workContext,
-            LocalizationSettings localizationSettings,
-            SeoSettings seoSettings)
-        {
-            _languageService = languageService;
-            _urlRecordRepository = urlRecordRepository;
-            _staticCacheManager = staticCacheManager;
-            _workContext = workContext;
-            _localizationSettings = localizationSettings;
-            _seoSettings = seoSettings;
-        }
-
-        #endregion
-
-        #region Utilities
-        
-        /// <summary>
-        /// Stores Unicode characters and their "normalized"
-        /// values to a hash table. Character codes are referenced
-        /// by hex numbers because that's the most common way to
-        /// refer to them.
-        /// 
-        /// Upper-case comments are identifiers from the Unicode database. 
-        /// Lower- and mixed-case comments are the author's
-        /// </summary>
-        protected virtual void InitializeSeoCharacterTable()
-        {
-            lock (_lock)
-            {
-                _seoCharacterTable = new Dictionary<string, string>
-                {
-                    { ToUnichar("0041"), "A" },
-                    { ToUnichar("0042"), "B" },
-                    { ToUnichar("0043"), "C" },
-                    { ToUnichar("0044"), "D" },
-                    { ToUnichar("0045"), "E" },
-                    { ToUnichar("0046"), "F" },
-                    { ToUnichar("0047"), "G" },
-                    { ToUnichar("0048"), "H" },
-                    { ToUnichar("0049"), "I" },
-                    { ToUnichar("004A"), "J" },
-                    { ToUnichar("004B"), "K" },
-                    { ToUnichar("004C"), "L" },
-                    { ToUnichar("004D"), "M" },
-                    { ToUnichar("004E"), "N" },
-                    { ToUnichar("004F"), "O" },
-                    { ToUnichar("0050"), "P" },
-                    { ToUnichar("0051"), "Q" },
-                    { ToUnichar("0052"), "R" },
-                    { ToUnichar("0053"), "S" },
-                    { ToUnichar("0054"), "T" },
-                    { ToUnichar("0055"), "U" },
-                    { ToUnichar("0056"), "V" },
-                    { ToUnichar("0057"), "W" },
-                    { ToUnichar("0058"), "X" },
-                    { ToUnichar("0059"), "Y" },
-                    { ToUnichar("005A"), "Z" },
-                    { ToUnichar("0061"), "a" },
-                    { ToUnichar("0062"), "b" },
-                    { ToUnichar("0063"), "c" },
-                    { ToUnichar("0064"), "d" },
-                    { ToUnichar("0065"), "e" },
-                    { ToUnichar("0066"), "f" },
-                    { ToUnichar("0067"), "g" },
-                    { ToUnichar("0068"), "h" },
-                    { ToUnichar("0069"), "i" },
-                    { ToUnichar("006A"), "j" },
-                    { ToUnichar("006B"), "k" },
-                    { ToUnichar("006C"), "l" },
-                    { ToUnichar("006D"), "m" },
-                    { ToUnichar("006E"), "n" },
-                    { ToUnichar("006F"), "o" },
-                    { ToUnichar("0070"), "p" },
-                    { ToUnichar("0071"), "q" },
-                    { ToUnichar("0072"), "r" },
-                    { ToUnichar("0073"), "s" },
-                    { ToUnichar("0074"), "t" },
-                    { ToUnichar("0075"), "u" },
-                    { ToUnichar("0076"), "v" },
-                    { ToUnichar("0077"), "w" },
-                    { ToUnichar("0078"), "x" },
-                    { ToUnichar("0079"), "y" },
-                    { ToUnichar("007A"), "z" },
-                    { ToUnichar("00AA"), "a" },    // FEMININE ORDINAL INDICATOR
-                    { ToUnichar("00BA"), "o" }, // MASCULINE ORDINAL INDICATOR
-                    { ToUnichar("00C0"), "A" }, // LATIN CAPITAL LETTER A WITH GRAVE
-                    { ToUnichar("00C1"), "A" }, // LATIN CAPITAL LETTER A WITH ACUTE
-                    { ToUnichar("00C2"), "A" }, // LATIN CAPITAL LETTER A WITH CIRCUMFLEX
-                    { ToUnichar("00C3"), "A" }, // LATIN CAPITAL LETTER A WITH TILDE
-                    { ToUnichar("00C4"), "A" }, // LATIN CAPITAL LETTER A WITH DIAERESIS
-                    { ToUnichar("00C5"), "A" }, // LATIN CAPITAL LETTER A WITH RING ABOVE
-                    { ToUnichar("00C6"), "AE" }, // LATIN CAPITAL LETTER AE -- no decomposition
-                    { ToUnichar("00C7"), "C" }, // LATIN CAPITAL LETTER C WITH CEDILLA
-                    { ToUnichar("00C8"), "E" }, // LATIN CAPITAL LETTER E WITH GRAVE
-                    { ToUnichar("00C9"), "E" }, // LATIN CAPITAL LETTER E WITH ACUTE
-                    { ToUnichar("00CA"), "E" }, // LATIN CAPITAL LETTER E WITH CIRCUMFLEX
-                    { ToUnichar("00CB"), "E" }, // LATIN CAPITAL LETTER E WITH DIAERESIS
-                    { ToUnichar("00CC"), "I" }, // LATIN CAPITAL LETTER I WITH GRAVE
-                    { ToUnichar("00CD"), "I" }, // LATIN CAPITAL LETTER I WITH ACUTE
-                    { ToUnichar("00CE"), "I" }, // LATIN CAPITAL LETTER I WITH CIRCUMFLEX
-                    { ToUnichar("00CF"), "I" }, // LATIN CAPITAL LETTER I WITH DIAERESIS
-                    { ToUnichar("00D0"), "D" }, // LATIN CAPITAL LETTER ETH -- no decomposition // Eth [D for Vietnamese]
-                    { ToUnichar("00D1"), "N" }, // LATIN CAPITAL LETTER N WITH TILDE
-                    { ToUnichar("00D2"), "O" }, // LATIN CAPITAL LETTER O WITH GRAVE
-                    { ToUnichar("00D3"), "O" }, // LATIN CAPITAL LETTER O WITH ACUTE
-                    { ToUnichar("00D4"), "O" }, // LATIN CAPITAL LETTER O WITH CIRCUMFLEX
-                    { ToUnichar("00D5"), "O" }, // LATIN CAPITAL LETTER O WITH TILDE
-                    { ToUnichar("00D6"), "O" }, // LATIN CAPITAL LETTER O WITH DIAERESIS
-                    { ToUnichar("00D8"), "O" }, // LATIN CAPITAL LETTER O WITH STROKE -- no decom
-                    { ToUnichar("00D9"), "U" }, // LATIN CAPITAL LETTER U WITH GRAVE
-                    { ToUnichar("00DA"), "U" }, // LATIN CAPITAL LETTER U WITH ACUTE
-                    { ToUnichar("00DB"), "U" }, // LATIN CAPITAL LETTER U WITH CIRCUMFLEX
-                    { ToUnichar("00DC"), "U" }, // LATIN CAPITAL LETTER U WITH DIAERESIS
-                    { ToUnichar("00DD"), "Y" }, // LATIN CAPITAL LETTER Y WITH ACUTE
-                    { ToUnichar("00DE"), "Th" }, // LATIN CAPITAL LETTER THORN -- no decomposition; // Thorn - Could be nothing other than thorn
-                    { ToUnichar("00DF"), "s" }, // LATIN SMALL LETTER SHARP S -- no decomposition
-                    { ToUnichar("00E0"), "a" }, // LATIN SMALL LETTER A WITH GRAVE
-                    { ToUnichar("00E1"), "a" }, // LATIN SMALL LETTER A WITH ACUTE
-                    { ToUnichar("00E2"), "a" }, // LATIN SMALL LETTER A WITH CIRCUMFLEX
-                    { ToUnichar("00E3"), "a" }, // LATIN SMALL LETTER A WITH TILDE
-                    { ToUnichar("00E4"), "a" }, // LATIN SMALL LETTER A WITH DIAERESIS
-                    { ToUnichar("00E5"), "a" }, // LATIN SMALL LETTER A WITH RING ABOVE
-                    { ToUnichar("00E6"), "ae" },    // LATIN SMALL LETTER AE -- no decomposition
-                    { ToUnichar("00E7"), "c" }, // LATIN SMALL LETTER C WITH CEDILLA
-                    { ToUnichar("00E8"), "e" }, // LATIN SMALL LETTER E WITH GRAVE
-                    { ToUnichar("00E9"), "e" }, // LATIN SMALL LETTER E WITH ACUTE
-                    { ToUnichar("00EA"), "e" }, // LATIN SMALL LETTER E WITH CIRCUMFLEX
-                    { ToUnichar("00EB"), "e" }, // LATIN SMALL LETTER E WITH DIAERESIS
-                    { ToUnichar("00EC"), "i" }, // LATIN SMALL LETTER I WITH GRAVE
-                    { ToUnichar("00ED"), "i" }, // LATIN SMALL LETTER I WITH ACUTE
-                    { ToUnichar("00EE"), "i" }, // LATIN SMALL LETTER I WITH CIRCUMFLEX
-                    { ToUnichar("00EF"), "i" }, // LATIN SMALL LETTER I WITH DIAERESIS
-                    { ToUnichar("00F0"), "d" }, // LATIN SMALL LETTER ETH -- no decomposition         // small eth, "d" for benefit of Vietnamese
-                    { ToUnichar("00F1"), "n" }, // LATIN SMALL LETTER N WITH TILDE
-                    { ToUnichar("00F2"), "o" }, // LATIN SMALL LETTER O WITH GRAVE
-                    { ToUnichar("00F3"), "o" }, // LATIN SMALL LETTER O WITH ACUTE
-                    { ToUnichar("00F4"), "o" }, // LATIN SMALL LETTER O WITH CIRCUMFLEX
-                    { ToUnichar("00F5"), "o" }, // LATIN SMALL LETTER O WITH TILDE
-                    { ToUnichar("00F6"), "o" }, // LATIN SMALL LETTER O WITH DIAERESIS
-                    { ToUnichar("00F8"), "o" }, // LATIN SMALL LETTER O WITH STROKE -- no decompo
-                    { ToUnichar("00F9"), "u" }, // LATIN SMALL LETTER U WITH GRAVE
-                    { ToUnichar("00FA"), "u" }, // LATIN SMALL LETTER U WITH ACUTE
-                    { ToUnichar("00FB"), "u" }, // LATIN SMALL LETTER U WITH CIRCUMFLEX
-                    { ToUnichar("00FC"), "u" }, // LATIN SMALL LETTER U WITH DIAERESIS
-                    { ToUnichar("00FD"), "y" }, // LATIN SMALL LETTER Y WITH ACUTE
-                    { ToUnichar("00FE"), "th" },    // LATIN SMALL LETTER THORN -- no decomposition  // Small thorn
-                    { ToUnichar("00FF"), "y" }, // LATIN SMALL LETTER Y WITH DIAERESIS
-                    { ToUnichar("0100"), "A" }, // LATIN CAPITAL LETTER A WITH MACRON
-                    { ToUnichar("0101"), "a" }, // LATIN SMALL LETTER A WITH MACRON
-                    { ToUnichar("0102"), "A" }, // LATIN CAPITAL LETTER A WITH BREVE
-                    { ToUnichar("0103"), "a" }, // LATIN SMALL LETTER A WITH BREVE
-                    { ToUnichar("0104"), "A" }, // LATIN CAPITAL LETTER A WITH OGONEK
-                    { ToUnichar("0105"), "a" }, // LATIN SMALL LETTER A WITH OGONEK
-                    { ToUnichar("0106"), "C" }, // LATIN CAPITAL LETTER C WITH ACUTE
-                    { ToUnichar("0107"), "c" }, // LATIN SMALL LETTER C WITH ACUTE
-                    { ToUnichar("0108"), "C" }, // LATIN CAPITAL LETTER C WITH CIRCUMFLEX
-                    { ToUnichar("0109"), "c" }, // LATIN SMALL LETTER C WITH CIRCUMFLEX
-                    { ToUnichar("010A"), "C" }, // LATIN CAPITAL LETTER C WITH DOT ABOVE
-                    { ToUnichar("010B"), "c" }, // LATIN SMALL LETTER C WITH DOT ABOVE
-                    { ToUnichar("010C"), "C" }, // LATIN CAPITAL LETTER C WITH CARON
-                    { ToUnichar("010D"), "c" }, // LATIN SMALL LETTER C WITH CARON
-                    { ToUnichar("010E"), "D" }, // LATIN CAPITAL LETTER D WITH CARON
-                    { ToUnichar("010F"), "d" }, // LATIN SMALL LETTER D WITH CARON
-                    { ToUnichar("0110"), "D" }, // LATIN CAPITAL LETTER D WITH STROKE -- no decomposition                     // Capital D with stroke
-                    { ToUnichar("0111"), "d" }, // LATIN SMALL LETTER D WITH STROKE -- no decomposition                       // small D with stroke
-                    { ToUnichar("0112"), "E" }, // LATIN CAPITAL LETTER E WITH MACRON
-                    { ToUnichar("0113"), "e" }, // LATIN SMALL LETTER E WITH MACRON
-                    { ToUnichar("0114"), "E" }, // LATIN CAPITAL LETTER E WITH BREVE
-                    { ToUnichar("0115"), "e" }, // LATIN SMALL LETTER E WITH BREVE
-                    { ToUnichar("0116"), "E" }, // LATIN CAPITAL LETTER E WITH DOT ABOVE
-                    { ToUnichar("0117"), "e" }, // LATIN SMALL LETTER E WITH DOT ABOVE
-                    { ToUnichar("0118"), "E" }, // LATIN CAPITAL LETTER E WITH OGONEK
-                    { ToUnichar("0119"), "e" }, // LATIN SMALL LETTER E WITH OGONEK
-                    { ToUnichar("011A"), "E" }, // LATIN CAPITAL LETTER E WITH CARON
-                    { ToUnichar("011B"), "e" }, // LATIN SMALL LETTER E WITH CARON
-                    { ToUnichar("011C"), "G" }, // LATIN CAPITAL LETTER G WITH CIRCUMFLEX
-                    { ToUnichar("011D"), "g" }, // LATIN SMALL LETTER G WITH CIRCUMFLEX
-                    { ToUnichar("011E"), "G" }, // LATIN CAPITAL LETTER G WITH BREVE
-                    { ToUnichar("011F"), "g" }, // LATIN SMALL LETTER G WITH BREVE
-                    { ToUnichar("0120"), "G" }, // LATIN CAPITAL LETTER G WITH DOT ABOVE
-                    { ToUnichar("0121"), "g" }, // LATIN SMALL LETTER G WITH DOT ABOVE
-                    { ToUnichar("0122"), "G" }, // LATIN CAPITAL LETTER G WITH CEDILLA
-                    { ToUnichar("0123"), "g" }, // LATIN SMALL LETTER G WITH CEDILLA
-                    { ToUnichar("0124"), "H" }, // LATIN CAPITAL LETTER H WITH CIRCUMFLEX
-                    { ToUnichar("0125"), "h" }, // LATIN SMALL LETTER H WITH CIRCUMFLEX
-                    { ToUnichar("0126"), "H" }, // LATIN CAPITAL LETTER H WITH STROKE -- no decomposition
-                    { ToUnichar("0127"), "h" }, // LATIN SMALL LETTER H WITH STROKE -- no decomposition
-                    { ToUnichar("0128"), "I" }, // LATIN CAPITAL LETTER I WITH TILDE
-                    { ToUnichar("0129"), "i" }, // LATIN SMALL LETTER I WITH TILDE
-                    { ToUnichar("012A"), "I" }, // LATIN CAPITAL LETTER I WITH MACRON
-                    { ToUnichar("012B"), "i" }, // LATIN SMALL LETTER I WITH MACRON
-                    { ToUnichar("012C"), "I" }, // LATIN CAPITAL LETTER I WITH BREVE
-                    { ToUnichar("012D"), "i" }, // LATIN SMALL LETTER I WITH BREVE
-                    { ToUnichar("012E"), "I" }, // LATIN CAPITAL LETTER I WITH OGONEK
-                    { ToUnichar("012F"), "i" }, // LATIN SMALL LETTER I WITH OGONEK
-                    { ToUnichar("0130"), "I" }, // LATIN CAPITAL LETTER I WITH DOT ABOVE
-                    { ToUnichar("0131"), "i" }, // LATIN SMALL LETTER DOTLESS I -- no decomposition
-                    { ToUnichar("0132"), "I" }, // LATIN CAPITAL LIGATURE IJ    
-                    { ToUnichar("0133"), "i" }, // LATIN SMALL LIGATURE IJ      
-                    { ToUnichar("0134"), "J" }, // LATIN CAPITAL LETTER J WITH CIRCUMFLEX
-                    { ToUnichar("0135"), "j" }, // LATIN SMALL LETTER J WITH CIRCUMFLEX
-                    { ToUnichar("0136"), "K" }, // LATIN CAPITAL LETTER K WITH CEDILLA
-                    { ToUnichar("0137"), "k" }, // LATIN SMALL LETTER K WITH CEDILLA
-                    { ToUnichar("0138"), "k" }, // LATIN SMALL LETTER KRA -- no decomposition
-                    { ToUnichar("0139"), "L" }, // LATIN CAPITAL LETTER L WITH ACUTE
-                    { ToUnichar("013A"), "l" }, // LATIN SMALL LETTER L WITH ACUTE
-                    { ToUnichar("013B"), "L" }, // LATIN CAPITAL LETTER L WITH CEDILLA
-                    { ToUnichar("013C"), "l" }, // LATIN SMALL LETTER L WITH CEDILLA
-                    { ToUnichar("013D"), "L" }, // LATIN CAPITAL LETTER L WITH CARON
-                    { ToUnichar("013E"), "l" }, // LATIN SMALL LETTER L WITH CARON
-                    { ToUnichar("013F"), "L" }, // LATIN CAPITAL LETTER L WITH MIDDLE DOT
-                    { ToUnichar("0140"), "l" }, // LATIN SMALL LETTER L WITH MIDDLE DOT
-                    { ToUnichar("0141"), "L" }, // LATIN CAPITAL LETTER L WITH STROKE -- no decomposition
-                    { ToUnichar("0142"), "l" }, // LATIN SMALL LETTER L WITH STROKE -- no decomposition
-                    { ToUnichar("0143"), "N" }, // LATIN CAPITAL LETTER N WITH ACUTE
-                    { ToUnichar("0144"), "n" }, // LATIN SMALL LETTER N WITH ACUTE
-                    { ToUnichar("0145"), "N" }, // LATIN CAPITAL LETTER N WITH CEDILLA
-                    { ToUnichar("0146"), "n" }, // LATIN SMALL LETTER N WITH CEDILLA
-                    { ToUnichar("0147"), "N" }, // LATIN CAPITAL LETTER N WITH CARON
-                    { ToUnichar("0148"), "n" }, // LATIN SMALL LETTER N WITH CARON
-                    { ToUnichar("0149"), "'n" },    // LATIN SMALL LETTER N PRECEDED BY APOSTROPHE                              ;
-                    { ToUnichar("014A"), "NG" },    // LATIN CAPITAL LETTER ENG -- no decomposition                             ;
-                    { ToUnichar("014B"), "ng" },    // LATIN SMALL LETTER ENG -- no decomposition                               ;
-                    { ToUnichar("014C"), "O" }, // LATIN CAPITAL LETTER O WITH MACRON
-                    { ToUnichar("014D"), "o" }, // LATIN SMALL LETTER O WITH MACRON
-                    { ToUnichar("014E"), "O" }, // LATIN CAPITAL LETTER O WITH BREVE
-                    { ToUnichar("014F"), "o" }, // LATIN SMALL LETTER O WITH BREVE
-                    { ToUnichar("0150"), "O" }, // LATIN CAPITAL LETTER O WITH DOUBLE ACUTE
-                    { ToUnichar("0151"), "o" }, // LATIN SMALL LETTER O WITH DOUBLE ACUTE
-                    { ToUnichar("0152"), "OE" },    // LATIN CAPITAL LIGATURE OE -- no decomposition
-                    { ToUnichar("0153"), "oe" },    // LATIN SMALL LIGATURE OE -- no decomposition
-                    { ToUnichar("0154"), "R" }, // LATIN CAPITAL LETTER R WITH ACUTE
-                    { ToUnichar("0155"), "r" }, // LATIN SMALL LETTER R WITH ACUTE
-                    { ToUnichar("0156"), "R" }, // LATIN CAPITAL LETTER R WITH CEDILLA
-                    { ToUnichar("0157"), "r" }, // LATIN SMALL LETTER R WITH CEDILLA
-                    { ToUnichar("0158"), "R" }, // LATIN CAPITAL LETTER R WITH CARON
-                    { ToUnichar("0159"), "r" }, // LATIN SMALL LETTER R WITH CARON
-                    { ToUnichar("015A"), "S" }, // LATIN CAPITAL LETTER S WITH ACUTE
-                    { ToUnichar("015B"), "s" }, // LATIN SMALL LETTER S WITH ACUTE
-                    { ToUnichar("015C"), "S" }, // LATIN CAPITAL LETTER S WITH CIRCUMFLEX
-                    { ToUnichar("015D"), "s" }, // LATIN SMALL LETTER S WITH CIRCUMFLEX
-                    { ToUnichar("015E"), "S" }, // LATIN CAPITAL LETTER S WITH CEDILLA
-                    { ToUnichar("015F"), "s" }, // LATIN SMALL LETTER S WITH CEDILLA
-                    { ToUnichar("0160"), "S" }, // LATIN CAPITAL LETTER S WITH CARON
-                    { ToUnichar("0161"), "s" }, // LATIN SMALL LETTER S WITH CARON
-                    { ToUnichar("0162"), "T" }, // LATIN CAPITAL LETTER T WITH CEDILLA
-                    { ToUnichar("0163"), "t" }, // LATIN SMALL LETTER T WITH CEDILLA
-                    { ToUnichar("0164"), "T" }, // LATIN CAPITAL LETTER T WITH CARON
-                    { ToUnichar("0165"), "t" }, // LATIN SMALL LETTER T WITH CARON
-                    { ToUnichar("0166"), "T" }, // LATIN CAPITAL LETTER T WITH STROKE -- no decomposition
-                    { ToUnichar("0167"), "t" }, // LATIN SMALL LETTER T WITH STROKE -- no decomposition
-                    { ToUnichar("0168"), "U" }, // LATIN CAPITAL LETTER U WITH TILDE
-                    { ToUnichar("0169"), "u" }, // LATIN SMALL LETTER U WITH TILDE
-                    { ToUnichar("016A"), "U" }, // LATIN CAPITAL LETTER U WITH MACRON
-                    { ToUnichar("016B"), "u" }, // LATIN SMALL LETTER U WITH MACRON
-                    { ToUnichar("016C"), "U" }, // LATIN CAPITAL LETTER U WITH BREVE
-                    { ToUnichar("016D"), "u" }, // LATIN SMALL LETTER U WITH BREVE
-                    { ToUnichar("016E"), "U" }, // LATIN CAPITAL LETTER U WITH RING ABOVE
-                    { ToUnichar("016F"), "u" }, // LATIN SMALL LETTER U WITH RING ABOVE
-                    { ToUnichar("0170"), "U" }, // LATIN CAPITAL LETTER U WITH DOUBLE ACUTE
-                    { ToUnichar("0171"), "u" }, // LATIN SMALL LETTER U WITH DOUBLE ACUTE
-                    { ToUnichar("0172"), "U" }, // LATIN CAPITAL LETTER U WITH OGONEK
-                    { ToUnichar("0173"), "u" }, // LATIN SMALL LETTER U WITH OGONEK
-                    { ToUnichar("0174"), "W" }, // LATIN CAPITAL LETTER W WITH CIRCUMFLEX
-                    { ToUnichar("0175"), "w" }, // LATIN SMALL LETTER W WITH CIRCUMFLEX
-                    { ToUnichar("0176"), "Y" }, // LATIN CAPITAL LETTER Y WITH CIRCUMFLEX
-                    { ToUnichar("0177"), "y" }, // LATIN SMALL LETTER Y WITH CIRCUMFLEX
-                    { ToUnichar("0178"), "Y" }, // LATIN CAPITAL LETTER Y WITH DIAERESIS
-                    { ToUnichar("0179"), "Z" }, // LATIN CAPITAL LETTER Z WITH ACUTE
-                    { ToUnichar("017A"), "z" }, // LATIN SMALL LETTER Z WITH ACUTE
-                    { ToUnichar("017B"), "Z" }, // LATIN CAPITAL LETTER Z WITH DOT ABOVE
-                    { ToUnichar("017C"), "z" }, // LATIN SMALL LETTER Z WITH DOT ABOVE
-                    { ToUnichar("017D"), "Z" }, // LATIN CAPITAL LETTER Z WITH CARON
-                    { ToUnichar("017E"), "z" }, // LATIN SMALL LETTER Z WITH CARON
-                    { ToUnichar("017F"), "s" }, // LATIN SMALL LETTER LONG S    
-                    { ToUnichar("0180"), "b" }, // LATIN SMALL LETTER B WITH STROKE -- no decomposition
-                    { ToUnichar("0181"), "B" }, // LATIN CAPITAL LETTER B WITH HOOK -- no decomposition
-                    { ToUnichar("0182"), "B" }, // LATIN CAPITAL LETTER B WITH TOPBAR -- no decomposition
-                    { ToUnichar("0183"), "b" }, // LATIN SMALL LETTER B WITH TOPBAR -- no decomposition
-                    { ToUnichar("0184"), "6" }, // LATIN CAPITAL LETTER TONE SIX -- no decomposition
-                    { ToUnichar("0185"), "6" }, // LATIN SMALL LETTER TONE SIX -- no decomposition
-                    { ToUnichar("0186"), "O" }, // LATIN CAPITAL LETTER OPEN O -- no decomposition
-                    { ToUnichar("0187"), "C" }, // LATIN CAPITAL LETTER C WITH HOOK -- no decomposition
-                    { ToUnichar("0188"), "c" }, // LATIN SMALL LETTER C WITH HOOK -- no decomposition
-                    { ToUnichar("0189"), "D" }, // LATIN CAPITAL LETTER AFRICAN D -- no decomposition
-                    { ToUnichar("018A"), "D" }, // LATIN CAPITAL LETTER D WITH HOOK -- no decomposition
-                    { ToUnichar("018B"), "D" }, // LATIN CAPITAL LETTER D WITH TOPBAR -- no decomposition
-                    { ToUnichar("018C"), "d" }, // LATIN SMALL LETTER D WITH TOPBAR -- no decomposition
-                    { ToUnichar("018D"), "d" }, // LATIN SMALL LETTER TURNED DELTA -- no decomposition
-                    { ToUnichar("018E"), "E" }, // LATIN CAPITAL LETTER REVERSED E -- no decomposition
-                    { ToUnichar("018F"), "E" }, // LATIN CAPITAL LETTER SCHWA -- no decomposition
-                    { ToUnichar("0190"), "E" }, // LATIN CAPITAL LETTER OPEN E -- no decomposition
-                    { ToUnichar("0191"), "F" }, // LATIN CAPITAL LETTER F WITH HOOK -- no decomposition
-                    { ToUnichar("0192"), "f" }, // LATIN SMALL LETTER F WITH HOOK -- no decomposition
-                    { ToUnichar("0193"), "G" }, // LATIN CAPITAL LETTER G WITH HOOK -- no decomposition
-                    { ToUnichar("0194"), "G" }, // LATIN CAPITAL LETTER GAMMA -- no decomposition
-                    { ToUnichar("0195"), "hv" },    // LATIN SMALL LETTER HV -- no decomposition
-                    { ToUnichar("0196"), "I" }, // LATIN CAPITAL LETTER IOTA -- no decomposition
-                    { ToUnichar("0197"), "I" }, // LATIN CAPITAL LETTER I WITH STROKE -- no decomposition
-                    { ToUnichar("0198"), "K" }, // LATIN CAPITAL LETTER K WITH HOOK -- no decomposition
-                    { ToUnichar("0199"), "k" }, // LATIN SMALL LETTER K WITH HOOK -- no decomposition
-                    { ToUnichar("019A"), "l" }, // LATIN SMALL LETTER L WITH BAR -- no decomposition
-                    { ToUnichar("019B"), "l" }, // LATIN SMALL LETTER LAMBDA WITH STROKE -- no decomposition
-                    { ToUnichar("019C"), "M" }, // LATIN CAPITAL LETTER TURNED M -- no decomposition
-                    { ToUnichar("019D"), "N" }, // LATIN CAPITAL LETTER N WITH LEFT HOOK -- no decomposition
-                    { ToUnichar("019E"), "n" }, // LATIN SMALL LETTER N WITH LONG RIGHT LEG -- no decomposition
-                    { ToUnichar("019F"), "O" }, // LATIN CAPITAL LETTER O WITH MIDDLE TILDE -- no decomposition
-                    { ToUnichar("01A0"), "O" }, // LATIN CAPITAL LETTER O WITH HORN
-                    { ToUnichar("01A1"), "o" }, // LATIN SMALL LETTER O WITH HORN
-                    { ToUnichar("01A2"), "OI" },    // LATIN CAPITAL LETTER OI -- no decomposition
-                    { ToUnichar("01A3"), "oi" },    // LATIN SMALL LETTER OI -- no decomposition
-                    { ToUnichar("01A4"), "P" }, // LATIN CAPITAL LETTER P WITH HOOK -- no decomposition
-                    { ToUnichar("01A5"), "p" }, // LATIN SMALL LETTER P WITH HOOK -- no decomposition
-                    { ToUnichar("01A6"), "YR" },    // LATIN LETTER YR -- no decomposition
-                    { ToUnichar("01A7"), "2" }, // LATIN CAPITAL LETTER TONE TWO -- no decomposition
-                    { ToUnichar("01A8"), "2" }, // LATIN SMALL LETTER TONE TWO -- no decomposition
-                    { ToUnichar("01A9"), "S" }, // LATIN CAPITAL LETTER ESH -- no decomposition
-                    { ToUnichar("01AA"), "s" }, // LATIN LETTER REVERSED ESH LOOP -- no decomposition
-                    { ToUnichar("01AB"), "t" }, // LATIN SMALL LETTER T WITH PALATAL HOOK -- no decomposition
-                    { ToUnichar("01AC"), "T" }, // LATIN CAPITAL LETTER T WITH HOOK -- no decomposition
-                    { ToUnichar("01AD"), "t" }, // LATIN SMALL LETTER T WITH HOOK -- no decomposition
-                    { ToUnichar("01AE"), "T" }, // LATIN CAPITAL LETTER T WITH RETROFLEX HOOK -- no decomposition
-                    { ToUnichar("01AF"), "U" }, // LATIN CAPITAL LETTER U WITH HORN
-                    { ToUnichar("01B0"), "u" }, // LATIN SMALL LETTER U WITH HORN
-                    { ToUnichar("01B1"), "u" }, // LATIN CAPITAL LETTER UPSILON -- no decomposition
-                    { ToUnichar("01B2"), "V" }, // LATIN CAPITAL LETTER V WITH HOOK -- no decomposition
-                    { ToUnichar("01B3"), "Y" }, // LATIN CAPITAL LETTER Y WITH HOOK -- no decomposition
-                    { ToUnichar("01B4"), "y" }, // LATIN SMALL LETTER Y WITH HOOK -- no decomposition
-                    { ToUnichar("01B5"), "Z" }, // LATIN CAPITAL LETTER Z WITH STROKE -- no decomposition
-                    { ToUnichar("01B6"), "z" }, // LATIN SMALL LETTER Z WITH STROKE -- no decomposition
-                    { ToUnichar("01B7"), "Z" }, // LATIN CAPITAL LETTER EZH -- no decomposition
-                    { ToUnichar("01B8"), "Z" }, // LATIN CAPITAL LETTER EZH REVERSED -- no decomposition
-                    { ToUnichar("01B9"), "Z" }, // LATIN SMALL LETTER EZH REVERSED -- no decomposition
-                    { ToUnichar("01BA"), "z" }, // LATIN SMALL LETTER EZH WITH TAIL -- no decomposition
-                    { ToUnichar("01BB"), "2" }, // LATIN LETTER TWO WITH STROKE -- no decomposition
-                    { ToUnichar("01BC"), "5" }, // LATIN CAPITAL LETTER TONE FIVE -- no decomposition
-                    { ToUnichar("01BD"), "5" }, // LATIN SMALL LETTER TONE FIVE -- no decomposition
-                                                //_seoCharacterTable.Add(ToUnichar("01BE"), "´"); // LATIN LETTER INVERTED GLOTTAL STOP WITH STROKE -- no decomposition
-                    { ToUnichar("01BF"), "w" }, // LATIN LETTER WYNN -- no decomposition
-                    { ToUnichar("01C0"), "!" }, // LATIN LETTER DENTAL CLICK -- no decomposition
-                    { ToUnichar("01C1"), "!" }, // LATIN LETTER LATERAL CLICK -- no decomposition
-                    { ToUnichar("01C2"), "!" }, // LATIN LETTER ALVEOLAR CLICK -- no decomposition
-                    { ToUnichar("01C3"), "!" }, // LATIN LETTER RETROFLEX CLICK -- no decomposition
-                    { ToUnichar("01C4"), "DZ" },    // LATIN CAPITAL LETTER DZ WITH CARON
-                    { ToUnichar("01C5"), "DZ" },    // LATIN CAPITAL LETTER D WITH SMALL LETTER Z WITH CARON
-                    { ToUnichar("01C6"), "d" }, // LATIN SMALL LETTER DZ WITH CARON
-                    { ToUnichar("01C7"), "Lj" },    // LATIN CAPITAL LETTER LJ
-                    { ToUnichar("01C8"), "Lj" },    // LATIN CAPITAL LETTER L WITH SMALL LETTER J
-                    { ToUnichar("01C9"), "lj" },    // LATIN SMALL LETTER LJ
-                    { ToUnichar("01CA"), "NJ" },    // LATIN CAPITAL LETTER NJ
-                    { ToUnichar("01CB"), "NJ" },    // LATIN CAPITAL LETTER N WITH SMALL LETTER J
-                    { ToUnichar("01CC"), "nj" },    // LATIN SMALL LETTER NJ
-                    { ToUnichar("01CD"), "A" }, // LATIN CAPITAL LETTER A WITH CARON
-                    { ToUnichar("01CE"), "a" }, // LATIN SMALL LETTER A WITH CARON
-                    { ToUnichar("01CF"), "I" }, // LATIN CAPITAL LETTER I WITH CARON
-                    { ToUnichar("01D0"), "i" }, // LATIN SMALL LETTER I WITH CARON
-                    { ToUnichar("01D1"), "O" }, // LATIN CAPITAL LETTER O WITH CARON
-                    { ToUnichar("01D2"), "o" }, // LATIN SMALL LETTER O WITH CARON
-                    { ToUnichar("01D3"), "U" }, // LATIN CAPITAL LETTER U WITH CARON
-                    { ToUnichar("01D4"), "u" }, // LATIN SMALL LETTER U WITH CARON
-                    { ToUnichar("01D5"), "U" }, // LATIN CAPITAL LETTER U WITH DIAERESIS AND MACRON
-                    { ToUnichar("01D6"), "u" }, // LATIN SMALL LETTER U WITH DIAERESIS AND MACRON
-                    { ToUnichar("01D7"), "U" }, // LATIN CAPITAL LETTER U WITH DIAERESIS AND ACUTE
-                    { ToUnichar("01D8"), "u" }, // LATIN SMALL LETTER U WITH DIAERESIS AND ACUTE
-                    { ToUnichar("01D9"), "U" }, // LATIN CAPITAL LETTER U WITH DIAERESIS AND CARON
-                    { ToUnichar("01DA"), "u" }, // LATIN SMALL LETTER U WITH DIAERESIS AND CARON
-                    { ToUnichar("01DB"), "U" }, // LATIN CAPITAL LETTER U WITH DIAERESIS AND GRAVE
-                    { ToUnichar("01DC"), "u" }, // LATIN SMALL LETTER U WITH DIAERESIS AND GRAVE
-                    { ToUnichar("01DD"), "e" }, // LATIN SMALL LETTER TURNED E -- no decomposition
-                    { ToUnichar("01DE"), "A" }, // LATIN CAPITAL LETTER A WITH DIAERESIS AND MACRON
-                    { ToUnichar("01DF"), "a" }, // LATIN SMALL LETTER A WITH DIAERESIS AND MACRON
-                    { ToUnichar("01E0"), "A" }, // LATIN CAPITAL LETTER A WITH DOT ABOVE AND MACRON
-                    { ToUnichar("01E1"), "a" }, // LATIN SMALL LETTER A WITH DOT ABOVE AND MACRON
-                    { ToUnichar("01E2"), "AE" },    // LATIN CAPITAL LETTER AE WITH MACRON
-                    { ToUnichar("01E3"), "ae" },    // LATIN SMALL LETTER AE WITH MACRON
-                    { ToUnichar("01E4"), "G" }, // LATIN CAPITAL LETTER G WITH STROKE -- no decomposition
-                    { ToUnichar("01E5"), "g" }, // LATIN SMALL LETTER G WITH STROKE -- no decomposition
-                    { ToUnichar("01E6"), "G" }, // LATIN CAPITAL LETTER G WITH CARON
-                    { ToUnichar("01E7"), "g" }, // LATIN SMALL LETTER G WITH CARON
-                    { ToUnichar("01E8"), "K" }, // LATIN CAPITAL LETTER K WITH CARON
-                    { ToUnichar("01E9"), "k" }, // LATIN SMALL LETTER K WITH CARON
-                    { ToUnichar("01EA"), "O" }, // LATIN CAPITAL LETTER O WITH OGONEK
-                    { ToUnichar("01EB"), "o" }, // LATIN SMALL LETTER O WITH OGONEK
-                    { ToUnichar("01EC"), "O" }, // LATIN CAPITAL LETTER O WITH OGONEK AND MACRON
-                    { ToUnichar("01ED"), "o" }, // LATIN SMALL LETTER O WITH OGONEK AND MACRON
-                    { ToUnichar("01EE"), "Z" }, // LATIN CAPITAL LETTER EZH WITH CARON
-                    { ToUnichar("01EF"), "Z" }, // LATIN SMALL LETTER EZH WITH CARON
-                    { ToUnichar("01F0"), "j" }, // LATIN SMALL LETTER J WITH CARON
-                    { ToUnichar("01F1"), "DZ" },    // LATIN CAPITAL LETTER DZ
-                    { ToUnichar("01F2"), "DZ" },    // LATIN CAPITAL LETTER D WITH SMALL LETTER Z
-                    { ToUnichar("01F3"), "dz" },    // LATIN SMALL LETTER DZ
-                    { ToUnichar("01F4"), "G" }, // LATIN CAPITAL LETTER G WITH ACUTE
-                    { ToUnichar("01F5"), "g" }, // LATIN SMALL LETTER G WITH ACUTE
-                    { ToUnichar("01F6"), "hv" },    // LATIN CAPITAL LETTER HWAIR -- no decomposition
-                    { ToUnichar("01F7"), "w" }, // LATIN CAPITAL LETTER WYNN -- no decomposition
-                    { ToUnichar("01F8"), "N" }, // LATIN CAPITAL LETTER N WITH GRAVE
-                    { ToUnichar("01F9"), "n" }, // LATIN SMALL LETTER N WITH GRAVE
-                    { ToUnichar("01FA"), "A" }, // LATIN CAPITAL LETTER A WITH RING ABOVE AND ACUTE
-                    { ToUnichar("01FB"), "a" }, // LATIN SMALL LETTER A WITH RING ABOVE AND ACUTE
-                    { ToUnichar("01FC"), "AE" },    // LATIN CAPITAL LETTER AE WITH ACUTE
-                    { ToUnichar("01FD"), "ae" },    // LATIN SMALL LETTER AE WITH ACUTE
-                    { ToUnichar("01FE"), "O" }, // LATIN CAPITAL LETTER O WITH STROKE AND ACUTE
-                    { ToUnichar("01FF"), "o" }, // LATIN SMALL LETTER O WITH STROKE AND ACUTE
-                    { ToUnichar("0200"), "A" }, // LATIN CAPITAL LETTER A WITH DOUBLE GRAVE
-                    { ToUnichar("0201"), "a" }, // LATIN SMALL LETTER A WITH DOUBLE GRAVE
-                    { ToUnichar("0202"), "A" }, // LATIN CAPITAL LETTER A WITH INVERTED BREVE
-                    { ToUnichar("0203"), "a" }, // LATIN SMALL LETTER A WITH INVERTED BREVE
-                    { ToUnichar("0204"), "E" }, // LATIN CAPITAL LETTER E WITH DOUBLE GRAVE
-                    { ToUnichar("0205"), "e" }, // LATIN SMALL LETTER E WITH DOUBLE GRAVE
-                    { ToUnichar("0206"), "E" }, // LATIN CAPITAL LETTER E WITH INVERTED BREVE
-                    { ToUnichar("0207"), "e" }, // LATIN SMALL LETTER E WITH INVERTED BREVE
-                    { ToUnichar("0208"), "I" }, // LATIN CAPITAL LETTER I WITH DOUBLE GRAVE
-                    { ToUnichar("0209"), "i" }, // LATIN SMALL LETTER I WITH DOUBLE GRAVE
-                    { ToUnichar("020A"), "I" }, // LATIN CAPITAL LETTER I WITH INVERTED BREVE
-                    { ToUnichar("020B"), "i" }, // LATIN SMALL LETTER I WITH INVERTED BREVE
-                    { ToUnichar("020C"), "O" }, // LATIN CAPITAL LETTER O WITH DOUBLE GRAVE
-                    { ToUnichar("020D"), "o" }, // LATIN SMALL LETTER O WITH DOUBLE GRAVE
-                    { ToUnichar("020E"), "O" }, // LATIN CAPITAL LETTER O WITH INVERTED BREVE
-                    { ToUnichar("020F"), "o" }, // LATIN SMALL LETTER O WITH INVERTED BREVE
-                    { ToUnichar("0210"), "R" }, // LATIN CAPITAL LETTER R WITH DOUBLE GRAVE
-                    { ToUnichar("0211"), "r" }, // LATIN SMALL LETTER R WITH DOUBLE GRAVE
-                    { ToUnichar("0212"), "R" }, // LATIN CAPITAL LETTER R WITH INVERTED BREVE
-                    { ToUnichar("0213"), "r" }, // LATIN SMALL LETTER R WITH INVERTED BREVE
-                    { ToUnichar("0214"), "U" }, // LATIN CAPITAL LETTER U WITH DOUBLE GRAVE
-                    { ToUnichar("0215"), "u" }, // LATIN SMALL LETTER U WITH DOUBLE GRAVE
-                    { ToUnichar("0216"), "U" }, // LATIN CAPITAL LETTER U WITH INVERTED BREVE
-                    { ToUnichar("0217"), "u" }, // LATIN SMALL LETTER U WITH INVERTED BREVE
-                    { ToUnichar("0218"), "S" }, // LATIN CAPITAL LETTER S WITH COMMA BELOW
-                    { ToUnichar("0219"), "s" }, // LATIN SMALL LETTER S WITH COMMA BELOW
-                    { ToUnichar("021A"), "T" }, // LATIN CAPITAL LETTER T WITH COMMA BELOW
-                    { ToUnichar("021B"), "t" }, // LATIN SMALL LETTER T WITH COMMA BELOW
-                    { ToUnichar("021C"), "Z" }, // LATIN CAPITAL LETTER YOGH -- no decomposition
-                    { ToUnichar("021D"), "z" }, // LATIN SMALL LETTER YOGH -- no decomposition
-                    { ToUnichar("021E"), "H" }, // LATIN CAPITAL LETTER H WITH CARON
-                    { ToUnichar("021F"), "h" }, // LATIN SMALL LETTER H WITH CARON
-                    { ToUnichar("0220"), "N" }, // LATIN CAPITAL LETTER N WITH LONG RIGHT LEG -- no decomposition
-                    { ToUnichar("0221"), "d" }, // LATIN SMALL LETTER D WITH CURL -- no decomposition
-                    { ToUnichar("0222"), "OU" },    // LATIN CAPITAL LETTER OU -- no decomposition
-                    { ToUnichar("0223"), "ou" },    // LATIN SMALL LETTER OU -- no decomposition
-                    { ToUnichar("0224"), "Z" }, // LATIN CAPITAL LETTER Z WITH HOOK -- no decomposition
-                    { ToUnichar("0225"), "z" }, // LATIN SMALL LETTER Z WITH HOOK -- no decomposition
-                    { ToUnichar("0226"), "A" }, // LATIN CAPITAL LETTER A WITH DOT ABOVE
-                    { ToUnichar("0227"), "a" }, // LATIN SMALL LETTER A WITH DOT ABOVE
-                    { ToUnichar("0228"), "E" }, // LATIN CAPITAL LETTER E WITH CEDILLA
-                    { ToUnichar("0229"), "e" }, // LATIN SMALL LETTER E WITH CEDILLA
-                    { ToUnichar("022A"), "O" }, // LATIN CAPITAL LETTER O WITH DIAERESIS AND MACRON
-                    { ToUnichar("022B"), "o" }, // LATIN SMALL LETTER O WITH DIAERESIS AND MACRON
-                    { ToUnichar("022C"), "O" }, // LATIN CAPITAL LETTER O WITH TILDE AND MACRON
-                    { ToUnichar("022D"), "o" }, // LATIN SMALL LETTER O WITH TILDE AND MACRON
-                    { ToUnichar("022E"), "O" }, // LATIN CAPITAL LETTER O WITH DOT ABOVE
-                    { ToUnichar("022F"), "o" }, // LATIN SMALL LETTER O WITH DOT ABOVE
-                    { ToUnichar("0230"), "O" }, // LATIN CAPITAL LETTER O WITH DOT ABOVE AND MACRON
-                    { ToUnichar("0231"), "o" }, // LATIN SMALL LETTER O WITH DOT ABOVE AND MACRON
-                    { ToUnichar("0232"), "Y" }, // LATIN CAPITAL LETTER Y WITH MACRON
-                    { ToUnichar("0233"), "y" }, // LATIN SMALL LETTER Y WITH MACRON
-                    { ToUnichar("0234"), "l" }, // LATIN SMALL LETTER L WITH CURL -- no decomposition
-                    { ToUnichar("0235"), "n" }, // LATIN SMALL LETTER N WITH CURL -- no decomposition
-                    { ToUnichar("0236"), "t" }, // LATIN SMALL LETTER T WITH CURL -- no decomposition
-                    { ToUnichar("0250"), "a" }, // LATIN SMALL LETTER TURNED A -- no decomposition
-                    { ToUnichar("0251"), "a" }, // LATIN SMALL LETTER ALPHA -- no decomposition
-                    { ToUnichar("0252"), "a" }, // LATIN SMALL LETTER TURNED ALPHA -- no decomposition
-                    { ToUnichar("0253"), "b" }, // LATIN SMALL LETTER B WITH HOOK -- no decomposition
-                    { ToUnichar("0254"), "o" }, // LATIN SMALL LETTER OPEN O -- no decomposition
-                    { ToUnichar("0255"), "c" }, // LATIN SMALL LETTER C WITH CURL -- no decomposition
-                    { ToUnichar("0256"), "d" }, // LATIN SMALL LETTER D WITH TAIL -- no decomposition
-                    { ToUnichar("0257"), "d" }, // LATIN SMALL LETTER D WITH HOOK -- no decomposition
-                    { ToUnichar("0258"), "e" }, // LATIN SMALL LETTER REVERSED E -- no decomposition
-                    { ToUnichar("0259"), "e" }, // LATIN SMALL LETTER SCHWA -- no decomposition
-                    { ToUnichar("025A"), "e" }, // LATIN SMALL LETTER SCHWA WITH HOOK -- no decomposition
-                    { ToUnichar("025B"), "e" }, // LATIN SMALL LETTER OPEN E -- no decomposition
-                    { ToUnichar("025C"), "e" }, // LATIN SMALL LETTER REVERSED OPEN E -- no decomposition
-                    { ToUnichar("025D"), "e" }, // LATIN SMALL LETTER REVERSED OPEN E WITH HOOK -- no decomposition
-                    { ToUnichar("025E"), "e" }, // LATIN SMALL LETTER CLOSED REVERSED OPEN E -- no decomposition
-                    { ToUnichar("025F"), "j" }, // LATIN SMALL LETTER DOTLESS J WITH STROKE -- no decomposition
-                    { ToUnichar("0260"), "g" }, // LATIN SMALL LETTER G WITH HOOK -- no decomposition
-                    { ToUnichar("0261"), "g" }, // LATIN SMALL LETTER SCRIPT G -- no decomposition
-                    { ToUnichar("0262"), "G" }, // LATIN LETTER SMALL CAPITAL G -- no decomposition
-                    { ToUnichar("0263"), "g" }, // LATIN SMALL LETTER GAMMA -- no decomposition
-                    { ToUnichar("0264"), "y" }, // LATIN SMALL LETTER RAMS HORN -- no decomposition
-                    { ToUnichar("0265"), "h" }, // LATIN SMALL LETTER TURNED H -- no decomposition
-                    { ToUnichar("0266"), "h" }, // LATIN SMALL LETTER H WITH HOOK -- no decomposition
-                    { ToUnichar("0267"), "h" }, // LATIN SMALL LETTER HENG WITH HOOK -- no decomposition
-                    { ToUnichar("0268"), "i" }, // LATIN SMALL LETTER I WITH STROKE -- no decomposition
-                    { ToUnichar("0269"), "i" }, // LATIN SMALL LETTER IOTA -- no decomposition
-                    { ToUnichar("026A"), "I" }, // LATIN LETTER SMALL CAPITAL I -- no decomposition
-                    { ToUnichar("026B"), "l" }, // LATIN SMALL LETTER L WITH MIDDLE TILDE -- no decomposition
-                    { ToUnichar("026C"), "l" }, // LATIN SMALL LETTER L WITH BELT -- no decomposition
-                    { ToUnichar("026D"), "l" }, // LATIN SMALL LETTER L WITH RETROFLEX HOOK -- no decomposition
-                    { ToUnichar("026E"), "lz" },    // LATIN SMALL LETTER LEZH -- no decomposition
-                    { ToUnichar("026F"), "m" }, // LATIN SMALL LETTER TURNED M -- no decomposition
-                    { ToUnichar("0270"), "m" }, // LATIN SMALL LETTER TURNED M WITH LONG LEG -- no decomposition
-                    { ToUnichar("0271"), "m" }, // LATIN SMALL LETTER M WITH HOOK -- no decomposition
-                    { ToUnichar("0272"), "n" }, // LATIN SMALL LETTER N WITH LEFT HOOK -- no decomposition
-                    { ToUnichar("0273"), "n" }, // LATIN SMALL LETTER N WITH RETROFLEX HOOK -- no decomposition
-                    { ToUnichar("0274"), "N" }, // LATIN LETTER SMALL CAPITAL N -- no decomposition
-                    { ToUnichar("0275"), "o" }, // LATIN SMALL LETTER BARRED O -- no decomposition
-                    { ToUnichar("0276"), "OE" },    // LATIN LETTER SMALL CAPITAL OE -- no decomposition
-                    { ToUnichar("0277"), "o" }, // LATIN SMALL LETTER CLOSED OMEGA -- no decomposition
-                    { ToUnichar("0278"), "ph" },    // LATIN SMALL LETTER PHI -- no decomposition
-                    { ToUnichar("0279"), "r" }, // LATIN SMALL LETTER TURNED R -- no decomposition
-                    { ToUnichar("027A"), "r" }, // LATIN SMALL LETTER TURNED R WITH LONG LEG -- no decomposition
-                    { ToUnichar("027B"), "r" }, // LATIN SMALL LETTER TURNED R WITH HOOK -- no decomposition
-                    { ToUnichar("027C"), "r" }, // LATIN SMALL LETTER R WITH LONG LEG -- no decomposition
-                    { ToUnichar("027D"), "r" }, // LATIN SMALL LETTER R WITH TAIL -- no decomposition
-                    { ToUnichar("027E"), "r" }, // LATIN SMALL LETTER R WITH FISHHOOK -- no decomposition
-                    { ToUnichar("027F"), "r" }, // LATIN SMALL LETTER REVERSED R WITH FISHHOOK -- no decomposition
-                    { ToUnichar("0280"), "R" }, // LATIN LETTER SMALL CAPITAL R -- no decomposition
-                    { ToUnichar("0281"), "r" }, // LATIN LETTER SMALL CAPITAL INVERTED R -- no decomposition
-                    { ToUnichar("0282"), "s" }, // LATIN SMALL LETTER S WITH HOOK -- no decomposition
-                    { ToUnichar("0283"), "s" }, // LATIN SMALL LETTER ESH -- no decomposition
-                    { ToUnichar("0284"), "j" }, // LATIN SMALL LETTER DOTLESS J WITH STROKE AND HOOK -- no decomposition
-                    { ToUnichar("0285"), "s" }, // LATIN SMALL LETTER SQUAT REVERSED ESH -- no decomposition
-                    { ToUnichar("0286"), "s" }, // LATIN SMALL LETTER ESH WITH CURL -- no decomposition
-                    { ToUnichar("0287"), "y" }, // LATIN SMALL LETTER TURNED T -- no decomposition
-                    { ToUnichar("0288"), "t" }, // LATIN SMALL LETTER T WITH RETROFLEX HOOK -- no decomposition
-                    { ToUnichar("0289"), "u" }, // LATIN SMALL LETTER U BAR -- no decomposition
-                    { ToUnichar("028A"), "u" }, // LATIN SMALL LETTER UPSILON -- no decomposition
-                    { ToUnichar("028B"), "u" }, // LATIN SMALL LETTER V WITH HOOK -- no decomposition
-                    { ToUnichar("028C"), "v" }, // LATIN SMALL LETTER TURNED V -- no decomposition
-                    { ToUnichar("028D"), "w" }, // LATIN SMALL LETTER TURNED W -- no decomposition
-                    { ToUnichar("028E"), "y" }, // LATIN SMALL LETTER TURNED Y -- no decomposition
-                    { ToUnichar("028F"), "Y" }, // LATIN LETTER SMALL CAPITAL Y -- no decomposition
-                    { ToUnichar("0290"), "z" }, // LATIN SMALL LETTER Z WITH RETROFLEX HOOK -- no decomposition
-                    { ToUnichar("0291"), "z" }, // LATIN SMALL LETTER Z WITH CURL -- no decomposition
-                    { ToUnichar("0292"), "z" }, // LATIN SMALL LETTER EZH -- no decomposition
-                    { ToUnichar("0293"), "z" }, // LATIN SMALL LETTER EZH WITH CURL -- no decomposition
-                    { ToUnichar("0294"), "'" }, // LATIN LETTER GLOTTAL STOP -- no decomposition
-                    { ToUnichar("0295"), "'" }, // LATIN LETTER PHARYNGEAL VOICED FRICATIVE -- no decomposition
-                    { ToUnichar("0296"), "'" }, // LATIN LETTER INVERTED GLOTTAL STOP -- no decomposition
-                    { ToUnichar("0297"), "C" }, // LATIN LETTER STRETCHED C -- no decomposition
-                    //_seoCharacterTable.Add(ToUnichar("0298"), "O˜"); // LATIN LETTER BILABIAL CLICK -- no decomposition
-                    { ToUnichar("0299"), "B" }, // LATIN LETTER SMALL CAPITAL B -- no decomposition
-                    { ToUnichar("029A"), "e" }, // LATIN SMALL LETTER CLOSED OPEN E -- no decomposition
-                    { ToUnichar("029B"), "G" }, // LATIN LETTER SMALL CAPITAL G WITH HOOK -- no decomposition
-                    { ToUnichar("029C"), "H" }, // LATIN LETTER SMALL CAPITAL H -- no decomposition
-                    { ToUnichar("029D"), "j" }, // LATIN SMALL LETTER J WITH CROSSED-TAIL -- no decomposition
-                    { ToUnichar("029E"), "k" }, // LATIN SMALL LETTER TURNED K -- no decomposition
-                    { ToUnichar("029F"), "L" }, // LATIN LETTER SMALL CAPITAL L -- no decomposition
-                    { ToUnichar("02A0"), "q" }, // LATIN SMALL LETTER Q WITH HOOK -- no decomposition
-                    { ToUnichar("02A1"), "'" }, // LATIN LETTER GLOTTAL STOP WITH STROKE -- no decomposition
-                    { ToUnichar("02A2"), "'" }, // LATIN LETTER REVERSED GLOTTAL STOP WITH STROKE -- no decomposition
-                    { ToUnichar("02A3"), "dz" },    // LATIN SMALL LETTER DZ DIGRAPH -- no decomposition
-                    { ToUnichar("02A4"), "dz" },    // LATIN SMALL LETTER DEZH DIGRAPH -- no decomposition
-                    { ToUnichar("02A5"), "dz" },    // LATIN SMALL LETTER DZ DIGRAPH WITH CURL -- no decomposition
-                    { ToUnichar("02A6"), "ts" },    // LATIN SMALL LETTER TS DIGRAPH -- no decomposition
-                    { ToUnichar("02A7"), "ts" },    // LATIN SMALL LETTER TESH DIGRAPH -- no decomposition
-                    { ToUnichar("02A8"), string.Empty }, // LATIN SMALL LETTER TC DIGRAPH WITH CURL -- no decomposition
-                    { ToUnichar("02A9"), "fn" },    // LATIN SMALL LETTER FENG DIGRAPH -- no decomposition
-                    { ToUnichar("02AA"), "ls" },    // LATIN SMALL LETTER LS DIGRAPH -- no decomposition
-                    { ToUnichar("02AB"), "lz" },    // LATIN SMALL LETTER LZ DIGRAPH -- no decomposition
-                    { ToUnichar("02AC"), "w" }, // LATIN LETTER BILABIAL PERCUSSIVE -- no decomposition
-                    { ToUnichar("02AD"), "t" }, // LATIN LETTER BIDENTAL PERCUSSIVE -- no decomposition
-                    { ToUnichar("02AE"), "h" }, // LATIN SMALL LETTER TURNED H WITH FISHHOOK -- no decomposition
-                    { ToUnichar("02AF"), "h" }, // LATIN SMALL LETTER TURNED H WITH FISHHOOK AND TAIL -- no decomposition
-                    { ToUnichar("02B0"), "h" }, // MODIFIER LETTER SMALL H
-                    { ToUnichar("02B1"), "h" }, // MODIFIER LETTER SMALL H WITH HOOK
-                    { ToUnichar("02B2"), "j" }, // MODIFIER LETTER SMALL J
-                    { ToUnichar("02B3"), "r" }, // MODIFIER LETTER SMALL R
-                    { ToUnichar("02B4"), "r" }, // MODIFIER LETTER SMALL TURNED R
-                    { ToUnichar("02B5"), "r" }, // MODIFIER LETTER SMALL TURNED R WITH HOOK
-                    { ToUnichar("02B6"), "R" }, // MODIFIER LETTER SMALL CAPITAL INVERTED R
-                    { ToUnichar("02B7"), "w" }, // MODIFIER LETTER SMALL W
-                    { ToUnichar("02B8"), "y" }, // MODIFIER LETTER SMALL Y
-                    { ToUnichar("02E1"), "l" }, // MODIFIER LETTER SMALL L
-                    { ToUnichar("02E2"), "s" }, // MODIFIER LETTER SMALL S
-                    { ToUnichar("02E3"), "x" }, // MODIFIER LETTER SMALL X
-                    { ToUnichar("02E4"), "'" }, // MODIFIER LETTER SMALL REVERSED GLOTTAL STOP
-                    { ToUnichar("1D00"), "A" }, // LATIN LETTER SMALL CAPITAL A -- no decomposition
-                    { ToUnichar("1D01"), "AE" },    // LATIN LETTER SMALL CAPITAL AE -- no decomposition
-                    { ToUnichar("1D02"), "ae" },    // LATIN SMALL LETTER TURNED AE -- no decomposition
-                    { ToUnichar("1D03"), "B" }, // LATIN LETTER SMALL CAPITAL BARRED B -- no decomposition
-                    { ToUnichar("1D04"), "C" }, // LATIN LETTER SMALL CAPITAL C -- no decomposition
-                    { ToUnichar("1D05"), "D" }, // LATIN LETTER SMALL CAPITAL D -- no decomposition
-                    { ToUnichar("1D06"), "TH" },    // LATIN LETTER SMALL CAPITAL ETH -- no decomposition
-                    { ToUnichar("1D07"), "E" }, // LATIN LETTER SMALL CAPITAL E -- no decomposition
-                    { ToUnichar("1D08"), "e" }, // LATIN SMALL LETTER TURNED OPEN E -- no decomposition
-                    { ToUnichar("1D09"), "i" }, // LATIN SMALL LETTER TURNED I -- no decomposition
-                    { ToUnichar("1D0A"), "J" }, // LATIN LETTER SMALL CAPITAL J -- no decomposition
-                    { ToUnichar("1D0B"), "K" }, // LATIN LETTER SMALL CAPITAL K -- no decomposition
-                    { ToUnichar("1D0C"), "L" }, // LATIN LETTER SMALL CAPITAL L WITH STROKE -- no decomposition
-                    { ToUnichar("1D0D"), "M" }, // LATIN LETTER SMALL CAPITAL M -- no decomposition
-                    { ToUnichar("1D0E"), "N" }, // LATIN LETTER SMALL CAPITAL REVERSED N -- no decomposition
-                    { ToUnichar("1D0F"), "O" }, // LATIN LETTER SMALL CAPITAL O -- no decomposition
-                    { ToUnichar("1D10"), "O" }, // LATIN LETTER SMALL CAPITAL OPEN O -- no decomposition
-                    { ToUnichar("1D11"), "o" }, // LATIN SMALL LETTER SIDEWAYS O -- no decomposition
-                    { ToUnichar("1D12"), "o" }, // LATIN SMALL LETTER SIDEWAYS OPEN O -- no decomposition
-                    { ToUnichar("1D13"), "o" }, // LATIN SMALL LETTER SIDEWAYS O WITH STROKE -- no decomposition
-                    { ToUnichar("1D14"), "oe" },    // LATIN SMALL LETTER TURNED OE -- no decomposition
-                    { ToUnichar("1D15"), "ou" },    // LATIN LETTER SMALL CAPITAL OU -- no decomposition
-                    { ToUnichar("1D16"), "o" }, // LATIN SMALL LETTER TOP HALF O -- no decomposition
-                    { ToUnichar("1D17"), "o" }, // LATIN SMALL LETTER BOTTOM HALF O -- no decomposition
-                    { ToUnichar("1D18"), "P" }, // LATIN LETTER SMALL CAPITAL P -- no decomposition
-                    { ToUnichar("1D19"), "R" }, // LATIN LETTER SMALL CAPITAL REVERSED R -- no decomposition
-                    { ToUnichar("1D1A"), "R" }, // LATIN LETTER SMALL CAPITAL TURNED R -- no decomposition
-                    { ToUnichar("1D1B"), "T" }, // LATIN LETTER SMALL CAPITAL T -- no decomposition
-                    { ToUnichar("1D1C"), "U" }, // LATIN LETTER SMALL CAPITAL U -- no decomposition
-                    { ToUnichar("1D1D"), "u" }, // LATIN SMALL LETTER SIDEWAYS U -- no decomposition
-                    { ToUnichar("1D1E"), "u" }, // LATIN SMALL LETTER SIDEWAYS DIAERESIZED U -- no decomposition
-                    { ToUnichar("1D1F"), "m" }, // LATIN SMALL LETTER SIDEWAYS TURNED M -- no decomposition
-                    { ToUnichar("1D20"), "V" }, // LATIN LETTER SMALL CAPITAL V -- no decomposition
-                    { ToUnichar("1D21"), "W" }, // LATIN LETTER SMALL CAPITAL W -- no decomposition
-                    { ToUnichar("1D22"), "Z" }, // LATIN LETTER SMALL CAPITAL Z -- no decomposition
-                    { ToUnichar("1D23"), "EZH" },   // LATIN LETTER SMALL CAPITAL EZH -- no decomposition
-                    { ToUnichar("1D24"), "'" }, // LATIN LETTER VOICED LARYNGEAL SPIRANT -- no decomposition
-                    { ToUnichar("1D25"), "L" }, // LATIN LETTER AIN -- no decomposition
-                    { ToUnichar("1D2C"), "A" }, // MODIFIER LETTER CAPITAL A
-                    { ToUnichar("1D2D"), "AE" },    // MODIFIER LETTER CAPITAL AE
-                    { ToUnichar("1D2E"), "B" }, // MODIFIER LETTER CAPITAL B
-                    { ToUnichar("1D2F"), "B" }, // MODIFIER LETTER CAPITAL BARRED B -- no decomposition
-                    { ToUnichar("1D30"), "D" }, // MODIFIER LETTER CAPITAL D
-                    { ToUnichar("1D31"), "E" }, // MODIFIER LETTER CAPITAL E
-                    { ToUnichar("1D32"), "E" }, // MODIFIER LETTER CAPITAL REVERSED E
-                    { ToUnichar("1D33"), "G" }, // MODIFIER LETTER CAPITAL G
-                    { ToUnichar("1D34"), "H" }, // MODIFIER LETTER CAPITAL H
-                    { ToUnichar("1D35"), "I" }, // MODIFIER LETTER CAPITAL I
-                    { ToUnichar("1D36"), "J" }, // MODIFIER LETTER CAPITAL J
-                    { ToUnichar("1D37"), "K" }, // MODIFIER LETTER CAPITAL K
-                    { ToUnichar("1D38"), "L" }, // MODIFIER LETTER CAPITAL L
-                    { ToUnichar("1D39"), "M" }, // MODIFIER LETTER CAPITAL M
-                    { ToUnichar("1D3A"), "N" }, // MODIFIER LETTER CAPITAL N
-                    { ToUnichar("1D3B"), "N" }, // MODIFIER LETTER CAPITAL REVERSED N -- no decomposition
-                    { ToUnichar("1D3C"), "O" }, // MODIFIER LETTER CAPITAL O
-                    { ToUnichar("1D3D"), "OU" },    // MODIFIER LETTER CAPITAL OU
-                    { ToUnichar("1D3E"), "P" }, // MODIFIER LETTER CAPITAL P
-                    { ToUnichar("1D3F"), "R" }, // MODIFIER LETTER CAPITAL R
-                    { ToUnichar("1D40"), "T" }, // MODIFIER LETTER CAPITAL T
-                    { ToUnichar("1D41"), "U" }, // MODIFIER LETTER CAPITAL U
-                    { ToUnichar("1D42"), "W" }, // MODIFIER LETTER CAPITAL W
-                    { ToUnichar("1D43"), "a" }, // MODIFIER LETTER SMALL A
-                    { ToUnichar("1D44"), "a" }, // MODIFIER LETTER SMALL TURNED A
-                    { ToUnichar("1D46"), "ae" },    // MODIFIER LETTER SMALL TURNED AE
-                    { ToUnichar("1D47"), "b" },    // MODIFIER LETTER SMALL B
-                    { ToUnichar("1D48"), "d" },    // MODIFIER LETTER SMALL D
-                    { ToUnichar("1D49"), "e" },    // MODIFIER LETTER SMALL E
-                    { ToUnichar("1D4A"), "e" },    // MODIFIER LETTER SMALL SCHWA
-                    { ToUnichar("1D4B"), "e" },    // MODIFIER LETTER SMALL OPEN E
-                    { ToUnichar("1D4C"), "e" },    // MODIFIER LETTER SMALL TURNED OPEN E
-                    { ToUnichar("1D4D"), "g" },    // MODIFIER LETTER SMALL G
-                    { ToUnichar("1D4E"), "i" },    // MODIFIER LETTER SMALL TURNED I -- no decomposition
-                    { ToUnichar("1D4F"), "k" },    // MODIFIER LETTER SMALL K
-                    { ToUnichar("1D50"), "m" }, // MODIFIER LETTER SMALL M
-                    { ToUnichar("1D51"), "g" }, // MODIFIER LETTER SMALL ENG
-                    { ToUnichar("1D52"), "o" }, // MODIFIER LETTER SMALL O
-                    { ToUnichar("1D53"), "o" }, // MODIFIER LETTER SMALL OPEN O
-                    { ToUnichar("1D54"), "o" }, // MODIFIER LETTER SMALL TOP HALF O
-                    { ToUnichar("1D55"), "o" }, // MODIFIER LETTER SMALL BOTTOM HALF O
-                    { ToUnichar("1D56"), "p" }, // MODIFIER LETTER SMALL P
-                    { ToUnichar("1D57"), "t" }, // MODIFIER LETTER SMALL T
-                    { ToUnichar("1D58"), "u" }, // MODIFIER LETTER SMALL U
-                    { ToUnichar("1D59"), "u" }, // MODIFIER LETTER SMALL SIDEWAYS U
-                    { ToUnichar("1D5A"), "m" }, // MODIFIER LETTER SMALL TURNED M
-                    { ToUnichar("1D5B"), "v" }, // MODIFIER LETTER SMALL V
-                    { ToUnichar("1D62"), "i" }, // LATIN SUBSCRIPT SMALL LETTER I
-                    { ToUnichar("1D63"), "r" }, // LATIN SUBSCRIPT SMALL LETTER R
-                    { ToUnichar("1D64"), "u" }, // LATIN SUBSCRIPT SMALL LETTER U
-                    { ToUnichar("1D65"), "v" }, // LATIN SUBSCRIPT SMALL LETTER V
-                    { ToUnichar("1D6B"), "ue" },    // LATIN SMALL LETTER UE -- no decomposition
-                    { ToUnichar("1E00"), "A" }, // LATIN CAPITAL LETTER A WITH RING BELOW
-                    { ToUnichar("1E01"), "a" }, // LATIN SMALL LETTER A WITH RING BELOW
-                    { ToUnichar("1E02"), "B" }, // LATIN CAPITAL LETTER B WITH DOT ABOVE
-                    { ToUnichar("1E03"), "b" }, // LATIN SMALL LETTER B WITH DOT ABOVE
-                    { ToUnichar("1E04"), "B" }, // LATIN CAPITAL LETTER B WITH DOT BELOW
-                    { ToUnichar("1E05"), "b" }, // LATIN SMALL LETTER B WITH DOT BELOW
-                    { ToUnichar("1E06"), "B" }, // LATIN CAPITAL LETTER B WITH LINE BELOW
-                    { ToUnichar("1E07"), "b" }, // LATIN SMALL LETTER B WITH LINE BELOW
-                    { ToUnichar("1E08"), "C" }, // LATIN CAPITAL LETTER C WITH CEDILLA AND ACUTE
-                    { ToUnichar("1E09"), "c" }, // LATIN SMALL LETTER C WITH CEDILLA AND ACUTE
-                    { ToUnichar("1E0A"), "D" }, // LATIN CAPITAL LETTER D WITH DOT ABOVE
-                    { ToUnichar("1E0B"), "d" }, // LATIN SMALL LETTER D WITH DOT ABOVE
-                    { ToUnichar("1E0C"), "D" }, // LATIN CAPITAL LETTER D WITH DOT BELOW
-                    { ToUnichar("1E0D"), "d" }, // LATIN SMALL LETTER D WITH DOT BELOW
-                    { ToUnichar("1E0E"), "D" }, // LATIN CAPITAL LETTER D WITH LINE BELOW
-                    { ToUnichar("1E0F"), "d" }, // LATIN SMALL LETTER D WITH LINE BELOW
-                    { ToUnichar("1E10"), "D" }, // LATIN CAPITAL LETTER D WITH CEDILLA
-                    { ToUnichar("1E11"), "d" }, // LATIN SMALL LETTER D WITH CEDILLA
-                    { ToUnichar("1E12"), "D" }, // LATIN CAPITAL LETTER D WITH CIRCUMFLEX BELOW
-                    { ToUnichar("1E13"), "d" }, // LATIN SMALL LETTER D WITH CIRCUMFLEX BELOW
-                    { ToUnichar("1E14"), "E" }, // LATIN CAPITAL LETTER E WITH MACRON AND GRAVE
-                    { ToUnichar("1E15"), "e" }, // LATIN SMALL LETTER E WITH MACRON AND GRAVE
-                    { ToUnichar("1E16"), "E" }, // LATIN CAPITAL LETTER E WITH MACRON AND ACUTE
-                    { ToUnichar("1E17"), "e" }, // LATIN SMALL LETTER E WITH MACRON AND ACUTE
-                    { ToUnichar("1E18"), "E" }, // LATIN CAPITAL LETTER E WITH CIRCUMFLEX BELOW
-                    { ToUnichar("1E19"), "e" }, // LATIN SMALL LETTER E WITH CIRCUMFLEX BELOW
-                    { ToUnichar("1E1A"), "E" }, // LATIN CAPITAL LETTER E WITH TILDE BELOW
-                    { ToUnichar("1E1B"), "e" }, // LATIN SMALL LETTER E WITH TILDE BELOW
-                    { ToUnichar("1E1C"), "E" }, // LATIN CAPITAL LETTER E WITH CEDILLA AND BREVE
-                    { ToUnichar("1E1D"), "e" }, // LATIN SMALL LETTER E WITH CEDILLA AND BREVE
-                    { ToUnichar("1E1E"), "F" }, // LATIN CAPITAL LETTER F WITH DOT ABOVE
-                    { ToUnichar("1E1F"), "f" }, // LATIN SMALL LETTER F WITH DOT ABOVE
-                    { ToUnichar("1E20"), "G" }, // LATIN CAPITAL LETTER G WITH MACRON
-                    { ToUnichar("1E21"), "g" }, // LATIN SMALL LETTER G WITH MACRON
-                    { ToUnichar("1E22"), "H" }, // LATIN CAPITAL LETTER H WITH DOT ABOVE
-                    { ToUnichar("1E23"), "h" }, // LATIN SMALL LETTER H WITH DOT ABOVE
-                    { ToUnichar("1E24"), "H" }, // LATIN CAPITAL LETTER H WITH DOT BELOW
-                    { ToUnichar("1E25"), "h" }, // LATIN SMALL LETTER H WITH DOT BELOW
-                    { ToUnichar("1E26"), "H" }, // LATIN CAPITAL LETTER H WITH DIAERESIS
-                    { ToUnichar("1E27"), "h" }, // LATIN SMALL LETTER H WITH DIAERESIS
-                    { ToUnichar("1E28"), "H" }, // LATIN CAPITAL LETTER H WITH CEDILLA
-                    { ToUnichar("1E29"), "h" }, // LATIN SMALL LETTER H WITH CEDILLA
-                    { ToUnichar("1E2A"), "H" }, // LATIN CAPITAL LETTER H WITH BREVE BELOW
-                    { ToUnichar("1E2B"), "h" }, // LATIN SMALL LETTER H WITH BREVE BELOW
-                    { ToUnichar("1E2C"), "I" }, // LATIN CAPITAL LETTER I WITH TILDE BELOW
-                    { ToUnichar("1E2D"), "i" }, // LATIN SMALL LETTER I WITH TILDE BELOW
-                    { ToUnichar("1E2E"), "I" }, // LATIN CAPITAL LETTER I WITH DIAERESIS AND ACUTE
-                    { ToUnichar("1E2F"), "i" }, // LATIN SMALL LETTER I WITH DIAERESIS AND ACUTE
-                    { ToUnichar("1E30"), "K" }, // LATIN CAPITAL LETTER K WITH ACUTE
-                    { ToUnichar("1E31"), "k" }, // LATIN SMALL LETTER K WITH ACUTE
-                    { ToUnichar("1E32"), "K" }, // LATIN CAPITAL LETTER K WITH DOT BELOW
-                    { ToUnichar("1E33"), "k" }, // LATIN SMALL LETTER K WITH DOT BELOW
-                    { ToUnichar("1E34"), "K" }, // LATIN CAPITAL LETTER K WITH LINE BELOW
-                    { ToUnichar("1E35"), "k" }, // LATIN SMALL LETTER K WITH LINE BELOW
-                    { ToUnichar("1E36"), "L" }, // LATIN CAPITAL LETTER L WITH DOT BELOW
-                    { ToUnichar("1E37"), "l" }, // LATIN SMALL LETTER L WITH DOT BELOW
-                    { ToUnichar("1E38"), "L" }, // LATIN CAPITAL LETTER L WITH DOT BELOW AND MACRON
-                    { ToUnichar("1E39"), "l" }, // LATIN SMALL LETTER L WITH DOT BELOW AND MACRON
-                    { ToUnichar("1E3A"), "L" }, // LATIN CAPITAL LETTER L WITH LINE BELOW
-                    { ToUnichar("1E3B"), "l" }, // LATIN SMALL LETTER L WITH LINE BELOW
-                    { ToUnichar("1E3C"), "L" }, // LATIN CAPITAL LETTER L WITH CIRCUMFLEX BELOW
-                    { ToUnichar("1E3D"), "l" }, // LATIN SMALL LETTER L WITH CIRCUMFLEX BELOW
-                    { ToUnichar("1E3E"), "M" }, // LATIN CAPITAL LETTER M WITH ACUTE
-                    { ToUnichar("1E3F"), "m" }, // LATIN SMALL LETTER M WITH ACUTE
-                    { ToUnichar("1E40"), "M" }, // LATIN CAPITAL LETTER M WITH DOT ABOVE
-                    { ToUnichar("1E41"), "m" }, // LATIN SMALL LETTER M WITH DOT ABOVE
-                    { ToUnichar("1E42"), "M" }, // LATIN CAPITAL LETTER M WITH DOT BELOW
-                    { ToUnichar("1E43"), "m" }, // LATIN SMALL LETTER M WITH DOT BELOW
-                    { ToUnichar("1E44"), "N" }, // LATIN CAPITAL LETTER N WITH DOT ABOVE
-                    { ToUnichar("1E45"), "n" }, // LATIN SMALL LETTER N WITH DOT ABOVE
-                    { ToUnichar("1E46"), "N" }, // LATIN CAPITAL LETTER N WITH DOT BELOW
-                    { ToUnichar("1E47"), "n" }, // LATIN SMALL LETTER N WITH DOT BELOW
-                    { ToUnichar("1E48"), "N" }, // LATIN CAPITAL LETTER N WITH LINE BELOW
-                    { ToUnichar("1E49"), "n" }, // LATIN SMALL LETTER N WITH LINE BELOW
-                    { ToUnichar("1E4A"), "N" }, // LATIN CAPITAL LETTER N WITH CIRCUMFLEX BELOW
-                    { ToUnichar("1E4B"), "n" }, // LATIN SMALL LETTER N WITH CIRCUMFLEX BELOW
-                    { ToUnichar("1E4C"), "O" }, // LATIN CAPITAL LETTER O WITH TILDE AND ACUTE
-                    { ToUnichar("1E4D"), "o" }, // LATIN SMALL LETTER O WITH TILDE AND ACUTE
-                    { ToUnichar("1E4E"), "O" }, // LATIN CAPITAL LETTER O WITH TILDE AND DIAERESIS
-                    { ToUnichar("1E4F"), "o" }, // LATIN SMALL LETTER O WITH TILDE AND DIAERESIS
-                    { ToUnichar("1E50"), "O" }, // LATIN CAPITAL LETTER O WITH MACRON AND GRAVE
-                    { ToUnichar("1E51"), "o" }, // LATIN SMALL LETTER O WITH MACRON AND GRAVE
-                    { ToUnichar("1E52"), "O" }, // LATIN CAPITAL LETTER O WITH MACRON AND ACUTE
-                    { ToUnichar("1E53"), "o" }, // LATIN SMALL LETTER O WITH MACRON AND ACUTE
-                    { ToUnichar("1E54"), "P" }, // LATIN CAPITAL LETTER P WITH ACUTE
-                    { ToUnichar("1E55"), "p" }, // LATIN SMALL LETTER P WITH ACUTE
-                    { ToUnichar("1E56"), "P" }, // LATIN CAPITAL LETTER P WITH DOT ABOVE
-                    { ToUnichar("1E57"), "p" }, // LATIN SMALL LETTER P WITH DOT ABOVE
-                    { ToUnichar("1E58"), "R" }, // LATIN CAPITAL LETTER R WITH DOT ABOVE
-                    { ToUnichar("1E59"), "r" }, // LATIN SMALL LETTER R WITH DOT ABOVE
-                    { ToUnichar("1E5A"), "R" }, // LATIN CAPITAL LETTER R WITH DOT BELOW
-                    { ToUnichar("1E5B"), "r" }, // LATIN SMALL LETTER R WITH DOT BELOW
-                    { ToUnichar("1E5C"), "R" }, // LATIN CAPITAL LETTER R WITH DOT BELOW AND MACRON
-                    { ToUnichar("1E5D"), "r" }, // LATIN SMALL LETTER R WITH DOT BELOW AND MACRON
-                    { ToUnichar("1E5E"), "R" }, // LATIN CAPITAL LETTER R WITH LINE BELOW
-                    { ToUnichar("1E5F"), "r" }, // LATIN SMALL LETTER R WITH LINE BELOW
-                    { ToUnichar("1E60"), "S" }, // LATIN CAPITAL LETTER S WITH DOT ABOVE
-                    { ToUnichar("1E61"), "s" }, // LATIN SMALL LETTER S WITH DOT ABOVE
-                    { ToUnichar("1E62"), "S" }, // LATIN CAPITAL LETTER S WITH DOT BELOW
-                    { ToUnichar("1E63"), "s" }, // LATIN SMALL LETTER S WITH DOT BELOW
-                    { ToUnichar("1E64"), "S" }, // LATIN CAPITAL LETTER S WITH ACUTE AND DOT ABOVE
-                    { ToUnichar("1E65"), "s" }, // LATIN SMALL LETTER S WITH ACUTE AND DOT ABOVE
-                    { ToUnichar("1E66"), "S" }, // LATIN CAPITAL LETTER S WITH CARON AND DOT ABOVE
-                    { ToUnichar("1E67"), "s" }, // LATIN SMALL LETTER S WITH CARON AND DOT ABOVE
-                    { ToUnichar("1E68"), "S" }, // LATIN CAPITAL LETTER S WITH DOT BELOW AND DOT ABOVE
-                    { ToUnichar("1E69"), "s" }, // LATIN SMALL LETTER S WITH DOT BELOW AND DOT ABOVE
-                    { ToUnichar("1E6A"), "T" }, // LATIN CAPITAL LETTER T WITH DOT ABOVE
-                    { ToUnichar("1E6B"), "t" }, // LATIN SMALL LETTER T WITH DOT ABOVE
-                    { ToUnichar("1E6C"), "T" }, // LATIN CAPITAL LETTER T WITH DOT BELOW
-                    { ToUnichar("1E6D"), "t" }, // LATIN SMALL LETTER T WITH DOT BELOW
-                    { ToUnichar("1E6E"), "T" }, // LATIN CAPITAL LETTER T WITH LINE BELOW
-                    { ToUnichar("1E6F"), "t" }, // LATIN SMALL LETTER T WITH LINE BELOW
-                    { ToUnichar("1E70"), "T" }, // LATIN CAPITAL LETTER T WITH CIRCUMFLEX BELOW
-                    { ToUnichar("1E71"), "t" }, // LATIN SMALL LETTER T WITH CIRCUMFLEX BELOW
-                    { ToUnichar("1E72"), "U" }, // LATIN CAPITAL LETTER U WITH DIAERESIS BELOW
-                    { ToUnichar("1E73"), "u" }, // LATIN SMALL LETTER U WITH DIAERESIS BELOW
-                    { ToUnichar("1E74"), "U" }, // LATIN CAPITAL LETTER U WITH TILDE BELOW
-                    { ToUnichar("1E75"), "u" }, // LATIN SMALL LETTER U WITH TILDE BELOW
-                    { ToUnichar("1E76"), "U" }, // LATIN CAPITAL LETTER U WITH CIRCUMFLEX BELOW
-                    { ToUnichar("1E77"), "u" }, // LATIN SMALL LETTER U WITH CIRCUMFLEX BELOW
-                    { ToUnichar("1E78"), "U" }, // LATIN CAPITAL LETTER U WITH TILDE AND ACUTE
-                    { ToUnichar("1E79"), "u" }, // LATIN SMALL LETTER U WITH TILDE AND ACUTE
-                    { ToUnichar("1E7A"), "U" }, // LATIN CAPITAL LETTER U WITH MACRON AND DIAERESIS
-                    { ToUnichar("1E7B"), "u" }, // LATIN SMALL LETTER U WITH MACRON AND DIAERESIS
-                    { ToUnichar("1E7C"), "V" }, // LATIN CAPITAL LETTER V WITH TILDE
-                    { ToUnichar("1E7D"), "v" }, // LATIN SMALL LETTER V WITH TILDE
-                    { ToUnichar("1E7E"), "V" }, // LATIN CAPITAL LETTER V WITH DOT BELOW
-                    { ToUnichar("1E7F"), "v" }, // LATIN SMALL LETTER V WITH DOT BELOW
-                    { ToUnichar("1E80"), "W" }, // LATIN CAPITAL LETTER W WITH GRAVE
-                    { ToUnichar("1E81"), "w" }, // LATIN SMALL LETTER W WITH GRAVE
-                    { ToUnichar("1E82"), "W" }, // LATIN CAPITAL LETTER W WITH ACUTE
-                    { ToUnichar("1E83"), "w" }, // LATIN SMALL LETTER W WITH ACUTE
-                    { ToUnichar("1E84"), "W" }, // LATIN CAPITAL LETTER W WITH DIAERESIS
-                    { ToUnichar("1E85"), "w" }, // LATIN SMALL LETTER W WITH DIAERESIS
-                    { ToUnichar("1E86"), "W" }, // LATIN CAPITAL LETTER W WITH DOT ABOVE
-                    { ToUnichar("1E87"), "w" }, // LATIN SMALL LETTER W WITH DOT ABOVE
-                    { ToUnichar("1E88"), "W" }, // LATIN CAPITAL LETTER W WITH DOT BELOW
-                    { ToUnichar("1E89"), "w" }, // LATIN SMALL LETTER W WITH DOT BELOW
-                    { ToUnichar("1E8A"), "X" }, // LATIN CAPITAL LETTER X WITH DOT ABOVE
-                    { ToUnichar("1E8B"), "x" }, // LATIN SMALL LETTER X WITH DOT ABOVE
-                    { ToUnichar("1E8C"), "X" }, // LATIN CAPITAL LETTER X WITH DIAERESIS
-                    { ToUnichar("1E8D"), "x" }, // LATIN SMALL LETTER X WITH DIAERESIS
-                    { ToUnichar("1E8E"), "Y" }, // LATIN CAPITAL LETTER Y WITH DOT ABOVE
-                    { ToUnichar("1E8F"), "y" }, // LATIN SMALL LETTER Y WITH DOT ABOVE
-                    { ToUnichar("1E90"), "Z" }, // LATIN CAPITAL LETTER Z WITH CIRCUMFLEX
-                    { ToUnichar("1E91"), "z" }, // LATIN SMALL LETTER Z WITH CIRCUMFLEX
-                    { ToUnichar("1E92"), "Z" }, // LATIN CAPITAL LETTER Z WITH DOT BELOW
-                    { ToUnichar("1E93"), "z" }, // LATIN SMALL LETTER Z WITH DOT BELOW
-                    { ToUnichar("1E94"), "Z" }, // LATIN CAPITAL LETTER Z WITH LINE BELOW
-                    { ToUnichar("1E95"), "z" }, // LATIN SMALL LETTER Z WITH LINE BELOW
-                    { ToUnichar("1E96"), "h" }, // LATIN SMALL LETTER H WITH LINE BELOW
-                    { ToUnichar("1E97"), "t" }, // LATIN SMALL LETTER T WITH DIAERESIS
-                    { ToUnichar("1E98"), "w" }, // LATIN SMALL LETTER W WITH RING ABOVE
-                    { ToUnichar("1E99"), "y" }, // LATIN SMALL LETTER Y WITH RING ABOVE
-                    { ToUnichar("1E9A"), "a" }, // LATIN SMALL LETTER A WITH RIGHT HALF RING
-                    { ToUnichar("1E9B"), "s" }, // LATIN SMALL LETTER LONG S WITH DOT ABOVE
-                    { ToUnichar("1EA0"), "A" }, // LATIN CAPITAL LETTER A WITH DOT BELOW
-                    { ToUnichar("1EA1"), "a" }, // LATIN SMALL LETTER A WITH DOT BELOW
-                    { ToUnichar("1EA2"), "A" }, // LATIN CAPITAL LETTER A WITH HOOK ABOVE
-                    { ToUnichar("1EA3"), "a" }, // LATIN SMALL LETTER A WITH HOOK ABOVE
-                    { ToUnichar("1EA4"), "A" }, // LATIN CAPITAL LETTER A WITH CIRCUMFLEX AND ACUTE
-                    { ToUnichar("1EA5"), "a" }, // LATIN SMALL LETTER A WITH CIRCUMFLEX AND ACUTE
-                    { ToUnichar("1EA6"), "A" }, // LATIN CAPITAL LETTER A WITH CIRCUMFLEX AND GRAVE
-                    { ToUnichar("1EA7"), "a" }, // LATIN SMALL LETTER A WITH CIRCUMFLEX AND GRAVE
-                    { ToUnichar("1EA8"), "A" }, // LATIN CAPITAL LETTER A WITH CIRCUMFLEX AND HOOK ABOVE
-                    { ToUnichar("1EA9"), "a" }, // LATIN SMALL LETTER A WITH CIRCUMFLEX AND HOOK ABOVE
-                    { ToUnichar("1EAA"), "A" }, // LATIN CAPITAL LETTER A WITH CIRCUMFLEX AND TILDE
-                    { ToUnichar("1EAB"), "a" }, // LATIN SMALL LETTER A WITH CIRCUMFLEX AND TILDE
-                    { ToUnichar("1EAC"), "A" }, // LATIN CAPITAL LETTER A WITH CIRCUMFLEX AND DOT BELOW
-                    { ToUnichar("1EAD"), "a" }, // LATIN SMALL LETTER A WITH CIRCUMFLEX AND DOT BELOW
-                    { ToUnichar("1EAE"), "A" }, // LATIN CAPITAL LETTER A WITH BREVE AND ACUTE
-                    { ToUnichar("1EAF"), "a" }, // LATIN SMALL LETTER A WITH BREVE AND ACUTE
-                    { ToUnichar("1EB0"), "A" }, // LATIN CAPITAL LETTER A WITH BREVE AND GRAVE
-                    { ToUnichar("1EB1"), "a" }, // LATIN SMALL LETTER A WITH BREVE AND GRAVE
-                    { ToUnichar("1EB2"), "A" }, // LATIN CAPITAL LETTER A WITH BREVE AND HOOK ABOVE
-                    { ToUnichar("1EB3"), "a" }, // LATIN SMALL LETTER A WITH BREVE AND HOOK ABOVE
-                    { ToUnichar("1EB4"), "A" }, // LATIN CAPITAL LETTER A WITH BREVE AND TILDE
-                    { ToUnichar("1EB5"), "a" }, // LATIN SMALL LETTER A WITH BREVE AND TILDE
-                    { ToUnichar("1EB6"), "A" }, // LATIN CAPITAL LETTER A WITH BREVE AND DOT BELOW
-                    { ToUnichar("1EB7"), "a" }, // LATIN SMALL LETTER A WITH BREVE AND DOT BELOW
-                    { ToUnichar("1EB8"), "E" }, // LATIN CAPITAL LETTER E WITH DOT BELOW
-                    { ToUnichar("1EB9"), "e" }, // LATIN SMALL LETTER E WITH DOT BELOW
-                    { ToUnichar("1EBA"), "E" }, // LATIN CAPITAL LETTER E WITH HOOK ABOVE
-                    { ToUnichar("1EBB"), "e" }, // LATIN SMALL LETTER E WITH HOOK ABOVE
-                    { ToUnichar("1EBC"), "E" }, // LATIN CAPITAL LETTER E WITH TILDE
-                    { ToUnichar("1EBD"), "e" }, // LATIN SMALL LETTER E WITH TILDE
-                    { ToUnichar("1EBE"), "E" }, // LATIN CAPITAL LETTER E WITH CIRCUMFLEX AND ACUTE
-                    { ToUnichar("1EBF"), "e" }, // LATIN SMALL LETTER E WITH CIRCUMFLEX AND ACUTE
-                    { ToUnichar("1EC0"), "E" }, // LATIN CAPITAL LETTER E WITH CIRCUMFLEX AND GRAVE
-                    { ToUnichar("1EC1"), "e" }, // LATIN SMALL LETTER E WITH CIRCUMFLEX AND GRAVE
-                    { ToUnichar("1EC2"), "E" }, // LATIN CAPITAL LETTER E WITH CIRCUMFLEX AND HOOK ABOVE
-                    { ToUnichar("1EC3"), "e" }, // LATIN SMALL LETTER E WITH CIRCUMFLEX AND HOOK ABOVE
-                    { ToUnichar("1EC4"), "E" }, // LATIN CAPITAL LETTER E WITH CIRCUMFLEX AND TILDE
-                    { ToUnichar("1EC5"), "e" }, // LATIN SMALL LETTER E WITH CIRCUMFLEX AND TILDE
-                    { ToUnichar("1EC6"), "E" }, // LATIN CAPITAL LETTER E WITH CIRCUMFLEX AND DOT BELOW
-                    { ToUnichar("1EC7"), "e" }, // LATIN SMALL LETTER E WITH CIRCUMFLEX AND DOT BELOW
-                    { ToUnichar("1EC8"), "I" }, // LATIN CAPITAL LETTER I WITH HOOK ABOVE
-                    { ToUnichar("1EC9"), "i" }, // LATIN SMALL LETTER I WITH HOOK ABOVE
-                    { ToUnichar("1ECA"), "I" }, // LATIN CAPITAL LETTER I WITH DOT BELOW
-                    { ToUnichar("1ECB"), "i" }, // LATIN SMALL LETTER I WITH DOT BELOW
-                    { ToUnichar("1ECC"), "O" }, // LATIN CAPITAL LETTER O WITH DOT BELOW
-                    { ToUnichar("1ECD"), "o" }, // LATIN SMALL LETTER O WITH DOT BELOW
-                    { ToUnichar("1ECE"), "O" }, // LATIN CAPITAL LETTER O WITH HOOK ABOVE
-                    { ToUnichar("1ECF"), "o" }, // LATIN SMALL LETTER O WITH HOOK ABOVE
-                    { ToUnichar("1ED0"), "O" }, // LATIN CAPITAL LETTER O WITH CIRCUMFLEX AND ACUTE
-                    { ToUnichar("1ED1"), "o" }, // LATIN SMALL LETTER O WITH CIRCUMFLEX AND ACUTE
-                    { ToUnichar("1ED2"), "O" }, // LATIN CAPITAL LETTER O WITH CIRCUMFLEX AND GRAVE
-                    { ToUnichar("1ED3"), "o" }, // LATIN SMALL LETTER O WITH CIRCUMFLEX AND GRAVE
-                    { ToUnichar("1ED4"), "O" }, // LATIN CAPITAL LETTER O WITH CIRCUMFLEX AND HOOK ABOVE
-                    { ToUnichar("1ED5"), "o" }, // LATIN SMALL LETTER O WITH CIRCUMFLEX AND HOOK ABOVE
-                    { ToUnichar("1ED6"), "O" }, // LATIN CAPITAL LETTER O WITH CIRCUMFLEX AND TILDE
-                    { ToUnichar("1ED7"), "o" }, // LATIN SMALL LETTER O WITH CIRCUMFLEX AND TILDE
-                    { ToUnichar("1ED8"), "O" }, // LATIN CAPITAL LETTER O WITH CIRCUMFLEX AND DOT BELOW
-                    { ToUnichar("1ED9"), "o" }, // LATIN SMALL LETTER O WITH CIRCUMFLEX AND DOT BELOW
-                    { ToUnichar("1EDA"), "O" }, // LATIN CAPITAL LETTER O WITH HORN AND ACUTE
-                    { ToUnichar("1EDB"), "o" }, // LATIN SMALL LETTER O WITH HORN AND ACUTE
-                    { ToUnichar("1EDC"), "O" }, // LATIN CAPITAL LETTER O WITH HORN AND GRAVE
-                    { ToUnichar("1EDD"), "o" }, // LATIN SMALL LETTER O WITH HORN AND GRAVE
-                    { ToUnichar("1EDE"), "O" }, // LATIN CAPITAL LETTER O WITH HORN AND HOOK ABOVE
-                    { ToUnichar("1EDF"), "o" }, // LATIN SMALL LETTER O WITH HORN AND HOOK ABOVE
-                    { ToUnichar("1EE0"), "O" }, // LATIN CAPITAL LETTER O WITH HORN AND TILDE
-                    { ToUnichar("1EE1"), "o" }, // LATIN SMALL LETTER O WITH HORN AND TILDE
-                    { ToUnichar("1EE2"), "O" }, // LATIN CAPITAL LETTER O WITH HORN AND DOT BELOW
-                    { ToUnichar("1EE3"), "o" }, // LATIN SMALL LETTER O WITH HORN AND DOT BELOW
-                    { ToUnichar("1EE4"), "U" }, // LATIN CAPITAL LETTER U WITH DOT BELOW
-                    { ToUnichar("1EE5"), "u" }, // LATIN SMALL LETTER U WITH DOT BELOW
-                    { ToUnichar("1EE6"), "U" }, // LATIN CAPITAL LETTER U WITH HOOK ABOVE
-                    { ToUnichar("1EE7"), "u" }, // LATIN SMALL LETTER U WITH HOOK ABOVE
-                    { ToUnichar("1EE8"), "U" }, // LATIN CAPITAL LETTER U WITH HORN AND ACUTE
-                    { ToUnichar("1EE9"), "u" }, // LATIN SMALL LETTER U WITH HORN AND ACUTE
-                    { ToUnichar("1EEA"), "U" }, // LATIN CAPITAL LETTER U WITH HORN AND GRAVE
-                    { ToUnichar("1EEB"), "u" }, // LATIN SMALL LETTER U WITH HORN AND GRAVE
-                    { ToUnichar("1EEC"), "U" }, // LATIN CAPITAL LETTER U WITH HORN AND HOOK ABOVE
-                    { ToUnichar("1EED"), "u" }, // LATIN SMALL LETTER U WITH HORN AND HOOK ABOVE
-                    { ToUnichar("1EEE"), "U" }, // LATIN CAPITAL LETTER U WITH HORN AND TILDE
-                    { ToUnichar("1EEF"), "u" }, // LATIN SMALL LETTER U WITH HORN AND TILDE
-                    { ToUnichar("1EF0"), "U" }, // LATIN CAPITAL LETTER U WITH HORN AND DOT BELOW
-                    { ToUnichar("1EF1"), "u" }, // LATIN SMALL LETTER U WITH HORN AND DOT BELOW
-                    { ToUnichar("1EF2"), "Y" }, // LATIN CAPITAL LETTER Y WITH GRAVE
-                    { ToUnichar("1EF3"), "y" }, // LATIN SMALL LETTER Y WITH GRAVE
-                    { ToUnichar("1EF4"), "Y" }, // LATIN CAPITAL LETTER Y WITH DOT BELOW
-                    { ToUnichar("1EF5"), "y" }, // LATIN SMALL LETTER Y WITH DOT BELOW
-                    { ToUnichar("1EF6"), "Y" }, // LATIN CAPITAL LETTER Y WITH HOOK ABOVE
-                    { ToUnichar("1EF7"), "y" }, // LATIN SMALL LETTER Y WITH HOOK ABOVE
-                    { ToUnichar("1EF8"), "Y" }, // LATIN CAPITAL LETTER Y WITH TILDE
-                    { ToUnichar("1EF9"), "y" }, // LATIN SMALL LETTER Y WITH TILDE
-                    { ToUnichar("2071"), "i" }, // SUPERSCRIPT LATIN SMALL LETTER I
-                    { ToUnichar("207F"), "n" }, // SUPERSCRIPT LATIN SMALL LETTER N
-                    { ToUnichar("212A"), "K" }, // KELVIN SIGN
-                    { ToUnichar("212B"), "A" }, // ANGSTROM SIGN
-                    { ToUnichar("212C"), "B" }, // SCRIPT CAPITAL B
-                    { ToUnichar("212D"), "C" }, // BLACK-LETTER CAPITAL C
-                    { ToUnichar("212F"), "e" }, // SCRIPT SMALL E
-                    { ToUnichar("2130"), "E" }, // SCRIPT CAPITAL E
-                    { ToUnichar("2131"), "F" }, // SCRIPT CAPITAL F
-                    { ToUnichar("2132"), "F" }, // TURNED CAPITAL F -- no decomposition
-                    { ToUnichar("2133"), "M" }, // SCRIPT CAPITAL M
-                    { ToUnichar("2134"), "0" }, // SCRIPT SMALL O
-                    { ToUnichar("213A"), "0" }, // ROTATED CAPITAL Q -- no decomposition
-                    { ToUnichar("2141"), "G" }, // TURNED SANS-SERIF CAPITAL G -- no decomposition
-                    { ToUnichar("2142"), "L" }, // TURNED SANS-SERIF CAPITAL L -- no decomposition
-                    { ToUnichar("2143"), "L" }, // REVERSED SANS-SERIF CAPITAL L -- no decomposition
-                    { ToUnichar("2144"), "Y" }, // TURNED SANS-SERIF CAPITAL Y -- no decomposition
-                    { ToUnichar("2145"), "D" }, // DOUBLE-STRUCK ITALIC CAPITAL D
-                    { ToUnichar("2146"), "d" }, // DOUBLE-STRUCK ITALIC SMALL D
-                    { ToUnichar("2147"), "e" }, // DOUBLE-STRUCK ITALIC SMALL E
-                    { ToUnichar("2148"), "i" }, // DOUBLE-STRUCK ITALIC SMALL I
-                    { ToUnichar("2149"), "j" }, // DOUBLE-STRUCK ITALIC SMALL J
-                    { ToUnichar("FB00"), "ff" },    // LATIN SMALL LIGATURE FF
-                    { ToUnichar("FB01"), "fi" },    // LATIN SMALL LIGATURE FI
-                    { ToUnichar("FB02"), "fl" },    // LATIN SMALL LIGATURE FL
-                    { ToUnichar("FB03"), "ffi" },   // LATIN SMALL LIGATURE FFI
-                    { ToUnichar("FB04"), "ffl" },   // LATIN SMALL LIGATURE FFL
-                    { ToUnichar("FB05"), "st" },    // LATIN SMALL LIGATURE LONG S T
-                    { ToUnichar("FB06"), "st" },    // LATIN SMALL LIGATURE ST
-                    { ToUnichar("FF21"), "A" }, // FULLWIDTH LATIN CAPITAL LETTER B
-                    { ToUnichar("FF22"), "B" }, // FULLWIDTH LATIN CAPITAL LETTER B
-                    { ToUnichar("FF23"), "C" }, // FULLWIDTH LATIN CAPITAL LETTER C
-                    { ToUnichar("FF24"), "D" }, // FULLWIDTH LATIN CAPITAL LETTER D
-                    { ToUnichar("FF25"), "E" }, // FULLWIDTH LATIN CAPITAL LETTER E
-                    { ToUnichar("FF26"), "F" }, // FULLWIDTH LATIN CAPITAL LETTER F
-                    { ToUnichar("FF27"), "G" }, // FULLWIDTH LATIN CAPITAL LETTER G
-                    { ToUnichar("FF28"), "H" }, // FULLWIDTH LATIN CAPITAL LETTER H
-                    { ToUnichar("FF29"), "I" }, // FULLWIDTH LATIN CAPITAL LETTER I
-                    { ToUnichar("FF2A"), "J" }, // FULLWIDTH LATIN CAPITAL LETTER J
-                    { ToUnichar("FF2B"), "K" }, // FULLWIDTH LATIN CAPITAL LETTER K
-                    { ToUnichar("FF2C"), "L" }, // FULLWIDTH LATIN CAPITAL LETTER L
-                    { ToUnichar("FF2D"), "M" }, // FULLWIDTH LATIN CAPITAL LETTER M
-                    { ToUnichar("FF2E"), "N" }, // FULLWIDTH LATIN CAPITAL LETTER N
-                    { ToUnichar("FF2F"), "O" }, // FULLWIDTH LATIN CAPITAL LETTER O
-                    { ToUnichar("FF30"), "P" }, // FULLWIDTH LATIN CAPITAL LETTER P
-                    { ToUnichar("FF31"), "Q" }, // FULLWIDTH LATIN CAPITAL LETTER Q
-                    { ToUnichar("FF32"), "R" }, // FULLWIDTH LATIN CAPITAL LETTER R
-                    { ToUnichar("FF33"), "S" }, // FULLWIDTH LATIN CAPITAL LETTER S
-                    { ToUnichar("FF34"), "T" }, // FULLWIDTH LATIN CAPITAL LETTER T
-                    { ToUnichar("FF35"), "U" }, // FULLWIDTH LATIN CAPITAL LETTER U
-                    { ToUnichar("FF36"), "V" }, // FULLWIDTH LATIN CAPITAL LETTER V
-                    { ToUnichar("FF37"), "W" }, // FULLWIDTH LATIN CAPITAL LETTER W
-                    { ToUnichar("FF38"), "X" }, // FULLWIDTH LATIN CAPITAL LETTER X
-                    { ToUnichar("FF39"), "Y" }, // FULLWIDTH LATIN CAPITAL LETTER Y
-                    { ToUnichar("FF3A"), "Z" }, // FULLWIDTH LATIN CAPITAL LETTER Z
-                    { ToUnichar("FF41"), "a" }, // FULLWIDTH LATIN SMALL LETTER A
-                    { ToUnichar("FF42"), "b" }, // FULLWIDTH LATIN SMALL LETTER B
-                    { ToUnichar("FF43"), "c" }, // FULLWIDTH LATIN SMALL LETTER C
-                    { ToUnichar("FF44"), "d" }, // FULLWIDTH LATIN SMALL LETTER D
-                    { ToUnichar("FF45"), "e" }, // FULLWIDTH LATIN SMALL LETTER E
-                    { ToUnichar("FF46"), "f" }, // FULLWIDTH LATIN SMALL LETTER F
-                    { ToUnichar("FF47"), "g" }, // FULLWIDTH LATIN SMALL LETTER G
-                    { ToUnichar("FF48"), "h" }, // FULLWIDTH LATIN SMALL LETTER H
-                    { ToUnichar("FF49"), "i" }, // FULLWIDTH LATIN SMALL LETTER I
-                    { ToUnichar("FF4A"), "j" }, // FULLWIDTH LATIN SMALL LETTER J
-                    { ToUnichar("FF4B"), "k" }, // FULLWIDTH LATIN SMALL LETTER K
-                    { ToUnichar("FF4C"), "l" }, // FULLWIDTH LATIN SMALL LETTER L
-                    { ToUnichar("FF4D"), "m" }, // FULLWIDTH LATIN SMALL LETTER M
-                    { ToUnichar("FF4E"), "n" }, // FULLWIDTH LATIN SMALL LETTER N
-                    { ToUnichar("FF4F"), "o" }, // FULLWIDTH LATIN SMALL LETTER O
-                    { ToUnichar("FF50"), "p" }, // FULLWIDTH LATIN SMALL LETTER P
-                    { ToUnichar("FF51"), "q" }, // FULLWIDTH LATIN SMALL LETTER Q
-                    { ToUnichar("FF52"), "r" }, // FULLWIDTH LATIN SMALL LETTER R
-                    { ToUnichar("FF53"), "s" }, // FULLWIDTH LATIN SMALL LETTER S
-                    { ToUnichar("FF54"), "t" }, // FULLWIDTH LATIN SMALL LETTER T
-                    { ToUnichar("FF55"), "u" }, // FULLWIDTH LATIN SMALL LETTER U
-                    { ToUnichar("FF56"), "v" }, // FULLWIDTH LATIN SMALL LETTER V
-                    { ToUnichar("FF57"), "w" }, // FULLWIDTH LATIN SMALL LETTER W
-                    { ToUnichar("FF58"), "x" }, // FULLWIDTH LATIN SMALL LETTER X
-                    { ToUnichar("FF59"), "y" }, // FULLWIDTH LATIN SMALL LETTER Y
-                    { ToUnichar("FF5A"), "z" }, // FULLWIDTH LATIN SMALL LETTER Z
-                    { ToUnichar("0410"), "A" },  // RUSSIAN CAPITAL LETTER А 
-                    { ToUnichar("0411"), "B" },  // RUSSIAN CAPITAL LETTER Б
-                    { ToUnichar("0412"), "V" },  // RUSSIAN CAPITAL LETTER В
-                    { ToUnichar("0413"), "G" },  // RUSSIAN CAPITAL LETTER Г
-                    { ToUnichar("0414"), "D" },  // RUSSIAN CAPITAL LETTER Д
-                    { ToUnichar("0415"), "E" },  // RUSSIAN CAPITAL LETTER Е
-                    { ToUnichar("0401"), "YO" },  // RUSSIAN CAPITAL LETTER Ё
-                    { ToUnichar("0416"), "ZH" },  // RUSSIAN CAPITAL LETTER Ж
-                    { ToUnichar("0417"), "Z" },  // RUSSIAN CAPITAL LETTER З
-                    { ToUnichar("0418"), "I" },  // RUSSIAN CAPITAL LETTER И
-                    { ToUnichar("0419"), "J" },  // RUSSIAN CAPITAL LETTER Й
-                    { ToUnichar("041A"), "K" },  // RUSSIAN CAPITAL LETTER К
-                    { ToUnichar("041B"), "L" },  // RUSSIAN CAPITAL LETTER Л
-                    { ToUnichar("041C"), "M" },  // RUSSIAN CAPITAL LETTER М
-                    { ToUnichar("041D"), "N" },  // RUSSIAN CAPITAL LETTER Н
-                    { ToUnichar("041E"), "O" },  // RUSSIAN CAPITAL LETTER О
-                    { ToUnichar("041F"), "P" },  // RUSSIAN CAPITAL LETTER П
-                    { ToUnichar("0420"), "R" },  // RUSSIAN CAPITAL LETTER Р
-                    { ToUnichar("0421"), "S" },  // RUSSIAN CAPITAL LETTER С
-                    { ToUnichar("0422"), "T" },  // RUSSIAN CAPITAL LETTER Т
-                    { ToUnichar("0423"), "U" },  // RUSSIAN CAPITAL LETTER У
-                    { ToUnichar("0424"), "F" },  // RUSSIAN CAPITAL LETTER Ф
-                    { ToUnichar("0425"), "H" },  // RUSSIAN CAPITAL LETTER Х
-                    { ToUnichar("0426"), "C" },  // RUSSIAN CAPITAL LETTER Ц
-                    { ToUnichar("0427"), "CH" },  // RUSSIAN CAPITAL LETTER Ч
-                    { ToUnichar("0428"), "SH" },  // RUSSIAN CAPITAL LETTER Ш
-                    { ToUnichar("0429"), "SHH" },  // RUSSIAN CAPITAL LETTER Щ
-                    { ToUnichar("042A"), string.Empty },  // RUSSIAN CAPITAL LETTER Ъ
-                    { ToUnichar("042B"), "Y" },  // RUSSIAN CAPITAL LETTER Ы
-                    { ToUnichar("042C"), string.Empty },  // RUSSIAN CAPITAL LETTER Ь
-                    { ToUnichar("042D"), "E" },  // RUSSIAN CAPITAL LETTER Э
-                    { ToUnichar("042E"), "YU" },  // RUSSIAN CAPITAL LETTER Ю
-                    { ToUnichar("042F"), "YA" },  // RUSSIAN CAPITAL LETTER Я
-                    { ToUnichar("0430"), "a" },  // RUSSIAN SMALL LETTER а
-                    { ToUnichar("0431"), "b" },  // RUSSIAN SMALL LETTER б
-                    { ToUnichar("0432"), "v" },  // RUSSIAN SMALL LETTER в
-                    { ToUnichar("0433"), "g" },  // RUSSIAN SMALL LETTER г
-                    { ToUnichar("0434"), "d" },  // RUSSIAN SMALL LETTER д
-                    { ToUnichar("0435"), "e" },  // RUSSIAN SMALL LETTER е
-                    { ToUnichar("0451"), "yo" },  // RUSSIAN SMALL LETTER ё
-                    { ToUnichar("0436"), "zh" },  // RUSSIAN SMALL LETTER ж
-                    { ToUnichar("0437"), "z" },  // RUSSIAN SMALL LETTER з
-                    { ToUnichar("0438"), "i" },  // RUSSIAN SMALL LETTER и
-                    { ToUnichar("0439"), "j" },  // RUSSIAN SMALL LETTER й
-                    { ToUnichar("043A"), "k" },  // RUSSIAN SMALL LETTER к
-                    { ToUnichar("043B"), "l" },  // RUSSIAN SMALL LETTER л
-                    { ToUnichar("043C"), "m" },  // RUSSIAN SMALL LETTER м
-                    { ToUnichar("043D"), "n" },  // RUSSIAN SMALL LETTER н
-                    { ToUnichar("043E"), "o" },  // RUSSIAN SMALL LETTER о
-                    { ToUnichar("043F"), "p" },  // RUSSIAN SMALL LETTER п
-                    { ToUnichar("0440"), "r" },  // RUSSIAN SMALL LETTER р
-                    { ToUnichar("0441"), "s" },  // RUSSIAN SMALL LETTER с
-                    { ToUnichar("0442"), "t" },  // RUSSIAN SMALL LETTER т
-                    { ToUnichar("0443"), "u" },  // RUSSIAN SMALL LETTER у
-                    { ToUnichar("0444"), "f" },  // RUSSIAN SMALL LETTER ф
-                    { ToUnichar("0445"), "h" },  // RUSSIAN SMALL LETTER х
-                    { ToUnichar("0446"), "c" },  // RUSSIAN SMALL LETTER ц
-                    { ToUnichar("0447"), "ch" },  // RUSSIAN SMALL LETTER ч
-                    { ToUnichar("0448"), "sh" },  // RUSSIAN SMALL LETTER ш
-                    { ToUnichar("0449"), "shh" },  // RUSSIAN SMALL LETTER щ
-                    { ToUnichar("044A"), string.Empty },  // RUSSIAN SMALL LETTER ъ
-                    { ToUnichar("044B"), "y" },  // RUSSIAN SMALL LETTER ы
-                    { ToUnichar("044C"), string.Empty },  // RUSSIAN SMALL LETTER ь
-                    { ToUnichar("044D"), "e" },  // RUSSIAN SMALL LETTER э
-                    { ToUnichar("044E"), "yu" },  // RUSSIAN SMALL LETTER ю
-                    { ToUnichar("044F"), "ya" },  // RUSSIAN SMALL LETTER я
-                    { ToUnichar("0406"), "I" },  // Ukraine-Byelorussian CAPITAL LETTER І
-                    { ToUnichar("0456"), "i" },  // Ukraine-Byelorussian SMALL LETTER і
-                    { ToUnichar("0407"), "I" },  // Ukraine CAPITAL LETTER Ї
-                    { ToUnichar("0457"), "i" },  // Ukraine SMALL LETTER ї
-                    { ToUnichar("0404"), "Ie" },  // Ukraine CAPITAL LETTER Є
-                    { ToUnichar("0454"), "ie" },  // Ukraine SMALL LETTER є
-                    { ToUnichar("0490"), "G" },  // Ukraine CAPITAL LETTER Ґ
-                    { ToUnichar("0491"), "g" },  // Ukraine SMALL LETTER ґ
-                    { ToUnichar("040E"), "U" },  // Byelorussian CAPITAL LETTER Ў
-                    { ToUnichar("045E"), "u" }  // Byelorussian SMALL LETTER ў
-                };
-            }
-        }
-
-        /// <summary>
-        /// Takes a hexadecimal string and converts it to an Unicode character
-        /// </summary>
-        /// <param name="hexString">A four-digit number in hex notation (eg, 00E7).</param>
-        /// <returns>A unicode character, as string.</returns>
-        protected virtual string ToUnichar(string hexString)
-        {
-            var b = new byte[2];
-
-            // Take hexadecimal as text and make a Unicode char number
-            b[0] = Convert.ToByte(hexString.Substring(2, 2), 16);
-            b[1] = Convert.ToByte(hexString.Substring(0, 2), 16);
-            // Get the character the number represents
-            var returnChar = Encoding.Unicode.GetString(b);
-            return returnChar;
-        }
-
-        #endregion
-        
-        #region Methods
-
-        /// <summary>
-        /// Deletes an URL record
-        /// </summary>
-        /// <param name="urlRecord">URL record</param>
-        public virtual async Task DeleteUrlRecord(UrlRecord urlRecord)
-        {
-<<<<<<< HEAD
-            if (urlRecord == null)
-                throw new ArgumentNullException(nameof(urlRecord));
-
-            await _urlRecordRepository.Delete(urlRecord);
-
-            //event notification
-            await _eventPublisher.EntityDeleted(urlRecord);
-=======
-            _urlRecordRepository.Delete(urlRecord);
->>>>>>> 8df5bf22
-        }
-
-        /// <summary>
-        /// Deletes an URL records
-        /// </summary>
-        /// <param name="urlRecords">URL records</param>
-        public virtual async Task DeleteUrlRecords(IList<UrlRecord> urlRecords)
-        {
-<<<<<<< HEAD
-            if (urlRecords == null)
-                throw new ArgumentNullException(nameof(urlRecords));
-
-            await _urlRecordRepository.Delete(urlRecords);
-            
-            //event notification
-            foreach (var urlRecord in urlRecords) 
-                await _eventPublisher.EntityDeleted(urlRecord);
-=======
-            _urlRecordRepository.Delete(urlRecords);
->>>>>>> 8df5bf22
-        }
-
-        /// <summary>
-        /// Gets an URL records
-        /// </summary>
-        /// <param name="urlRecordIds">URL record identifiers</param>
-        /// <returns>URL record</returns>
-        public virtual async Task<IList<UrlRecord>> GetUrlRecordsByIds(int[] urlRecordIds)
-        {
-<<<<<<< HEAD
-            var query = _urlRecordRepository.Table;
-
-            var key = _cacheKeyService.PrepareKeyForDefaultCache(NopSeoDefaults.UrlRecordByIdsCacheKey, urlRecordIds);
-
-            return await query.Where(p => urlRecordIds.Contains(p.Id)).ToCachedList(key);
-=======
-            return _urlRecordRepository.GetByIds(urlRecordIds, cache => default);
->>>>>>> 8df5bf22
-        }
-
-        /// <summary>
-        /// Gets an URL record
-        /// </summary>
-        /// <param name="urlRecordId">URL record identifier</param>
-        /// <returns>URL record</returns>
-        public virtual async Task<UrlRecord> GetUrlRecordById(int urlRecordId)
-        {
-<<<<<<< HEAD
-            if (urlRecordId == 0)
-                return null;
-
-            return await _urlRecordRepository.ToCachedGetById(urlRecordId);
-=======
-            return _urlRecordRepository.GetById(urlRecordId, cache => default);
->>>>>>> 8df5bf22
-        }
-
-        /// <summary>
-        /// Inserts an URL record
-        /// </summary>
-        /// <param name="urlRecord">URL record</param>
-        public virtual async Task InsertUrlRecord(UrlRecord urlRecord)
-        {
-<<<<<<< HEAD
-            if (urlRecord == null)
-                throw new ArgumentNullException(nameof(urlRecord));
-
-            await _urlRecordRepository.Insert(urlRecord);
-
-            //event notification
-            await _eventPublisher.EntityInserted(urlRecord);
-=======
-            _urlRecordRepository.Insert(urlRecord);
->>>>>>> 8df5bf22
-        }
-
-        /// <summary>
-        /// Updates the URL record
-        /// </summary>
-        /// <param name="urlRecord">URL record</param>
-        public virtual async Task UpdateUrlRecord(UrlRecord urlRecord)
-        {
-<<<<<<< HEAD
-            if (urlRecord == null)
-                throw new ArgumentNullException(nameof(urlRecord));
-
-            await _urlRecordRepository.Update(urlRecord);
-
-            //event notification
-            await _eventPublisher.EntityUpdated(urlRecord);
-=======
-            _urlRecordRepository.Update(urlRecord);
->>>>>>> 8df5bf22
-        }
-
-        /// <summary>
-        /// Find URL record
-        /// </summary>
-        /// <param name="slug">Slug</param>
-        /// <returns>Found URL record</returns>
-        public virtual async Task<UrlRecord> GetBySlug(string slug)
-        {
-            if (string.IsNullOrEmpty(slug))
-                return null;
-            
-            var key = _staticCacheManager.PrepareKeyForDefaultCache(NopSeoDefaults.UrlRecordBySlugCacheKey, slug);
-
-            if (_localizationSettings.LoadAllUrlRecordsOnStartup)
-            {
-                return await _staticCacheManager.Get(key, async () =>
-                {
-                    //load all records (we know they are cached)
-                    var source = await GetAllUrlRecords();
-                    var urlRecords = from ur in source
-                        where ur.Slug.Equals(slug, StringComparison.InvariantCultureIgnoreCase)
-                        //first, try to find an active record
-                        orderby ur.IsActive descending, ur.Id
-                        select ur;
-                    var urlRecordForCaching = urlRecords.FirstOrDefault();
-
-                    return urlRecordForCaching;
-                });
-            }
-
-            //gradual loading
-            var query = from ur in _urlRecordRepository.Table
-                where ur.Slug == slug
-                //first, try to find an active record
-                orderby ur.IsActive descending, ur.Id
-                select ur;
-
-<<<<<<< HEAD
-            var urlRecord = await query.ToCachedFirstOrDefault(key);
-=======
-            var urlRecord = _staticCacheManager.Get(key, query.FirstOrDefault);
->>>>>>> 8df5bf22
-
-            return urlRecord;
-        }
-
-        /// <summary>
-        /// Gets all URL records
-        /// </summary>
-        /// <param name="slug">Slug</param>
-        /// <param name="languageId">Language ID; "null" to load records with any language; "0" to load records with standard language only; otherwise to load records with specify language ID only</param>
-        /// <param name="isActive">A value indicating whether to get active records; "null" to load all records; "false" to load only inactive records; "true" to load only active records</param>
-        /// <param name="pageIndex">Page index</param>
-        /// <param name="pageSize">Page size</param>
-        /// <returns>URL records</returns>
-        public virtual async Task<IPagedList<UrlRecord>> GetAllUrlRecords(
-            string slug = "", int? languageId = null, bool? isActive = null, int pageIndex = 0, int pageSize = int.MaxValue)
-        {
-            var urlRecords = _urlRecordRepository.GetAll(query =>
-            {
-                query = query.OrderBy(ur => ur.Slug);
-
-<<<<<<< HEAD
-            var urlRecords = (await query
-                .ToCachedList(_cacheKeyService.PrepareKeyForDefaultCache(NopSeoDefaults.UrlRecordAllCacheKey)))
-                .AsEnumerable();
-=======
-                return query;
-            }, cache => default).AsQueryable();
->>>>>>> 8df5bf22
-
-            if (!string.IsNullOrWhiteSpace(slug))
-                urlRecords = urlRecords.Where(ur => ur.Slug.Contains(slug));
-
-            if (languageId.HasValue)
-                urlRecords = urlRecords.Where(ur => ur.LanguageId == languageId);
-
-            if (isActive.HasValue)
-                urlRecords = urlRecords.Where(ur => ur.IsActive == isActive);
-
-            var result = urlRecords.ToList();
-
-            return new PagedList<UrlRecord>(result, pageIndex, pageSize);
-        }
-
-        /// <summary>
-        /// Find slug
-        /// </summary>
-        /// <param name="entityId">Entity identifier</param>
-        /// <param name="entityName">Entity name</param>
-        /// <param name="languageId">Language identifier</param>
-        /// <returns>Found slug</returns>
-        public virtual async Task<string> GetActiveSlug(int entityId, string entityName, int languageId)
-        {
-            //gradual loading
-            var key = _staticCacheManager.PrepareKeyForDefaultCache(NopSeoDefaults.UrlRecordCacheKey, entityId, entityName, languageId);
-
-            if (_localizationSettings.LoadAllUrlRecordsOnStartup)
-            {
-                return await _staticCacheManager.Get(key, async () =>
-                {
-                    //load all records (we know they are cached)
-                    var source = await GetAllUrlRecords();
-                    var urlRecords = from ur in source
-                        where ur.EntityId == entityId &&
-                              ur.EntityName == entityName &&
-                              ur.LanguageId == languageId &&
-                              ur.IsActive
-                        orderby ur.Id descending
-                        select ur.Slug;
-
-                    //little hack here. nulls aren't cacheable so set it to ""
-                    var slug = urlRecords.FirstOrDefault() ?? string.Empty;
-
-                    return slug;
-                });
-            }
-
-            var query = from ur in _urlRecordRepository.Table
-                where ur.EntityId == entityId &&
-                      ur.EntityName == entityName &&
-                      ur.LanguageId == languageId &&
-                      ur.IsActive
-                orderby ur.Id descending
-                select ur.Slug;
-
-<<<<<<< HEAD
-            var rezSlug = await query.ToCachedFirstOrDefault(key) ?? string.Empty;
-=======
-            var rezSlug = _staticCacheManager.Get(key, query.FirstOrDefault) ?? string.Empty;
->>>>>>> 8df5bf22
-
-            return rezSlug;
-        }
-
-        /// <summary>
-        /// Save slug
-        /// </summary>
-        /// <typeparam name="T">Type</typeparam>
-        /// <param name="entity">Entity</param>
-        /// <param name="slug">Slug</param>
-        /// <param name="languageId">Language ID</param>
-        public virtual async Task SaveSlug<T>(T entity, string slug, int languageId) where T : BaseEntity, ISlugSupported
-        {
-            if (entity == null)
-                throw new ArgumentNullException(nameof(entity));
-
-            var entityId = entity.Id;
-            var entityName = entity.GetType().Name;
-
-            var query = from ur in _urlRecordRepository.Table
-                        where ur.EntityId == entityId &&
-                              ur.EntityName == entityName &&
-                              ur.LanguageId == languageId
-                        orderby ur.Id descending
-                        select ur;
-            var allUrlRecords = await query.ToListAsync();
-            var activeUrlRecord = allUrlRecords.FirstOrDefault(x => x.IsActive);
-            UrlRecord nonActiveRecordWithSpecifiedSlug;
-
-            if (activeUrlRecord == null && !string.IsNullOrWhiteSpace(slug))
-            {
-                //find in non-active records with the specified slug
-                nonActiveRecordWithSpecifiedSlug = allUrlRecords
-                    .FirstOrDefault(
-                        x => x.Slug.Equals(slug, StringComparison.InvariantCultureIgnoreCase) && !x.IsActive);
-                if (nonActiveRecordWithSpecifiedSlug != null)
-                {
-                    //mark non-active record as active
-                    nonActiveRecordWithSpecifiedSlug.IsActive = true;
-                    await UpdateUrlRecord(nonActiveRecordWithSpecifiedSlug);
-                }
-                else
-                {
-                    //new record
-                    var urlRecord = new UrlRecord
-                    {
-                        EntityId = entityId,
-                        EntityName = entityName,
-                        Slug = slug,
-                        LanguageId = languageId,
-                        IsActive = true
-                    };
-                    await InsertUrlRecord(urlRecord);
-                }
-            }
-
-            if (activeUrlRecord != null && string.IsNullOrWhiteSpace(slug))
-            {
-                //disable the previous active URL record
-                activeUrlRecord.IsActive = false;
-                await UpdateUrlRecord(activeUrlRecord);
-            }
-
-            if (activeUrlRecord == null || string.IsNullOrWhiteSpace(slug))
-                return;
-
-            //it should not be the same slug as in active URL record
-            if (activeUrlRecord.Slug.Equals(slug, StringComparison.InvariantCultureIgnoreCase))
-                return;
-
-            //find in non-active records with the specified slug
-            nonActiveRecordWithSpecifiedSlug = allUrlRecords
-                .FirstOrDefault(x => x.Slug.Equals(slug, StringComparison.InvariantCultureIgnoreCase) && !x.IsActive);
-            if (nonActiveRecordWithSpecifiedSlug != null)
-            {
-                //mark non-active record as active
-                nonActiveRecordWithSpecifiedSlug.IsActive = true;
-                await UpdateUrlRecord(nonActiveRecordWithSpecifiedSlug);
-
-                //disable the previous active URL record
-                activeUrlRecord.IsActive = false;
-                await UpdateUrlRecord(activeUrlRecord);
-            }
-            else
-            {
-                //insert new record
-                //we do not update the existing record because we should track all previously entered slugs
-                //to ensure that URLs will work fine
-                var urlRecord = new UrlRecord
-                {
-                    EntityId = entityId,
-                    EntityName = entityName,
-                    Slug = slug,
-                    LanguageId = languageId,
-                    IsActive = true
-                };
-                await InsertUrlRecord(urlRecord);
-
-                //disable the previous active URL record
-                activeUrlRecord.IsActive = false;
-                await UpdateUrlRecord(activeUrlRecord);
-            }
-        }
-
-        /// <summary>
-        ///  Get search engine friendly name (slug)
-        /// </summary>
-        /// <typeparam name="T">Entity type</typeparam>
-        /// <param name="entity">Entity</param>
-        /// <param name="languageId">Language identifier; pass null to use the current language</param>
-        /// <param name="returnDefaultValue">A value indicating whether to return default value (if language specified one is not found)</param>
-        /// <param name="ensureTwoPublishedLanguages">A value indicating whether to ensure that we have at least two published languages; otherwise, load only default value</param>
-        /// <returns>Search engine  name (slug)</returns>
-        public virtual async Task<string> GetSeName<T>(T entity, int? languageId = null, bool returnDefaultValue = true,
-            bool ensureTwoPublishedLanguages = true) where T : BaseEntity, ISlugSupported
-        {
-            if (entity == null)
-                throw new ArgumentNullException(nameof(entity));
-
-            var entityName = entity.GetType().Name;
-
-            return await GetSeName(entity.Id, entityName, languageId ?? (await _workContext.GetWorkingLanguage()).Id, returnDefaultValue, ensureTwoPublishedLanguages);
-        }
-
-        /// <summary>
-        /// Get search engine friendly name (slug)
-        /// </summary>
-        /// <param name="entityId">Entity identifier</param>
-        /// <param name="entityName">Entity name</param>
-        /// <param name="languageId">Language identifier; pass null to use the current language</param>
-        /// <param name="returnDefaultValue">A value indicating whether to return default value (if language specified one is not found)</param>
-        /// <param name="ensureTwoPublishedLanguages">A value indicating whether to ensure that we have at least two published languages; otherwise, load only default value</param>
-        /// <returns>Search engine  name (slug)</returns>
-        public virtual async Task<string> GetSeName(int entityId, string entityName, int? languageId = null,
-            bool returnDefaultValue = true, bool ensureTwoPublishedLanguages = true)
-        {
-            languageId ??= (await _workContext.GetWorkingLanguage()).Id;
-            var result = string.Empty;
-            
-            if (languageId > 0)
-            {
-                //ensure that we have at least two published languages
-                var loadLocalizedValue = true;
-                if (ensureTwoPublishedLanguages)
-                {
-                    var totalPublishedLanguages = (await _languageService.GetAllLanguages()).Count;
-                    loadLocalizedValue = totalPublishedLanguages >= 2;
-                }
-
-                //localized value
-                if (loadLocalizedValue)
-                    result = await GetActiveSlug(entityId, entityName, languageId.Value);
-            }
-
-            //set default value if required
-            if (string.IsNullOrEmpty(result) && returnDefaultValue)
-                result = await GetActiveSlug(entityId, entityName, 0);
-
-            return result;
-        }
-
-        /// <summary>
-        /// Get SE name
-        /// </summary>
-        /// <param name="name">Name</param>
-        /// <param name="convertNonWesternChars">A value indicating whether non western chars should be converted</param>
-        /// <param name="allowUnicodeCharsInUrls">A value indicating whether Unicode chars are allowed</param>
-        /// <returns>Result</returns>
-        public virtual Task<string> GetSeName(string name, bool convertNonWesternChars, bool allowUnicodeCharsInUrls)
-        {
-            if (string.IsNullOrEmpty(name))
-                return Task.FromResult(name);
-
-            var okChars = "abcdefghijklmnopqrstuvwxyz1234567890 _-";
-            name = name.Trim().ToLowerInvariant();
-
-            if (convertNonWesternChars && _seoCharacterTable == null)
-                InitializeSeoCharacterTable();
-
-            var sb = new StringBuilder();
-            foreach (var c in name.ToCharArray())
-            {
-                var c2 = c.ToString();
-                if (convertNonWesternChars)
-                {
-                    if (_seoCharacterTable?.ContainsKey(c2) ?? false)
-                        c2 = _seoCharacterTable[c2].ToLowerInvariant();
-                }
-
-                if (allowUnicodeCharsInUrls)
-                {
-                    if (char.IsLetterOrDigit(c) || okChars.Contains(c2))
-                        sb.Append(c2);
-                }
-                else if (okChars.Contains(c2))
-                {
-                    sb.Append(c2);
-                }
-            }
-
-            var name2 = sb.ToString();
-            name2 = name2.Replace(" ", "-");
-            while (name2.Contains("--"))
-                name2 = name2.Replace("--", "-");
-            while (name2.Contains("__"))
-                name2 = name2.Replace("__", "_");
-
-            return Task.FromResult(name2);
-        }
-
-        /// <summary>
-        /// Validate search engine name
-        /// </summary>
-        /// <param name="entity">Entity</param>
-        /// <param name="seName">Search engine name to validate</param>
-        /// <param name="name">User-friendly name used to generate sename</param>
-        /// <param name="ensureNotEmpty">Ensure that sename is not empty</param>
-        /// <returns>Valid sename</returns>
-        public virtual async Task<string> ValidateSeName<T>(T entity, string seName, string name, bool ensureNotEmpty) where T : BaseEntity, ISlugSupported
-        {
-            if (entity == null)
-                throw new ArgumentNullException(nameof(entity));
-
-            var entityName = entity.GetType().Name;
-
-            return await ValidateSeName(entity.Id, entityName, seName, name, ensureNotEmpty);
-        }
-
-        /// <summary>
-        /// Validate search engine name
-        /// </summary>
-        /// <param name="entityId">Entity identifier</param>
-        /// <param name="entityName">Entity name</param>
-        /// <param name="seName">Search engine name to validate</param>
-        /// <param name="name">User-friendly name used to generate sename</param>
-        /// <param name="ensureNotEmpty">Ensure that sename is not empty</param>
-        /// <returns>Valid sename</returns>
-        public virtual async Task<string> ValidateSeName(int entityId, string entityName, string seName, string name, bool ensureNotEmpty)
-        {
-            //use name if sename is not specified
-            if (string.IsNullOrWhiteSpace(seName) && !string.IsNullOrWhiteSpace(name))
-                seName = name;
-
-            //validation
-            seName = await GetSeName(seName, _seoSettings.ConvertNonWesternChars, _seoSettings.AllowUnicodeCharsInUrls);
-
-            //max length
-            seName = CommonHelper.EnsureMaximumLength(seName, NopSeoDefaults.SearchEngineNameLength);
-
-            if (string.IsNullOrWhiteSpace(seName))
-            {
-                if (ensureNotEmpty)
-                {
-                    //use entity identifier as sename if empty
-                    seName = entityId.ToString();
-                }
-                else
-                {
-                    //return. no need for further processing
-                    return seName;
-                }
-            }
-
-            //ensure this sename is not reserved yet
-            var i = 2;
-            var tempSeName = seName;
-            while (true)
-            {
-                //check whether such slug already exists (and that is not the current entity)
-                var urlRecord = await GetBySlug(tempSeName);
-                var reserved1 = urlRecord != null && !(urlRecord.EntityId == entityId && urlRecord.EntityName.Equals(entityName, StringComparison.InvariantCultureIgnoreCase));
-                //and it's not in the list of reserved slugs
-                var reserved2 = _seoSettings.ReservedUrlRecordSlugs.Contains(tempSeName, StringComparer.InvariantCultureIgnoreCase);
-                //and it's not equal to a language code
-                var reserved3 = (await _languageService.GetAllLanguages(true)).Any(language => language.UniqueSeoCode.Equals(tempSeName, StringComparison.InvariantCultureIgnoreCase));
-                if (!reserved1 && !reserved2 && !reserved3)
-                    break;
-
-                tempSeName = $"{seName}-{i}";
-                i++;
-            }
-
-            seName = tempSeName;
-
-            return seName;
-        }
-
-        #endregion
-    }
-}
+﻿using System;
+using System.Collections.Generic;
+using System.Linq;
+using System.Text;
+using System.Threading.Tasks;
+using LinqToDB;
+using Nop.Core;
+using Nop.Core.Caching;
+using Nop.Core.Domain.Localization;
+using Nop.Core.Domain.Seo;
+using Nop.Data;
+using Nop.Services.Localization;
+
+namespace Nop.Services.Seo
+{
+    /// <summary>
+    /// Provides information about URL records
+    /// </summary>
+    public partial class UrlRecordService : IUrlRecordService
+    {
+        #region Fields
+
+        private static readonly object _lock = new object();
+        private static Dictionary<string, string> _seoCharacterTable;
+
+        private readonly ILanguageService _languageService;
+        private readonly IRepository<UrlRecord> _urlRecordRepository;
+        private readonly IStaticCacheManager _staticCacheManager;
+        private readonly IWorkContext _workContext;
+        private readonly LocalizationSettings _localizationSettings;
+        private readonly SeoSettings _seoSettings;
+
+        #endregion
+
+        #region Ctor
+
+        public UrlRecordService(ILanguageService languageService,
+            IRepository<UrlRecord> urlRecordRepository,
+            IStaticCacheManager staticCacheManager,
+            IWorkContext workContext,
+            LocalizationSettings localizationSettings,
+            SeoSettings seoSettings)
+        {
+            _languageService = languageService;
+            _urlRecordRepository = urlRecordRepository;
+            _staticCacheManager = staticCacheManager;
+            _workContext = workContext;
+            _localizationSettings = localizationSettings;
+            _seoSettings = seoSettings;
+        }
+
+        #endregion
+
+        #region Utilities
+        
+        /// <summary>
+        /// Stores Unicode characters and their "normalized"
+        /// values to a hash table. Character codes are referenced
+        /// by hex numbers because that's the most common way to
+        /// refer to them.
+        /// 
+        /// Upper-case comments are identifiers from the Unicode database. 
+        /// Lower- and mixed-case comments are the author's
+        /// </summary>
+        protected virtual void InitializeSeoCharacterTable()
+        {
+            lock (_lock)
+            {
+                _seoCharacterTable = new Dictionary<string, string>
+                {
+                    { ToUnichar("0041"), "A" },
+                    { ToUnichar("0042"), "B" },
+                    { ToUnichar("0043"), "C" },
+                    { ToUnichar("0044"), "D" },
+                    { ToUnichar("0045"), "E" },
+                    { ToUnichar("0046"), "F" },
+                    { ToUnichar("0047"), "G" },
+                    { ToUnichar("0048"), "H" },
+                    { ToUnichar("0049"), "I" },
+                    { ToUnichar("004A"), "J" },
+                    { ToUnichar("004B"), "K" },
+                    { ToUnichar("004C"), "L" },
+                    { ToUnichar("004D"), "M" },
+                    { ToUnichar("004E"), "N" },
+                    { ToUnichar("004F"), "O" },
+                    { ToUnichar("0050"), "P" },
+                    { ToUnichar("0051"), "Q" },
+                    { ToUnichar("0052"), "R" },
+                    { ToUnichar("0053"), "S" },
+                    { ToUnichar("0054"), "T" },
+                    { ToUnichar("0055"), "U" },
+                    { ToUnichar("0056"), "V" },
+                    { ToUnichar("0057"), "W" },
+                    { ToUnichar("0058"), "X" },
+                    { ToUnichar("0059"), "Y" },
+                    { ToUnichar("005A"), "Z" },
+                    { ToUnichar("0061"), "a" },
+                    { ToUnichar("0062"), "b" },
+                    { ToUnichar("0063"), "c" },
+                    { ToUnichar("0064"), "d" },
+                    { ToUnichar("0065"), "e" },
+                    { ToUnichar("0066"), "f" },
+                    { ToUnichar("0067"), "g" },
+                    { ToUnichar("0068"), "h" },
+                    { ToUnichar("0069"), "i" },
+                    { ToUnichar("006A"), "j" },
+                    { ToUnichar("006B"), "k" },
+                    { ToUnichar("006C"), "l" },
+                    { ToUnichar("006D"), "m" },
+                    { ToUnichar("006E"), "n" },
+                    { ToUnichar("006F"), "o" },
+                    { ToUnichar("0070"), "p" },
+                    { ToUnichar("0071"), "q" },
+                    { ToUnichar("0072"), "r" },
+                    { ToUnichar("0073"), "s" },
+                    { ToUnichar("0074"), "t" },
+                    { ToUnichar("0075"), "u" },
+                    { ToUnichar("0076"), "v" },
+                    { ToUnichar("0077"), "w" },
+                    { ToUnichar("0078"), "x" },
+                    { ToUnichar("0079"), "y" },
+                    { ToUnichar("007A"), "z" },
+                    { ToUnichar("00AA"), "a" },    // FEMININE ORDINAL INDICATOR
+                    { ToUnichar("00BA"), "o" }, // MASCULINE ORDINAL INDICATOR
+                    { ToUnichar("00C0"), "A" }, // LATIN CAPITAL LETTER A WITH GRAVE
+                    { ToUnichar("00C1"), "A" }, // LATIN CAPITAL LETTER A WITH ACUTE
+                    { ToUnichar("00C2"), "A" }, // LATIN CAPITAL LETTER A WITH CIRCUMFLEX
+                    { ToUnichar("00C3"), "A" }, // LATIN CAPITAL LETTER A WITH TILDE
+                    { ToUnichar("00C4"), "A" }, // LATIN CAPITAL LETTER A WITH DIAERESIS
+                    { ToUnichar("00C5"), "A" }, // LATIN CAPITAL LETTER A WITH RING ABOVE
+                    { ToUnichar("00C6"), "AE" }, // LATIN CAPITAL LETTER AE -- no decomposition
+                    { ToUnichar("00C7"), "C" }, // LATIN CAPITAL LETTER C WITH CEDILLA
+                    { ToUnichar("00C8"), "E" }, // LATIN CAPITAL LETTER E WITH GRAVE
+                    { ToUnichar("00C9"), "E" }, // LATIN CAPITAL LETTER E WITH ACUTE
+                    { ToUnichar("00CA"), "E" }, // LATIN CAPITAL LETTER E WITH CIRCUMFLEX
+                    { ToUnichar("00CB"), "E" }, // LATIN CAPITAL LETTER E WITH DIAERESIS
+                    { ToUnichar("00CC"), "I" }, // LATIN CAPITAL LETTER I WITH GRAVE
+                    { ToUnichar("00CD"), "I" }, // LATIN CAPITAL LETTER I WITH ACUTE
+                    { ToUnichar("00CE"), "I" }, // LATIN CAPITAL LETTER I WITH CIRCUMFLEX
+                    { ToUnichar("00CF"), "I" }, // LATIN CAPITAL LETTER I WITH DIAERESIS
+                    { ToUnichar("00D0"), "D" }, // LATIN CAPITAL LETTER ETH -- no decomposition // Eth [D for Vietnamese]
+                    { ToUnichar("00D1"), "N" }, // LATIN CAPITAL LETTER N WITH TILDE
+                    { ToUnichar("00D2"), "O" }, // LATIN CAPITAL LETTER O WITH GRAVE
+                    { ToUnichar("00D3"), "O" }, // LATIN CAPITAL LETTER O WITH ACUTE
+                    { ToUnichar("00D4"), "O" }, // LATIN CAPITAL LETTER O WITH CIRCUMFLEX
+                    { ToUnichar("00D5"), "O" }, // LATIN CAPITAL LETTER O WITH TILDE
+                    { ToUnichar("00D6"), "O" }, // LATIN CAPITAL LETTER O WITH DIAERESIS
+                    { ToUnichar("00D8"), "O" }, // LATIN CAPITAL LETTER O WITH STROKE -- no decom
+                    { ToUnichar("00D9"), "U" }, // LATIN CAPITAL LETTER U WITH GRAVE
+                    { ToUnichar("00DA"), "U" }, // LATIN CAPITAL LETTER U WITH ACUTE
+                    { ToUnichar("00DB"), "U" }, // LATIN CAPITAL LETTER U WITH CIRCUMFLEX
+                    { ToUnichar("00DC"), "U" }, // LATIN CAPITAL LETTER U WITH DIAERESIS
+                    { ToUnichar("00DD"), "Y" }, // LATIN CAPITAL LETTER Y WITH ACUTE
+                    { ToUnichar("00DE"), "Th" }, // LATIN CAPITAL LETTER THORN -- no decomposition; // Thorn - Could be nothing other than thorn
+                    { ToUnichar("00DF"), "s" }, // LATIN SMALL LETTER SHARP S -- no decomposition
+                    { ToUnichar("00E0"), "a" }, // LATIN SMALL LETTER A WITH GRAVE
+                    { ToUnichar("00E1"), "a" }, // LATIN SMALL LETTER A WITH ACUTE
+                    { ToUnichar("00E2"), "a" }, // LATIN SMALL LETTER A WITH CIRCUMFLEX
+                    { ToUnichar("00E3"), "a" }, // LATIN SMALL LETTER A WITH TILDE
+                    { ToUnichar("00E4"), "a" }, // LATIN SMALL LETTER A WITH DIAERESIS
+                    { ToUnichar("00E5"), "a" }, // LATIN SMALL LETTER A WITH RING ABOVE
+                    { ToUnichar("00E6"), "ae" },    // LATIN SMALL LETTER AE -- no decomposition
+                    { ToUnichar("00E7"), "c" }, // LATIN SMALL LETTER C WITH CEDILLA
+                    { ToUnichar("00E8"), "e" }, // LATIN SMALL LETTER E WITH GRAVE
+                    { ToUnichar("00E9"), "e" }, // LATIN SMALL LETTER E WITH ACUTE
+                    { ToUnichar("00EA"), "e" }, // LATIN SMALL LETTER E WITH CIRCUMFLEX
+                    { ToUnichar("00EB"), "e" }, // LATIN SMALL LETTER E WITH DIAERESIS
+                    { ToUnichar("00EC"), "i" }, // LATIN SMALL LETTER I WITH GRAVE
+                    { ToUnichar("00ED"), "i" }, // LATIN SMALL LETTER I WITH ACUTE
+                    { ToUnichar("00EE"), "i" }, // LATIN SMALL LETTER I WITH CIRCUMFLEX
+                    { ToUnichar("00EF"), "i" }, // LATIN SMALL LETTER I WITH DIAERESIS
+                    { ToUnichar("00F0"), "d" }, // LATIN SMALL LETTER ETH -- no decomposition         // small eth, "d" for benefit of Vietnamese
+                    { ToUnichar("00F1"), "n" }, // LATIN SMALL LETTER N WITH TILDE
+                    { ToUnichar("00F2"), "o" }, // LATIN SMALL LETTER O WITH GRAVE
+                    { ToUnichar("00F3"), "o" }, // LATIN SMALL LETTER O WITH ACUTE
+                    { ToUnichar("00F4"), "o" }, // LATIN SMALL LETTER O WITH CIRCUMFLEX
+                    { ToUnichar("00F5"), "o" }, // LATIN SMALL LETTER O WITH TILDE
+                    { ToUnichar("00F6"), "o" }, // LATIN SMALL LETTER O WITH DIAERESIS
+                    { ToUnichar("00F8"), "o" }, // LATIN SMALL LETTER O WITH STROKE -- no decompo
+                    { ToUnichar("00F9"), "u" }, // LATIN SMALL LETTER U WITH GRAVE
+                    { ToUnichar("00FA"), "u" }, // LATIN SMALL LETTER U WITH ACUTE
+                    { ToUnichar("00FB"), "u" }, // LATIN SMALL LETTER U WITH CIRCUMFLEX
+                    { ToUnichar("00FC"), "u" }, // LATIN SMALL LETTER U WITH DIAERESIS
+                    { ToUnichar("00FD"), "y" }, // LATIN SMALL LETTER Y WITH ACUTE
+                    { ToUnichar("00FE"), "th" },    // LATIN SMALL LETTER THORN -- no decomposition  // Small thorn
+                    { ToUnichar("00FF"), "y" }, // LATIN SMALL LETTER Y WITH DIAERESIS
+                    { ToUnichar("0100"), "A" }, // LATIN CAPITAL LETTER A WITH MACRON
+                    { ToUnichar("0101"), "a" }, // LATIN SMALL LETTER A WITH MACRON
+                    { ToUnichar("0102"), "A" }, // LATIN CAPITAL LETTER A WITH BREVE
+                    { ToUnichar("0103"), "a" }, // LATIN SMALL LETTER A WITH BREVE
+                    { ToUnichar("0104"), "A" }, // LATIN CAPITAL LETTER A WITH OGONEK
+                    { ToUnichar("0105"), "a" }, // LATIN SMALL LETTER A WITH OGONEK
+                    { ToUnichar("0106"), "C" }, // LATIN CAPITAL LETTER C WITH ACUTE
+                    { ToUnichar("0107"), "c" }, // LATIN SMALL LETTER C WITH ACUTE
+                    { ToUnichar("0108"), "C" }, // LATIN CAPITAL LETTER C WITH CIRCUMFLEX
+                    { ToUnichar("0109"), "c" }, // LATIN SMALL LETTER C WITH CIRCUMFLEX
+                    { ToUnichar("010A"), "C" }, // LATIN CAPITAL LETTER C WITH DOT ABOVE
+                    { ToUnichar("010B"), "c" }, // LATIN SMALL LETTER C WITH DOT ABOVE
+                    { ToUnichar("010C"), "C" }, // LATIN CAPITAL LETTER C WITH CARON
+                    { ToUnichar("010D"), "c" }, // LATIN SMALL LETTER C WITH CARON
+                    { ToUnichar("010E"), "D" }, // LATIN CAPITAL LETTER D WITH CARON
+                    { ToUnichar("010F"), "d" }, // LATIN SMALL LETTER D WITH CARON
+                    { ToUnichar("0110"), "D" }, // LATIN CAPITAL LETTER D WITH STROKE -- no decomposition                     // Capital D with stroke
+                    { ToUnichar("0111"), "d" }, // LATIN SMALL LETTER D WITH STROKE -- no decomposition                       // small D with stroke
+                    { ToUnichar("0112"), "E" }, // LATIN CAPITAL LETTER E WITH MACRON
+                    { ToUnichar("0113"), "e" }, // LATIN SMALL LETTER E WITH MACRON
+                    { ToUnichar("0114"), "E" }, // LATIN CAPITAL LETTER E WITH BREVE
+                    { ToUnichar("0115"), "e" }, // LATIN SMALL LETTER E WITH BREVE
+                    { ToUnichar("0116"), "E" }, // LATIN CAPITAL LETTER E WITH DOT ABOVE
+                    { ToUnichar("0117"), "e" }, // LATIN SMALL LETTER E WITH DOT ABOVE
+                    { ToUnichar("0118"), "E" }, // LATIN CAPITAL LETTER E WITH OGONEK
+                    { ToUnichar("0119"), "e" }, // LATIN SMALL LETTER E WITH OGONEK
+                    { ToUnichar("011A"), "E" }, // LATIN CAPITAL LETTER E WITH CARON
+                    { ToUnichar("011B"), "e" }, // LATIN SMALL LETTER E WITH CARON
+                    { ToUnichar("011C"), "G" }, // LATIN CAPITAL LETTER G WITH CIRCUMFLEX
+                    { ToUnichar("011D"), "g" }, // LATIN SMALL LETTER G WITH CIRCUMFLEX
+                    { ToUnichar("011E"), "G" }, // LATIN CAPITAL LETTER G WITH BREVE
+                    { ToUnichar("011F"), "g" }, // LATIN SMALL LETTER G WITH BREVE
+                    { ToUnichar("0120"), "G" }, // LATIN CAPITAL LETTER G WITH DOT ABOVE
+                    { ToUnichar("0121"), "g" }, // LATIN SMALL LETTER G WITH DOT ABOVE
+                    { ToUnichar("0122"), "G" }, // LATIN CAPITAL LETTER G WITH CEDILLA
+                    { ToUnichar("0123"), "g" }, // LATIN SMALL LETTER G WITH CEDILLA
+                    { ToUnichar("0124"), "H" }, // LATIN CAPITAL LETTER H WITH CIRCUMFLEX
+                    { ToUnichar("0125"), "h" }, // LATIN SMALL LETTER H WITH CIRCUMFLEX
+                    { ToUnichar("0126"), "H" }, // LATIN CAPITAL LETTER H WITH STROKE -- no decomposition
+                    { ToUnichar("0127"), "h" }, // LATIN SMALL LETTER H WITH STROKE -- no decomposition
+                    { ToUnichar("0128"), "I" }, // LATIN CAPITAL LETTER I WITH TILDE
+                    { ToUnichar("0129"), "i" }, // LATIN SMALL LETTER I WITH TILDE
+                    { ToUnichar("012A"), "I" }, // LATIN CAPITAL LETTER I WITH MACRON
+                    { ToUnichar("012B"), "i" }, // LATIN SMALL LETTER I WITH MACRON
+                    { ToUnichar("012C"), "I" }, // LATIN CAPITAL LETTER I WITH BREVE
+                    { ToUnichar("012D"), "i" }, // LATIN SMALL LETTER I WITH BREVE
+                    { ToUnichar("012E"), "I" }, // LATIN CAPITAL LETTER I WITH OGONEK
+                    { ToUnichar("012F"), "i" }, // LATIN SMALL LETTER I WITH OGONEK
+                    { ToUnichar("0130"), "I" }, // LATIN CAPITAL LETTER I WITH DOT ABOVE
+                    { ToUnichar("0131"), "i" }, // LATIN SMALL LETTER DOTLESS I -- no decomposition
+                    { ToUnichar("0132"), "I" }, // LATIN CAPITAL LIGATURE IJ    
+                    { ToUnichar("0133"), "i" }, // LATIN SMALL LIGATURE IJ      
+                    { ToUnichar("0134"), "J" }, // LATIN CAPITAL LETTER J WITH CIRCUMFLEX
+                    { ToUnichar("0135"), "j" }, // LATIN SMALL LETTER J WITH CIRCUMFLEX
+                    { ToUnichar("0136"), "K" }, // LATIN CAPITAL LETTER K WITH CEDILLA
+                    { ToUnichar("0137"), "k" }, // LATIN SMALL LETTER K WITH CEDILLA
+                    { ToUnichar("0138"), "k" }, // LATIN SMALL LETTER KRA -- no decomposition
+                    { ToUnichar("0139"), "L" }, // LATIN CAPITAL LETTER L WITH ACUTE
+                    { ToUnichar("013A"), "l" }, // LATIN SMALL LETTER L WITH ACUTE
+                    { ToUnichar("013B"), "L" }, // LATIN CAPITAL LETTER L WITH CEDILLA
+                    { ToUnichar("013C"), "l" }, // LATIN SMALL LETTER L WITH CEDILLA
+                    { ToUnichar("013D"), "L" }, // LATIN CAPITAL LETTER L WITH CARON
+                    { ToUnichar("013E"), "l" }, // LATIN SMALL LETTER L WITH CARON
+                    { ToUnichar("013F"), "L" }, // LATIN CAPITAL LETTER L WITH MIDDLE DOT
+                    { ToUnichar("0140"), "l" }, // LATIN SMALL LETTER L WITH MIDDLE DOT
+                    { ToUnichar("0141"), "L" }, // LATIN CAPITAL LETTER L WITH STROKE -- no decomposition
+                    { ToUnichar("0142"), "l" }, // LATIN SMALL LETTER L WITH STROKE -- no decomposition
+                    { ToUnichar("0143"), "N" }, // LATIN CAPITAL LETTER N WITH ACUTE
+                    { ToUnichar("0144"), "n" }, // LATIN SMALL LETTER N WITH ACUTE
+                    { ToUnichar("0145"), "N" }, // LATIN CAPITAL LETTER N WITH CEDILLA
+                    { ToUnichar("0146"), "n" }, // LATIN SMALL LETTER N WITH CEDILLA
+                    { ToUnichar("0147"), "N" }, // LATIN CAPITAL LETTER N WITH CARON
+                    { ToUnichar("0148"), "n" }, // LATIN SMALL LETTER N WITH CARON
+                    { ToUnichar("0149"), "'n" },    // LATIN SMALL LETTER N PRECEDED BY APOSTROPHE                              ;
+                    { ToUnichar("014A"), "NG" },    // LATIN CAPITAL LETTER ENG -- no decomposition                             ;
+                    { ToUnichar("014B"), "ng" },    // LATIN SMALL LETTER ENG -- no decomposition                               ;
+                    { ToUnichar("014C"), "O" }, // LATIN CAPITAL LETTER O WITH MACRON
+                    { ToUnichar("014D"), "o" }, // LATIN SMALL LETTER O WITH MACRON
+                    { ToUnichar("014E"), "O" }, // LATIN CAPITAL LETTER O WITH BREVE
+                    { ToUnichar("014F"), "o" }, // LATIN SMALL LETTER O WITH BREVE
+                    { ToUnichar("0150"), "O" }, // LATIN CAPITAL LETTER O WITH DOUBLE ACUTE
+                    { ToUnichar("0151"), "o" }, // LATIN SMALL LETTER O WITH DOUBLE ACUTE
+                    { ToUnichar("0152"), "OE" },    // LATIN CAPITAL LIGATURE OE -- no decomposition
+                    { ToUnichar("0153"), "oe" },    // LATIN SMALL LIGATURE OE -- no decomposition
+                    { ToUnichar("0154"), "R" }, // LATIN CAPITAL LETTER R WITH ACUTE
+                    { ToUnichar("0155"), "r" }, // LATIN SMALL LETTER R WITH ACUTE
+                    { ToUnichar("0156"), "R" }, // LATIN CAPITAL LETTER R WITH CEDILLA
+                    { ToUnichar("0157"), "r" }, // LATIN SMALL LETTER R WITH CEDILLA
+                    { ToUnichar("0158"), "R" }, // LATIN CAPITAL LETTER R WITH CARON
+                    { ToUnichar("0159"), "r" }, // LATIN SMALL LETTER R WITH CARON
+                    { ToUnichar("015A"), "S" }, // LATIN CAPITAL LETTER S WITH ACUTE
+                    { ToUnichar("015B"), "s" }, // LATIN SMALL LETTER S WITH ACUTE
+                    { ToUnichar("015C"), "S" }, // LATIN CAPITAL LETTER S WITH CIRCUMFLEX
+                    { ToUnichar("015D"), "s" }, // LATIN SMALL LETTER S WITH CIRCUMFLEX
+                    { ToUnichar("015E"), "S" }, // LATIN CAPITAL LETTER S WITH CEDILLA
+                    { ToUnichar("015F"), "s" }, // LATIN SMALL LETTER S WITH CEDILLA
+                    { ToUnichar("0160"), "S" }, // LATIN CAPITAL LETTER S WITH CARON
+                    { ToUnichar("0161"), "s" }, // LATIN SMALL LETTER S WITH CARON
+                    { ToUnichar("0162"), "T" }, // LATIN CAPITAL LETTER T WITH CEDILLA
+                    { ToUnichar("0163"), "t" }, // LATIN SMALL LETTER T WITH CEDILLA
+                    { ToUnichar("0164"), "T" }, // LATIN CAPITAL LETTER T WITH CARON
+                    { ToUnichar("0165"), "t" }, // LATIN SMALL LETTER T WITH CARON
+                    { ToUnichar("0166"), "T" }, // LATIN CAPITAL LETTER T WITH STROKE -- no decomposition
+                    { ToUnichar("0167"), "t" }, // LATIN SMALL LETTER T WITH STROKE -- no decomposition
+                    { ToUnichar("0168"), "U" }, // LATIN CAPITAL LETTER U WITH TILDE
+                    { ToUnichar("0169"), "u" }, // LATIN SMALL LETTER U WITH TILDE
+                    { ToUnichar("016A"), "U" }, // LATIN CAPITAL LETTER U WITH MACRON
+                    { ToUnichar("016B"), "u" }, // LATIN SMALL LETTER U WITH MACRON
+                    { ToUnichar("016C"), "U" }, // LATIN CAPITAL LETTER U WITH BREVE
+                    { ToUnichar("016D"), "u" }, // LATIN SMALL LETTER U WITH BREVE
+                    { ToUnichar("016E"), "U" }, // LATIN CAPITAL LETTER U WITH RING ABOVE
+                    { ToUnichar("016F"), "u" }, // LATIN SMALL LETTER U WITH RING ABOVE
+                    { ToUnichar("0170"), "U" }, // LATIN CAPITAL LETTER U WITH DOUBLE ACUTE
+                    { ToUnichar("0171"), "u" }, // LATIN SMALL LETTER U WITH DOUBLE ACUTE
+                    { ToUnichar("0172"), "U" }, // LATIN CAPITAL LETTER U WITH OGONEK
+                    { ToUnichar("0173"), "u" }, // LATIN SMALL LETTER U WITH OGONEK
+                    { ToUnichar("0174"), "W" }, // LATIN CAPITAL LETTER W WITH CIRCUMFLEX
+                    { ToUnichar("0175"), "w" }, // LATIN SMALL LETTER W WITH CIRCUMFLEX
+                    { ToUnichar("0176"), "Y" }, // LATIN CAPITAL LETTER Y WITH CIRCUMFLEX
+                    { ToUnichar("0177"), "y" }, // LATIN SMALL LETTER Y WITH CIRCUMFLEX
+                    { ToUnichar("0178"), "Y" }, // LATIN CAPITAL LETTER Y WITH DIAERESIS
+                    { ToUnichar("0179"), "Z" }, // LATIN CAPITAL LETTER Z WITH ACUTE
+                    { ToUnichar("017A"), "z" }, // LATIN SMALL LETTER Z WITH ACUTE
+                    { ToUnichar("017B"), "Z" }, // LATIN CAPITAL LETTER Z WITH DOT ABOVE
+                    { ToUnichar("017C"), "z" }, // LATIN SMALL LETTER Z WITH DOT ABOVE
+                    { ToUnichar("017D"), "Z" }, // LATIN CAPITAL LETTER Z WITH CARON
+                    { ToUnichar("017E"), "z" }, // LATIN SMALL LETTER Z WITH CARON
+                    { ToUnichar("017F"), "s" }, // LATIN SMALL LETTER LONG S    
+                    { ToUnichar("0180"), "b" }, // LATIN SMALL LETTER B WITH STROKE -- no decomposition
+                    { ToUnichar("0181"), "B" }, // LATIN CAPITAL LETTER B WITH HOOK -- no decomposition
+                    { ToUnichar("0182"), "B" }, // LATIN CAPITAL LETTER B WITH TOPBAR -- no decomposition
+                    { ToUnichar("0183"), "b" }, // LATIN SMALL LETTER B WITH TOPBAR -- no decomposition
+                    { ToUnichar("0184"), "6" }, // LATIN CAPITAL LETTER TONE SIX -- no decomposition
+                    { ToUnichar("0185"), "6" }, // LATIN SMALL LETTER TONE SIX -- no decomposition
+                    { ToUnichar("0186"), "O" }, // LATIN CAPITAL LETTER OPEN O -- no decomposition
+                    { ToUnichar("0187"), "C" }, // LATIN CAPITAL LETTER C WITH HOOK -- no decomposition
+                    { ToUnichar("0188"), "c" }, // LATIN SMALL LETTER C WITH HOOK -- no decomposition
+                    { ToUnichar("0189"), "D" }, // LATIN CAPITAL LETTER AFRICAN D -- no decomposition
+                    { ToUnichar("018A"), "D" }, // LATIN CAPITAL LETTER D WITH HOOK -- no decomposition
+                    { ToUnichar("018B"), "D" }, // LATIN CAPITAL LETTER D WITH TOPBAR -- no decomposition
+                    { ToUnichar("018C"), "d" }, // LATIN SMALL LETTER D WITH TOPBAR -- no decomposition
+                    { ToUnichar("018D"), "d" }, // LATIN SMALL LETTER TURNED DELTA -- no decomposition
+                    { ToUnichar("018E"), "E" }, // LATIN CAPITAL LETTER REVERSED E -- no decomposition
+                    { ToUnichar("018F"), "E" }, // LATIN CAPITAL LETTER SCHWA -- no decomposition
+                    { ToUnichar("0190"), "E" }, // LATIN CAPITAL LETTER OPEN E -- no decomposition
+                    { ToUnichar("0191"), "F" }, // LATIN CAPITAL LETTER F WITH HOOK -- no decomposition
+                    { ToUnichar("0192"), "f" }, // LATIN SMALL LETTER F WITH HOOK -- no decomposition
+                    { ToUnichar("0193"), "G" }, // LATIN CAPITAL LETTER G WITH HOOK -- no decomposition
+                    { ToUnichar("0194"), "G" }, // LATIN CAPITAL LETTER GAMMA -- no decomposition
+                    { ToUnichar("0195"), "hv" },    // LATIN SMALL LETTER HV -- no decomposition
+                    { ToUnichar("0196"), "I" }, // LATIN CAPITAL LETTER IOTA -- no decomposition
+                    { ToUnichar("0197"), "I" }, // LATIN CAPITAL LETTER I WITH STROKE -- no decomposition
+                    { ToUnichar("0198"), "K" }, // LATIN CAPITAL LETTER K WITH HOOK -- no decomposition
+                    { ToUnichar("0199"), "k" }, // LATIN SMALL LETTER K WITH HOOK -- no decomposition
+                    { ToUnichar("019A"), "l" }, // LATIN SMALL LETTER L WITH BAR -- no decomposition
+                    { ToUnichar("019B"), "l" }, // LATIN SMALL LETTER LAMBDA WITH STROKE -- no decomposition
+                    { ToUnichar("019C"), "M" }, // LATIN CAPITAL LETTER TURNED M -- no decomposition
+                    { ToUnichar("019D"), "N" }, // LATIN CAPITAL LETTER N WITH LEFT HOOK -- no decomposition
+                    { ToUnichar("019E"), "n" }, // LATIN SMALL LETTER N WITH LONG RIGHT LEG -- no decomposition
+                    { ToUnichar("019F"), "O" }, // LATIN CAPITAL LETTER O WITH MIDDLE TILDE -- no decomposition
+                    { ToUnichar("01A0"), "O" }, // LATIN CAPITAL LETTER O WITH HORN
+                    { ToUnichar("01A1"), "o" }, // LATIN SMALL LETTER O WITH HORN
+                    { ToUnichar("01A2"), "OI" },    // LATIN CAPITAL LETTER OI -- no decomposition
+                    { ToUnichar("01A3"), "oi" },    // LATIN SMALL LETTER OI -- no decomposition
+                    { ToUnichar("01A4"), "P" }, // LATIN CAPITAL LETTER P WITH HOOK -- no decomposition
+                    { ToUnichar("01A5"), "p" }, // LATIN SMALL LETTER P WITH HOOK -- no decomposition
+                    { ToUnichar("01A6"), "YR" },    // LATIN LETTER YR -- no decomposition
+                    { ToUnichar("01A7"), "2" }, // LATIN CAPITAL LETTER TONE TWO -- no decomposition
+                    { ToUnichar("01A8"), "2" }, // LATIN SMALL LETTER TONE TWO -- no decomposition
+                    { ToUnichar("01A9"), "S" }, // LATIN CAPITAL LETTER ESH -- no decomposition
+                    { ToUnichar("01AA"), "s" }, // LATIN LETTER REVERSED ESH LOOP -- no decomposition
+                    { ToUnichar("01AB"), "t" }, // LATIN SMALL LETTER T WITH PALATAL HOOK -- no decomposition
+                    { ToUnichar("01AC"), "T" }, // LATIN CAPITAL LETTER T WITH HOOK -- no decomposition
+                    { ToUnichar("01AD"), "t" }, // LATIN SMALL LETTER T WITH HOOK -- no decomposition
+                    { ToUnichar("01AE"), "T" }, // LATIN CAPITAL LETTER T WITH RETROFLEX HOOK -- no decomposition
+                    { ToUnichar("01AF"), "U" }, // LATIN CAPITAL LETTER U WITH HORN
+                    { ToUnichar("01B0"), "u" }, // LATIN SMALL LETTER U WITH HORN
+                    { ToUnichar("01B1"), "u" }, // LATIN CAPITAL LETTER UPSILON -- no decomposition
+                    { ToUnichar("01B2"), "V" }, // LATIN CAPITAL LETTER V WITH HOOK -- no decomposition
+                    { ToUnichar("01B3"), "Y" }, // LATIN CAPITAL LETTER Y WITH HOOK -- no decomposition
+                    { ToUnichar("01B4"), "y" }, // LATIN SMALL LETTER Y WITH HOOK -- no decomposition
+                    { ToUnichar("01B5"), "Z" }, // LATIN CAPITAL LETTER Z WITH STROKE -- no decomposition
+                    { ToUnichar("01B6"), "z" }, // LATIN SMALL LETTER Z WITH STROKE -- no decomposition
+                    { ToUnichar("01B7"), "Z" }, // LATIN CAPITAL LETTER EZH -- no decomposition
+                    { ToUnichar("01B8"), "Z" }, // LATIN CAPITAL LETTER EZH REVERSED -- no decomposition
+                    { ToUnichar("01B9"), "Z" }, // LATIN SMALL LETTER EZH REVERSED -- no decomposition
+                    { ToUnichar("01BA"), "z" }, // LATIN SMALL LETTER EZH WITH TAIL -- no decomposition
+                    { ToUnichar("01BB"), "2" }, // LATIN LETTER TWO WITH STROKE -- no decomposition
+                    { ToUnichar("01BC"), "5" }, // LATIN CAPITAL LETTER TONE FIVE -- no decomposition
+                    { ToUnichar("01BD"), "5" }, // LATIN SMALL LETTER TONE FIVE -- no decomposition
+                                                //_seoCharacterTable.Add(ToUnichar("01BE"), "´"); // LATIN LETTER INVERTED GLOTTAL STOP WITH STROKE -- no decomposition
+                    { ToUnichar("01BF"), "w" }, // LATIN LETTER WYNN -- no decomposition
+                    { ToUnichar("01C0"), "!" }, // LATIN LETTER DENTAL CLICK -- no decomposition
+                    { ToUnichar("01C1"), "!" }, // LATIN LETTER LATERAL CLICK -- no decomposition
+                    { ToUnichar("01C2"), "!" }, // LATIN LETTER ALVEOLAR CLICK -- no decomposition
+                    { ToUnichar("01C3"), "!" }, // LATIN LETTER RETROFLEX CLICK -- no decomposition
+                    { ToUnichar("01C4"), "DZ" },    // LATIN CAPITAL LETTER DZ WITH CARON
+                    { ToUnichar("01C5"), "DZ" },    // LATIN CAPITAL LETTER D WITH SMALL LETTER Z WITH CARON
+                    { ToUnichar("01C6"), "d" }, // LATIN SMALL LETTER DZ WITH CARON
+                    { ToUnichar("01C7"), "Lj" },    // LATIN CAPITAL LETTER LJ
+                    { ToUnichar("01C8"), "Lj" },    // LATIN CAPITAL LETTER L WITH SMALL LETTER J
+                    { ToUnichar("01C9"), "lj" },    // LATIN SMALL LETTER LJ
+                    { ToUnichar("01CA"), "NJ" },    // LATIN CAPITAL LETTER NJ
+                    { ToUnichar("01CB"), "NJ" },    // LATIN CAPITAL LETTER N WITH SMALL LETTER J
+                    { ToUnichar("01CC"), "nj" },    // LATIN SMALL LETTER NJ
+                    { ToUnichar("01CD"), "A" }, // LATIN CAPITAL LETTER A WITH CARON
+                    { ToUnichar("01CE"), "a" }, // LATIN SMALL LETTER A WITH CARON
+                    { ToUnichar("01CF"), "I" }, // LATIN CAPITAL LETTER I WITH CARON
+                    { ToUnichar("01D0"), "i" }, // LATIN SMALL LETTER I WITH CARON
+                    { ToUnichar("01D1"), "O" }, // LATIN CAPITAL LETTER O WITH CARON
+                    { ToUnichar("01D2"), "o" }, // LATIN SMALL LETTER O WITH CARON
+                    { ToUnichar("01D3"), "U" }, // LATIN CAPITAL LETTER U WITH CARON
+                    { ToUnichar("01D4"), "u" }, // LATIN SMALL LETTER U WITH CARON
+                    { ToUnichar("01D5"), "U" }, // LATIN CAPITAL LETTER U WITH DIAERESIS AND MACRON
+                    { ToUnichar("01D6"), "u" }, // LATIN SMALL LETTER U WITH DIAERESIS AND MACRON
+                    { ToUnichar("01D7"), "U" }, // LATIN CAPITAL LETTER U WITH DIAERESIS AND ACUTE
+                    { ToUnichar("01D8"), "u" }, // LATIN SMALL LETTER U WITH DIAERESIS AND ACUTE
+                    { ToUnichar("01D9"), "U" }, // LATIN CAPITAL LETTER U WITH DIAERESIS AND CARON
+                    { ToUnichar("01DA"), "u" }, // LATIN SMALL LETTER U WITH DIAERESIS AND CARON
+                    { ToUnichar("01DB"), "U" }, // LATIN CAPITAL LETTER U WITH DIAERESIS AND GRAVE
+                    { ToUnichar("01DC"), "u" }, // LATIN SMALL LETTER U WITH DIAERESIS AND GRAVE
+                    { ToUnichar("01DD"), "e" }, // LATIN SMALL LETTER TURNED E -- no decomposition
+                    { ToUnichar("01DE"), "A" }, // LATIN CAPITAL LETTER A WITH DIAERESIS AND MACRON
+                    { ToUnichar("01DF"), "a" }, // LATIN SMALL LETTER A WITH DIAERESIS AND MACRON
+                    { ToUnichar("01E0"), "A" }, // LATIN CAPITAL LETTER A WITH DOT ABOVE AND MACRON
+                    { ToUnichar("01E1"), "a" }, // LATIN SMALL LETTER A WITH DOT ABOVE AND MACRON
+                    { ToUnichar("01E2"), "AE" },    // LATIN CAPITAL LETTER AE WITH MACRON
+                    { ToUnichar("01E3"), "ae" },    // LATIN SMALL LETTER AE WITH MACRON
+                    { ToUnichar("01E4"), "G" }, // LATIN CAPITAL LETTER G WITH STROKE -- no decomposition
+                    { ToUnichar("01E5"), "g" }, // LATIN SMALL LETTER G WITH STROKE -- no decomposition
+                    { ToUnichar("01E6"), "G" }, // LATIN CAPITAL LETTER G WITH CARON
+                    { ToUnichar("01E7"), "g" }, // LATIN SMALL LETTER G WITH CARON
+                    { ToUnichar("01E8"), "K" }, // LATIN CAPITAL LETTER K WITH CARON
+                    { ToUnichar("01E9"), "k" }, // LATIN SMALL LETTER K WITH CARON
+                    { ToUnichar("01EA"), "O" }, // LATIN CAPITAL LETTER O WITH OGONEK
+                    { ToUnichar("01EB"), "o" }, // LATIN SMALL LETTER O WITH OGONEK
+                    { ToUnichar("01EC"), "O" }, // LATIN CAPITAL LETTER O WITH OGONEK AND MACRON
+                    { ToUnichar("01ED"), "o" }, // LATIN SMALL LETTER O WITH OGONEK AND MACRON
+                    { ToUnichar("01EE"), "Z" }, // LATIN CAPITAL LETTER EZH WITH CARON
+                    { ToUnichar("01EF"), "Z" }, // LATIN SMALL LETTER EZH WITH CARON
+                    { ToUnichar("01F0"), "j" }, // LATIN SMALL LETTER J WITH CARON
+                    { ToUnichar("01F1"), "DZ" },    // LATIN CAPITAL LETTER DZ
+                    { ToUnichar("01F2"), "DZ" },    // LATIN CAPITAL LETTER D WITH SMALL LETTER Z
+                    { ToUnichar("01F3"), "dz" },    // LATIN SMALL LETTER DZ
+                    { ToUnichar("01F4"), "G" }, // LATIN CAPITAL LETTER G WITH ACUTE
+                    { ToUnichar("01F5"), "g" }, // LATIN SMALL LETTER G WITH ACUTE
+                    { ToUnichar("01F6"), "hv" },    // LATIN CAPITAL LETTER HWAIR -- no decomposition
+                    { ToUnichar("01F7"), "w" }, // LATIN CAPITAL LETTER WYNN -- no decomposition
+                    { ToUnichar("01F8"), "N" }, // LATIN CAPITAL LETTER N WITH GRAVE
+                    { ToUnichar("01F9"), "n" }, // LATIN SMALL LETTER N WITH GRAVE
+                    { ToUnichar("01FA"), "A" }, // LATIN CAPITAL LETTER A WITH RING ABOVE AND ACUTE
+                    { ToUnichar("01FB"), "a" }, // LATIN SMALL LETTER A WITH RING ABOVE AND ACUTE
+                    { ToUnichar("01FC"), "AE" },    // LATIN CAPITAL LETTER AE WITH ACUTE
+                    { ToUnichar("01FD"), "ae" },    // LATIN SMALL LETTER AE WITH ACUTE
+                    { ToUnichar("01FE"), "O" }, // LATIN CAPITAL LETTER O WITH STROKE AND ACUTE
+                    { ToUnichar("01FF"), "o" }, // LATIN SMALL LETTER O WITH STROKE AND ACUTE
+                    { ToUnichar("0200"), "A" }, // LATIN CAPITAL LETTER A WITH DOUBLE GRAVE
+                    { ToUnichar("0201"), "a" }, // LATIN SMALL LETTER A WITH DOUBLE GRAVE
+                    { ToUnichar("0202"), "A" }, // LATIN CAPITAL LETTER A WITH INVERTED BREVE
+                    { ToUnichar("0203"), "a" }, // LATIN SMALL LETTER A WITH INVERTED BREVE
+                    { ToUnichar("0204"), "E" }, // LATIN CAPITAL LETTER E WITH DOUBLE GRAVE
+                    { ToUnichar("0205"), "e" }, // LATIN SMALL LETTER E WITH DOUBLE GRAVE
+                    { ToUnichar("0206"), "E" }, // LATIN CAPITAL LETTER E WITH INVERTED BREVE
+                    { ToUnichar("0207"), "e" }, // LATIN SMALL LETTER E WITH INVERTED BREVE
+                    { ToUnichar("0208"), "I" }, // LATIN CAPITAL LETTER I WITH DOUBLE GRAVE
+                    { ToUnichar("0209"), "i" }, // LATIN SMALL LETTER I WITH DOUBLE GRAVE
+                    { ToUnichar("020A"), "I" }, // LATIN CAPITAL LETTER I WITH INVERTED BREVE
+                    { ToUnichar("020B"), "i" }, // LATIN SMALL LETTER I WITH INVERTED BREVE
+                    { ToUnichar("020C"), "O" }, // LATIN CAPITAL LETTER O WITH DOUBLE GRAVE
+                    { ToUnichar("020D"), "o" }, // LATIN SMALL LETTER O WITH DOUBLE GRAVE
+                    { ToUnichar("020E"), "O" }, // LATIN CAPITAL LETTER O WITH INVERTED BREVE
+                    { ToUnichar("020F"), "o" }, // LATIN SMALL LETTER O WITH INVERTED BREVE
+                    { ToUnichar("0210"), "R" }, // LATIN CAPITAL LETTER R WITH DOUBLE GRAVE
+                    { ToUnichar("0211"), "r" }, // LATIN SMALL LETTER R WITH DOUBLE GRAVE
+                    { ToUnichar("0212"), "R" }, // LATIN CAPITAL LETTER R WITH INVERTED BREVE
+                    { ToUnichar("0213"), "r" }, // LATIN SMALL LETTER R WITH INVERTED BREVE
+                    { ToUnichar("0214"), "U" }, // LATIN CAPITAL LETTER U WITH DOUBLE GRAVE
+                    { ToUnichar("0215"), "u" }, // LATIN SMALL LETTER U WITH DOUBLE GRAVE
+                    { ToUnichar("0216"), "U" }, // LATIN CAPITAL LETTER U WITH INVERTED BREVE
+                    { ToUnichar("0217"), "u" }, // LATIN SMALL LETTER U WITH INVERTED BREVE
+                    { ToUnichar("0218"), "S" }, // LATIN CAPITAL LETTER S WITH COMMA BELOW
+                    { ToUnichar("0219"), "s" }, // LATIN SMALL LETTER S WITH COMMA BELOW
+                    { ToUnichar("021A"), "T" }, // LATIN CAPITAL LETTER T WITH COMMA BELOW
+                    { ToUnichar("021B"), "t" }, // LATIN SMALL LETTER T WITH COMMA BELOW
+                    { ToUnichar("021C"), "Z" }, // LATIN CAPITAL LETTER YOGH -- no decomposition
+                    { ToUnichar("021D"), "z" }, // LATIN SMALL LETTER YOGH -- no decomposition
+                    { ToUnichar("021E"), "H" }, // LATIN CAPITAL LETTER H WITH CARON
+                    { ToUnichar("021F"), "h" }, // LATIN SMALL LETTER H WITH CARON
+                    { ToUnichar("0220"), "N" }, // LATIN CAPITAL LETTER N WITH LONG RIGHT LEG -- no decomposition
+                    { ToUnichar("0221"), "d" }, // LATIN SMALL LETTER D WITH CURL -- no decomposition
+                    { ToUnichar("0222"), "OU" },    // LATIN CAPITAL LETTER OU -- no decomposition
+                    { ToUnichar("0223"), "ou" },    // LATIN SMALL LETTER OU -- no decomposition
+                    { ToUnichar("0224"), "Z" }, // LATIN CAPITAL LETTER Z WITH HOOK -- no decomposition
+                    { ToUnichar("0225"), "z" }, // LATIN SMALL LETTER Z WITH HOOK -- no decomposition
+                    { ToUnichar("0226"), "A" }, // LATIN CAPITAL LETTER A WITH DOT ABOVE
+                    { ToUnichar("0227"), "a" }, // LATIN SMALL LETTER A WITH DOT ABOVE
+                    { ToUnichar("0228"), "E" }, // LATIN CAPITAL LETTER E WITH CEDILLA
+                    { ToUnichar("0229"), "e" }, // LATIN SMALL LETTER E WITH CEDILLA
+                    { ToUnichar("022A"), "O" }, // LATIN CAPITAL LETTER O WITH DIAERESIS AND MACRON
+                    { ToUnichar("022B"), "o" }, // LATIN SMALL LETTER O WITH DIAERESIS AND MACRON
+                    { ToUnichar("022C"), "O" }, // LATIN CAPITAL LETTER O WITH TILDE AND MACRON
+                    { ToUnichar("022D"), "o" }, // LATIN SMALL LETTER O WITH TILDE AND MACRON
+                    { ToUnichar("022E"), "O" }, // LATIN CAPITAL LETTER O WITH DOT ABOVE
+                    { ToUnichar("022F"), "o" }, // LATIN SMALL LETTER O WITH DOT ABOVE
+                    { ToUnichar("0230"), "O" }, // LATIN CAPITAL LETTER O WITH DOT ABOVE AND MACRON
+                    { ToUnichar("0231"), "o" }, // LATIN SMALL LETTER O WITH DOT ABOVE AND MACRON
+                    { ToUnichar("0232"), "Y" }, // LATIN CAPITAL LETTER Y WITH MACRON
+                    { ToUnichar("0233"), "y" }, // LATIN SMALL LETTER Y WITH MACRON
+                    { ToUnichar("0234"), "l" }, // LATIN SMALL LETTER L WITH CURL -- no decomposition
+                    { ToUnichar("0235"), "n" }, // LATIN SMALL LETTER N WITH CURL -- no decomposition
+                    { ToUnichar("0236"), "t" }, // LATIN SMALL LETTER T WITH CURL -- no decomposition
+                    { ToUnichar("0250"), "a" }, // LATIN SMALL LETTER TURNED A -- no decomposition
+                    { ToUnichar("0251"), "a" }, // LATIN SMALL LETTER ALPHA -- no decomposition
+                    { ToUnichar("0252"), "a" }, // LATIN SMALL LETTER TURNED ALPHA -- no decomposition
+                    { ToUnichar("0253"), "b" }, // LATIN SMALL LETTER B WITH HOOK -- no decomposition
+                    { ToUnichar("0254"), "o" }, // LATIN SMALL LETTER OPEN O -- no decomposition
+                    { ToUnichar("0255"), "c" }, // LATIN SMALL LETTER C WITH CURL -- no decomposition
+                    { ToUnichar("0256"), "d" }, // LATIN SMALL LETTER D WITH TAIL -- no decomposition
+                    { ToUnichar("0257"), "d" }, // LATIN SMALL LETTER D WITH HOOK -- no decomposition
+                    { ToUnichar("0258"), "e" }, // LATIN SMALL LETTER REVERSED E -- no decomposition
+                    { ToUnichar("0259"), "e" }, // LATIN SMALL LETTER SCHWA -- no decomposition
+                    { ToUnichar("025A"), "e" }, // LATIN SMALL LETTER SCHWA WITH HOOK -- no decomposition
+                    { ToUnichar("025B"), "e" }, // LATIN SMALL LETTER OPEN E -- no decomposition
+                    { ToUnichar("025C"), "e" }, // LATIN SMALL LETTER REVERSED OPEN E -- no decomposition
+                    { ToUnichar("025D"), "e" }, // LATIN SMALL LETTER REVERSED OPEN E WITH HOOK -- no decomposition
+                    { ToUnichar("025E"), "e" }, // LATIN SMALL LETTER CLOSED REVERSED OPEN E -- no decomposition
+                    { ToUnichar("025F"), "j" }, // LATIN SMALL LETTER DOTLESS J WITH STROKE -- no decomposition
+                    { ToUnichar("0260"), "g" }, // LATIN SMALL LETTER G WITH HOOK -- no decomposition
+                    { ToUnichar("0261"), "g" }, // LATIN SMALL LETTER SCRIPT G -- no decomposition
+                    { ToUnichar("0262"), "G" }, // LATIN LETTER SMALL CAPITAL G -- no decomposition
+                    { ToUnichar("0263"), "g" }, // LATIN SMALL LETTER GAMMA -- no decomposition
+                    { ToUnichar("0264"), "y" }, // LATIN SMALL LETTER RAMS HORN -- no decomposition
+                    { ToUnichar("0265"), "h" }, // LATIN SMALL LETTER TURNED H -- no decomposition
+                    { ToUnichar("0266"), "h" }, // LATIN SMALL LETTER H WITH HOOK -- no decomposition
+                    { ToUnichar("0267"), "h" }, // LATIN SMALL LETTER HENG WITH HOOK -- no decomposition
+                    { ToUnichar("0268"), "i" }, // LATIN SMALL LETTER I WITH STROKE -- no decomposition
+                    { ToUnichar("0269"), "i" }, // LATIN SMALL LETTER IOTA -- no decomposition
+                    { ToUnichar("026A"), "I" }, // LATIN LETTER SMALL CAPITAL I -- no decomposition
+                    { ToUnichar("026B"), "l" }, // LATIN SMALL LETTER L WITH MIDDLE TILDE -- no decomposition
+                    { ToUnichar("026C"), "l" }, // LATIN SMALL LETTER L WITH BELT -- no decomposition
+                    { ToUnichar("026D"), "l" }, // LATIN SMALL LETTER L WITH RETROFLEX HOOK -- no decomposition
+                    { ToUnichar("026E"), "lz" },    // LATIN SMALL LETTER LEZH -- no decomposition
+                    { ToUnichar("026F"), "m" }, // LATIN SMALL LETTER TURNED M -- no decomposition
+                    { ToUnichar("0270"), "m" }, // LATIN SMALL LETTER TURNED M WITH LONG LEG -- no decomposition
+                    { ToUnichar("0271"), "m" }, // LATIN SMALL LETTER M WITH HOOK -- no decomposition
+                    { ToUnichar("0272"), "n" }, // LATIN SMALL LETTER N WITH LEFT HOOK -- no decomposition
+                    { ToUnichar("0273"), "n" }, // LATIN SMALL LETTER N WITH RETROFLEX HOOK -- no decomposition
+                    { ToUnichar("0274"), "N" }, // LATIN LETTER SMALL CAPITAL N -- no decomposition
+                    { ToUnichar("0275"), "o" }, // LATIN SMALL LETTER BARRED O -- no decomposition
+                    { ToUnichar("0276"), "OE" },    // LATIN LETTER SMALL CAPITAL OE -- no decomposition
+                    { ToUnichar("0277"), "o" }, // LATIN SMALL LETTER CLOSED OMEGA -- no decomposition
+                    { ToUnichar("0278"), "ph" },    // LATIN SMALL LETTER PHI -- no decomposition
+                    { ToUnichar("0279"), "r" }, // LATIN SMALL LETTER TURNED R -- no decomposition
+                    { ToUnichar("027A"), "r" }, // LATIN SMALL LETTER TURNED R WITH LONG LEG -- no decomposition
+                    { ToUnichar("027B"), "r" }, // LATIN SMALL LETTER TURNED R WITH HOOK -- no decomposition
+                    { ToUnichar("027C"), "r" }, // LATIN SMALL LETTER R WITH LONG LEG -- no decomposition
+                    { ToUnichar("027D"), "r" }, // LATIN SMALL LETTER R WITH TAIL -- no decomposition
+                    { ToUnichar("027E"), "r" }, // LATIN SMALL LETTER R WITH FISHHOOK -- no decomposition
+                    { ToUnichar("027F"), "r" }, // LATIN SMALL LETTER REVERSED R WITH FISHHOOK -- no decomposition
+                    { ToUnichar("0280"), "R" }, // LATIN LETTER SMALL CAPITAL R -- no decomposition
+                    { ToUnichar("0281"), "r" }, // LATIN LETTER SMALL CAPITAL INVERTED R -- no decomposition
+                    { ToUnichar("0282"), "s" }, // LATIN SMALL LETTER S WITH HOOK -- no decomposition
+                    { ToUnichar("0283"), "s" }, // LATIN SMALL LETTER ESH -- no decomposition
+                    { ToUnichar("0284"), "j" }, // LATIN SMALL LETTER DOTLESS J WITH STROKE AND HOOK -- no decomposition
+                    { ToUnichar("0285"), "s" }, // LATIN SMALL LETTER SQUAT REVERSED ESH -- no decomposition
+                    { ToUnichar("0286"), "s" }, // LATIN SMALL LETTER ESH WITH CURL -- no decomposition
+                    { ToUnichar("0287"), "y" }, // LATIN SMALL LETTER TURNED T -- no decomposition
+                    { ToUnichar("0288"), "t" }, // LATIN SMALL LETTER T WITH RETROFLEX HOOK -- no decomposition
+                    { ToUnichar("0289"), "u" }, // LATIN SMALL LETTER U BAR -- no decomposition
+                    { ToUnichar("028A"), "u" }, // LATIN SMALL LETTER UPSILON -- no decomposition
+                    { ToUnichar("028B"), "u" }, // LATIN SMALL LETTER V WITH HOOK -- no decomposition
+                    { ToUnichar("028C"), "v" }, // LATIN SMALL LETTER TURNED V -- no decomposition
+                    { ToUnichar("028D"), "w" }, // LATIN SMALL LETTER TURNED W -- no decomposition
+                    { ToUnichar("028E"), "y" }, // LATIN SMALL LETTER TURNED Y -- no decomposition
+                    { ToUnichar("028F"), "Y" }, // LATIN LETTER SMALL CAPITAL Y -- no decomposition
+                    { ToUnichar("0290"), "z" }, // LATIN SMALL LETTER Z WITH RETROFLEX HOOK -- no decomposition
+                    { ToUnichar("0291"), "z" }, // LATIN SMALL LETTER Z WITH CURL -- no decomposition
+                    { ToUnichar("0292"), "z" }, // LATIN SMALL LETTER EZH -- no decomposition
+                    { ToUnichar("0293"), "z" }, // LATIN SMALL LETTER EZH WITH CURL -- no decomposition
+                    { ToUnichar("0294"), "'" }, // LATIN LETTER GLOTTAL STOP -- no decomposition
+                    { ToUnichar("0295"), "'" }, // LATIN LETTER PHARYNGEAL VOICED FRICATIVE -- no decomposition
+                    { ToUnichar("0296"), "'" }, // LATIN LETTER INVERTED GLOTTAL STOP -- no decomposition
+                    { ToUnichar("0297"), "C" }, // LATIN LETTER STRETCHED C -- no decomposition
+                    //_seoCharacterTable.Add(ToUnichar("0298"), "O˜"); // LATIN LETTER BILABIAL CLICK -- no decomposition
+                    { ToUnichar("0299"), "B" }, // LATIN LETTER SMALL CAPITAL B -- no decomposition
+                    { ToUnichar("029A"), "e" }, // LATIN SMALL LETTER CLOSED OPEN E -- no decomposition
+                    { ToUnichar("029B"), "G" }, // LATIN LETTER SMALL CAPITAL G WITH HOOK -- no decomposition
+                    { ToUnichar("029C"), "H" }, // LATIN LETTER SMALL CAPITAL H -- no decomposition
+                    { ToUnichar("029D"), "j" }, // LATIN SMALL LETTER J WITH CROSSED-TAIL -- no decomposition
+                    { ToUnichar("029E"), "k" }, // LATIN SMALL LETTER TURNED K -- no decomposition
+                    { ToUnichar("029F"), "L" }, // LATIN LETTER SMALL CAPITAL L -- no decomposition
+                    { ToUnichar("02A0"), "q" }, // LATIN SMALL LETTER Q WITH HOOK -- no decomposition
+                    { ToUnichar("02A1"), "'" }, // LATIN LETTER GLOTTAL STOP WITH STROKE -- no decomposition
+                    { ToUnichar("02A2"), "'" }, // LATIN LETTER REVERSED GLOTTAL STOP WITH STROKE -- no decomposition
+                    { ToUnichar("02A3"), "dz" },    // LATIN SMALL LETTER DZ DIGRAPH -- no decomposition
+                    { ToUnichar("02A4"), "dz" },    // LATIN SMALL LETTER DEZH DIGRAPH -- no decomposition
+                    { ToUnichar("02A5"), "dz" },    // LATIN SMALL LETTER DZ DIGRAPH WITH CURL -- no decomposition
+                    { ToUnichar("02A6"), "ts" },    // LATIN SMALL LETTER TS DIGRAPH -- no decomposition
+                    { ToUnichar("02A7"), "ts" },    // LATIN SMALL LETTER TESH DIGRAPH -- no decomposition
+                    { ToUnichar("02A8"), string.Empty }, // LATIN SMALL LETTER TC DIGRAPH WITH CURL -- no decomposition
+                    { ToUnichar("02A9"), "fn" },    // LATIN SMALL LETTER FENG DIGRAPH -- no decomposition
+                    { ToUnichar("02AA"), "ls" },    // LATIN SMALL LETTER LS DIGRAPH -- no decomposition
+                    { ToUnichar("02AB"), "lz" },    // LATIN SMALL LETTER LZ DIGRAPH -- no decomposition
+                    { ToUnichar("02AC"), "w" }, // LATIN LETTER BILABIAL PERCUSSIVE -- no decomposition
+                    { ToUnichar("02AD"), "t" }, // LATIN LETTER BIDENTAL PERCUSSIVE -- no decomposition
+                    { ToUnichar("02AE"), "h" }, // LATIN SMALL LETTER TURNED H WITH FISHHOOK -- no decomposition
+                    { ToUnichar("02AF"), "h" }, // LATIN SMALL LETTER TURNED H WITH FISHHOOK AND TAIL -- no decomposition
+                    { ToUnichar("02B0"), "h" }, // MODIFIER LETTER SMALL H
+                    { ToUnichar("02B1"), "h" }, // MODIFIER LETTER SMALL H WITH HOOK
+                    { ToUnichar("02B2"), "j" }, // MODIFIER LETTER SMALL J
+                    { ToUnichar("02B3"), "r" }, // MODIFIER LETTER SMALL R
+                    { ToUnichar("02B4"), "r" }, // MODIFIER LETTER SMALL TURNED R
+                    { ToUnichar("02B5"), "r" }, // MODIFIER LETTER SMALL TURNED R WITH HOOK
+                    { ToUnichar("02B6"), "R" }, // MODIFIER LETTER SMALL CAPITAL INVERTED R
+                    { ToUnichar("02B7"), "w" }, // MODIFIER LETTER SMALL W
+                    { ToUnichar("02B8"), "y" }, // MODIFIER LETTER SMALL Y
+                    { ToUnichar("02E1"), "l" }, // MODIFIER LETTER SMALL L
+                    { ToUnichar("02E2"), "s" }, // MODIFIER LETTER SMALL S
+                    { ToUnichar("02E3"), "x" }, // MODIFIER LETTER SMALL X
+                    { ToUnichar("02E4"), "'" }, // MODIFIER LETTER SMALL REVERSED GLOTTAL STOP
+                    { ToUnichar("1D00"), "A" }, // LATIN LETTER SMALL CAPITAL A -- no decomposition
+                    { ToUnichar("1D01"), "AE" },    // LATIN LETTER SMALL CAPITAL AE -- no decomposition
+                    { ToUnichar("1D02"), "ae" },    // LATIN SMALL LETTER TURNED AE -- no decomposition
+                    { ToUnichar("1D03"), "B" }, // LATIN LETTER SMALL CAPITAL BARRED B -- no decomposition
+                    { ToUnichar("1D04"), "C" }, // LATIN LETTER SMALL CAPITAL C -- no decomposition
+                    { ToUnichar("1D05"), "D" }, // LATIN LETTER SMALL CAPITAL D -- no decomposition
+                    { ToUnichar("1D06"), "TH" },    // LATIN LETTER SMALL CAPITAL ETH -- no decomposition
+                    { ToUnichar("1D07"), "E" }, // LATIN LETTER SMALL CAPITAL E -- no decomposition
+                    { ToUnichar("1D08"), "e" }, // LATIN SMALL LETTER TURNED OPEN E -- no decomposition
+                    { ToUnichar("1D09"), "i" }, // LATIN SMALL LETTER TURNED I -- no decomposition
+                    { ToUnichar("1D0A"), "J" }, // LATIN LETTER SMALL CAPITAL J -- no decomposition
+                    { ToUnichar("1D0B"), "K" }, // LATIN LETTER SMALL CAPITAL K -- no decomposition
+                    { ToUnichar("1D0C"), "L" }, // LATIN LETTER SMALL CAPITAL L WITH STROKE -- no decomposition
+                    { ToUnichar("1D0D"), "M" }, // LATIN LETTER SMALL CAPITAL M -- no decomposition
+                    { ToUnichar("1D0E"), "N" }, // LATIN LETTER SMALL CAPITAL REVERSED N -- no decomposition
+                    { ToUnichar("1D0F"), "O" }, // LATIN LETTER SMALL CAPITAL O -- no decomposition
+                    { ToUnichar("1D10"), "O" }, // LATIN LETTER SMALL CAPITAL OPEN O -- no decomposition
+                    { ToUnichar("1D11"), "o" }, // LATIN SMALL LETTER SIDEWAYS O -- no decomposition
+                    { ToUnichar("1D12"), "o" }, // LATIN SMALL LETTER SIDEWAYS OPEN O -- no decomposition
+                    { ToUnichar("1D13"), "o" }, // LATIN SMALL LETTER SIDEWAYS O WITH STROKE -- no decomposition
+                    { ToUnichar("1D14"), "oe" },    // LATIN SMALL LETTER TURNED OE -- no decomposition
+                    { ToUnichar("1D15"), "ou" },    // LATIN LETTER SMALL CAPITAL OU -- no decomposition
+                    { ToUnichar("1D16"), "o" }, // LATIN SMALL LETTER TOP HALF O -- no decomposition
+                    { ToUnichar("1D17"), "o" }, // LATIN SMALL LETTER BOTTOM HALF O -- no decomposition
+                    { ToUnichar("1D18"), "P" }, // LATIN LETTER SMALL CAPITAL P -- no decomposition
+                    { ToUnichar("1D19"), "R" }, // LATIN LETTER SMALL CAPITAL REVERSED R -- no decomposition
+                    { ToUnichar("1D1A"), "R" }, // LATIN LETTER SMALL CAPITAL TURNED R -- no decomposition
+                    { ToUnichar("1D1B"), "T" }, // LATIN LETTER SMALL CAPITAL T -- no decomposition
+                    { ToUnichar("1D1C"), "U" }, // LATIN LETTER SMALL CAPITAL U -- no decomposition
+                    { ToUnichar("1D1D"), "u" }, // LATIN SMALL LETTER SIDEWAYS U -- no decomposition
+                    { ToUnichar("1D1E"), "u" }, // LATIN SMALL LETTER SIDEWAYS DIAERESIZED U -- no decomposition
+                    { ToUnichar("1D1F"), "m" }, // LATIN SMALL LETTER SIDEWAYS TURNED M -- no decomposition
+                    { ToUnichar("1D20"), "V" }, // LATIN LETTER SMALL CAPITAL V -- no decomposition
+                    { ToUnichar("1D21"), "W" }, // LATIN LETTER SMALL CAPITAL W -- no decomposition
+                    { ToUnichar("1D22"), "Z" }, // LATIN LETTER SMALL CAPITAL Z -- no decomposition
+                    { ToUnichar("1D23"), "EZH" },   // LATIN LETTER SMALL CAPITAL EZH -- no decomposition
+                    { ToUnichar("1D24"), "'" }, // LATIN LETTER VOICED LARYNGEAL SPIRANT -- no decomposition
+                    { ToUnichar("1D25"), "L" }, // LATIN LETTER AIN -- no decomposition
+                    { ToUnichar("1D2C"), "A" }, // MODIFIER LETTER CAPITAL A
+                    { ToUnichar("1D2D"), "AE" },    // MODIFIER LETTER CAPITAL AE
+                    { ToUnichar("1D2E"), "B" }, // MODIFIER LETTER CAPITAL B
+                    { ToUnichar("1D2F"), "B" }, // MODIFIER LETTER CAPITAL BARRED B -- no decomposition
+                    { ToUnichar("1D30"), "D" }, // MODIFIER LETTER CAPITAL D
+                    { ToUnichar("1D31"), "E" }, // MODIFIER LETTER CAPITAL E
+                    { ToUnichar("1D32"), "E" }, // MODIFIER LETTER CAPITAL REVERSED E
+                    { ToUnichar("1D33"), "G" }, // MODIFIER LETTER CAPITAL G
+                    { ToUnichar("1D34"), "H" }, // MODIFIER LETTER CAPITAL H
+                    { ToUnichar("1D35"), "I" }, // MODIFIER LETTER CAPITAL I
+                    { ToUnichar("1D36"), "J" }, // MODIFIER LETTER CAPITAL J
+                    { ToUnichar("1D37"), "K" }, // MODIFIER LETTER CAPITAL K
+                    { ToUnichar("1D38"), "L" }, // MODIFIER LETTER CAPITAL L
+                    { ToUnichar("1D39"), "M" }, // MODIFIER LETTER CAPITAL M
+                    { ToUnichar("1D3A"), "N" }, // MODIFIER LETTER CAPITAL N
+                    { ToUnichar("1D3B"), "N" }, // MODIFIER LETTER CAPITAL REVERSED N -- no decomposition
+                    { ToUnichar("1D3C"), "O" }, // MODIFIER LETTER CAPITAL O
+                    { ToUnichar("1D3D"), "OU" },    // MODIFIER LETTER CAPITAL OU
+                    { ToUnichar("1D3E"), "P" }, // MODIFIER LETTER CAPITAL P
+                    { ToUnichar("1D3F"), "R" }, // MODIFIER LETTER CAPITAL R
+                    { ToUnichar("1D40"), "T" }, // MODIFIER LETTER CAPITAL T
+                    { ToUnichar("1D41"), "U" }, // MODIFIER LETTER CAPITAL U
+                    { ToUnichar("1D42"), "W" }, // MODIFIER LETTER CAPITAL W
+                    { ToUnichar("1D43"), "a" }, // MODIFIER LETTER SMALL A
+                    { ToUnichar("1D44"), "a" }, // MODIFIER LETTER SMALL TURNED A
+                    { ToUnichar("1D46"), "ae" },    // MODIFIER LETTER SMALL TURNED AE
+                    { ToUnichar("1D47"), "b" },    // MODIFIER LETTER SMALL B
+                    { ToUnichar("1D48"), "d" },    // MODIFIER LETTER SMALL D
+                    { ToUnichar("1D49"), "e" },    // MODIFIER LETTER SMALL E
+                    { ToUnichar("1D4A"), "e" },    // MODIFIER LETTER SMALL SCHWA
+                    { ToUnichar("1D4B"), "e" },    // MODIFIER LETTER SMALL OPEN E
+                    { ToUnichar("1D4C"), "e" },    // MODIFIER LETTER SMALL TURNED OPEN E
+                    { ToUnichar("1D4D"), "g" },    // MODIFIER LETTER SMALL G
+                    { ToUnichar("1D4E"), "i" },    // MODIFIER LETTER SMALL TURNED I -- no decomposition
+                    { ToUnichar("1D4F"), "k" },    // MODIFIER LETTER SMALL K
+                    { ToUnichar("1D50"), "m" }, // MODIFIER LETTER SMALL M
+                    { ToUnichar("1D51"), "g" }, // MODIFIER LETTER SMALL ENG
+                    { ToUnichar("1D52"), "o" }, // MODIFIER LETTER SMALL O
+                    { ToUnichar("1D53"), "o" }, // MODIFIER LETTER SMALL OPEN O
+                    { ToUnichar("1D54"), "o" }, // MODIFIER LETTER SMALL TOP HALF O
+                    { ToUnichar("1D55"), "o" }, // MODIFIER LETTER SMALL BOTTOM HALF O
+                    { ToUnichar("1D56"), "p" }, // MODIFIER LETTER SMALL P
+                    { ToUnichar("1D57"), "t" }, // MODIFIER LETTER SMALL T
+                    { ToUnichar("1D58"), "u" }, // MODIFIER LETTER SMALL U
+                    { ToUnichar("1D59"), "u" }, // MODIFIER LETTER SMALL SIDEWAYS U
+                    { ToUnichar("1D5A"), "m" }, // MODIFIER LETTER SMALL TURNED M
+                    { ToUnichar("1D5B"), "v" }, // MODIFIER LETTER SMALL V
+                    { ToUnichar("1D62"), "i" }, // LATIN SUBSCRIPT SMALL LETTER I
+                    { ToUnichar("1D63"), "r" }, // LATIN SUBSCRIPT SMALL LETTER R
+                    { ToUnichar("1D64"), "u" }, // LATIN SUBSCRIPT SMALL LETTER U
+                    { ToUnichar("1D65"), "v" }, // LATIN SUBSCRIPT SMALL LETTER V
+                    { ToUnichar("1D6B"), "ue" },    // LATIN SMALL LETTER UE -- no decomposition
+                    { ToUnichar("1E00"), "A" }, // LATIN CAPITAL LETTER A WITH RING BELOW
+                    { ToUnichar("1E01"), "a" }, // LATIN SMALL LETTER A WITH RING BELOW
+                    { ToUnichar("1E02"), "B" }, // LATIN CAPITAL LETTER B WITH DOT ABOVE
+                    { ToUnichar("1E03"), "b" }, // LATIN SMALL LETTER B WITH DOT ABOVE
+                    { ToUnichar("1E04"), "B" }, // LATIN CAPITAL LETTER B WITH DOT BELOW
+                    { ToUnichar("1E05"), "b" }, // LATIN SMALL LETTER B WITH DOT BELOW
+                    { ToUnichar("1E06"), "B" }, // LATIN CAPITAL LETTER B WITH LINE BELOW
+                    { ToUnichar("1E07"), "b" }, // LATIN SMALL LETTER B WITH LINE BELOW
+                    { ToUnichar("1E08"), "C" }, // LATIN CAPITAL LETTER C WITH CEDILLA AND ACUTE
+                    { ToUnichar("1E09"), "c" }, // LATIN SMALL LETTER C WITH CEDILLA AND ACUTE
+                    { ToUnichar("1E0A"), "D" }, // LATIN CAPITAL LETTER D WITH DOT ABOVE
+                    { ToUnichar("1E0B"), "d" }, // LATIN SMALL LETTER D WITH DOT ABOVE
+                    { ToUnichar("1E0C"), "D" }, // LATIN CAPITAL LETTER D WITH DOT BELOW
+                    { ToUnichar("1E0D"), "d" }, // LATIN SMALL LETTER D WITH DOT BELOW
+                    { ToUnichar("1E0E"), "D" }, // LATIN CAPITAL LETTER D WITH LINE BELOW
+                    { ToUnichar("1E0F"), "d" }, // LATIN SMALL LETTER D WITH LINE BELOW
+                    { ToUnichar("1E10"), "D" }, // LATIN CAPITAL LETTER D WITH CEDILLA
+                    { ToUnichar("1E11"), "d" }, // LATIN SMALL LETTER D WITH CEDILLA
+                    { ToUnichar("1E12"), "D" }, // LATIN CAPITAL LETTER D WITH CIRCUMFLEX BELOW
+                    { ToUnichar("1E13"), "d" }, // LATIN SMALL LETTER D WITH CIRCUMFLEX BELOW
+                    { ToUnichar("1E14"), "E" }, // LATIN CAPITAL LETTER E WITH MACRON AND GRAVE
+                    { ToUnichar("1E15"), "e" }, // LATIN SMALL LETTER E WITH MACRON AND GRAVE
+                    { ToUnichar("1E16"), "E" }, // LATIN CAPITAL LETTER E WITH MACRON AND ACUTE
+                    { ToUnichar("1E17"), "e" }, // LATIN SMALL LETTER E WITH MACRON AND ACUTE
+                    { ToUnichar("1E18"), "E" }, // LATIN CAPITAL LETTER E WITH CIRCUMFLEX BELOW
+                    { ToUnichar("1E19"), "e" }, // LATIN SMALL LETTER E WITH CIRCUMFLEX BELOW
+                    { ToUnichar("1E1A"), "E" }, // LATIN CAPITAL LETTER E WITH TILDE BELOW
+                    { ToUnichar("1E1B"), "e" }, // LATIN SMALL LETTER E WITH TILDE BELOW
+                    { ToUnichar("1E1C"), "E" }, // LATIN CAPITAL LETTER E WITH CEDILLA AND BREVE
+                    { ToUnichar("1E1D"), "e" }, // LATIN SMALL LETTER E WITH CEDILLA AND BREVE
+                    { ToUnichar("1E1E"), "F" }, // LATIN CAPITAL LETTER F WITH DOT ABOVE
+                    { ToUnichar("1E1F"), "f" }, // LATIN SMALL LETTER F WITH DOT ABOVE
+                    { ToUnichar("1E20"), "G" }, // LATIN CAPITAL LETTER G WITH MACRON
+                    { ToUnichar("1E21"), "g" }, // LATIN SMALL LETTER G WITH MACRON
+                    { ToUnichar("1E22"), "H" }, // LATIN CAPITAL LETTER H WITH DOT ABOVE
+                    { ToUnichar("1E23"), "h" }, // LATIN SMALL LETTER H WITH DOT ABOVE
+                    { ToUnichar("1E24"), "H" }, // LATIN CAPITAL LETTER H WITH DOT BELOW
+                    { ToUnichar("1E25"), "h" }, // LATIN SMALL LETTER H WITH DOT BELOW
+                    { ToUnichar("1E26"), "H" }, // LATIN CAPITAL LETTER H WITH DIAERESIS
+                    { ToUnichar("1E27"), "h" }, // LATIN SMALL LETTER H WITH DIAERESIS
+                    { ToUnichar("1E28"), "H" }, // LATIN CAPITAL LETTER H WITH CEDILLA
+                    { ToUnichar("1E29"), "h" }, // LATIN SMALL LETTER H WITH CEDILLA
+                    { ToUnichar("1E2A"), "H" }, // LATIN CAPITAL LETTER H WITH BREVE BELOW
+                    { ToUnichar("1E2B"), "h" }, // LATIN SMALL LETTER H WITH BREVE BELOW
+                    { ToUnichar("1E2C"), "I" }, // LATIN CAPITAL LETTER I WITH TILDE BELOW
+                    { ToUnichar("1E2D"), "i" }, // LATIN SMALL LETTER I WITH TILDE BELOW
+                    { ToUnichar("1E2E"), "I" }, // LATIN CAPITAL LETTER I WITH DIAERESIS AND ACUTE
+                    { ToUnichar("1E2F"), "i" }, // LATIN SMALL LETTER I WITH DIAERESIS AND ACUTE
+                    { ToUnichar("1E30"), "K" }, // LATIN CAPITAL LETTER K WITH ACUTE
+                    { ToUnichar("1E31"), "k" }, // LATIN SMALL LETTER K WITH ACUTE
+                    { ToUnichar("1E32"), "K" }, // LATIN CAPITAL LETTER K WITH DOT BELOW
+                    { ToUnichar("1E33"), "k" }, // LATIN SMALL LETTER K WITH DOT BELOW
+                    { ToUnichar("1E34"), "K" }, // LATIN CAPITAL LETTER K WITH LINE BELOW
+                    { ToUnichar("1E35"), "k" }, // LATIN SMALL LETTER K WITH LINE BELOW
+                    { ToUnichar("1E36"), "L" }, // LATIN CAPITAL LETTER L WITH DOT BELOW
+                    { ToUnichar("1E37"), "l" }, // LATIN SMALL LETTER L WITH DOT BELOW
+                    { ToUnichar("1E38"), "L" }, // LATIN CAPITAL LETTER L WITH DOT BELOW AND MACRON
+                    { ToUnichar("1E39"), "l" }, // LATIN SMALL LETTER L WITH DOT BELOW AND MACRON
+                    { ToUnichar("1E3A"), "L" }, // LATIN CAPITAL LETTER L WITH LINE BELOW
+                    { ToUnichar("1E3B"), "l" }, // LATIN SMALL LETTER L WITH LINE BELOW
+                    { ToUnichar("1E3C"), "L" }, // LATIN CAPITAL LETTER L WITH CIRCUMFLEX BELOW
+                    { ToUnichar("1E3D"), "l" }, // LATIN SMALL LETTER L WITH CIRCUMFLEX BELOW
+                    { ToUnichar("1E3E"), "M" }, // LATIN CAPITAL LETTER M WITH ACUTE
+                    { ToUnichar("1E3F"), "m" }, // LATIN SMALL LETTER M WITH ACUTE
+                    { ToUnichar("1E40"), "M" }, // LATIN CAPITAL LETTER M WITH DOT ABOVE
+                    { ToUnichar("1E41"), "m" }, // LATIN SMALL LETTER M WITH DOT ABOVE
+                    { ToUnichar("1E42"), "M" }, // LATIN CAPITAL LETTER M WITH DOT BELOW
+                    { ToUnichar("1E43"), "m" }, // LATIN SMALL LETTER M WITH DOT BELOW
+                    { ToUnichar("1E44"), "N" }, // LATIN CAPITAL LETTER N WITH DOT ABOVE
+                    { ToUnichar("1E45"), "n" }, // LATIN SMALL LETTER N WITH DOT ABOVE
+                    { ToUnichar("1E46"), "N" }, // LATIN CAPITAL LETTER N WITH DOT BELOW
+                    { ToUnichar("1E47"), "n" }, // LATIN SMALL LETTER N WITH DOT BELOW
+                    { ToUnichar("1E48"), "N" }, // LATIN CAPITAL LETTER N WITH LINE BELOW
+                    { ToUnichar("1E49"), "n" }, // LATIN SMALL LETTER N WITH LINE BELOW
+                    { ToUnichar("1E4A"), "N" }, // LATIN CAPITAL LETTER N WITH CIRCUMFLEX BELOW
+                    { ToUnichar("1E4B"), "n" }, // LATIN SMALL LETTER N WITH CIRCUMFLEX BELOW
+                    { ToUnichar("1E4C"), "O" }, // LATIN CAPITAL LETTER O WITH TILDE AND ACUTE
+                    { ToUnichar("1E4D"), "o" }, // LATIN SMALL LETTER O WITH TILDE AND ACUTE
+                    { ToUnichar("1E4E"), "O" }, // LATIN CAPITAL LETTER O WITH TILDE AND DIAERESIS
+                    { ToUnichar("1E4F"), "o" }, // LATIN SMALL LETTER O WITH TILDE AND DIAERESIS
+                    { ToUnichar("1E50"), "O" }, // LATIN CAPITAL LETTER O WITH MACRON AND GRAVE
+                    { ToUnichar("1E51"), "o" }, // LATIN SMALL LETTER O WITH MACRON AND GRAVE
+                    { ToUnichar("1E52"), "O" }, // LATIN CAPITAL LETTER O WITH MACRON AND ACUTE
+                    { ToUnichar("1E53"), "o" }, // LATIN SMALL LETTER O WITH MACRON AND ACUTE
+                    { ToUnichar("1E54"), "P" }, // LATIN CAPITAL LETTER P WITH ACUTE
+                    { ToUnichar("1E55"), "p" }, // LATIN SMALL LETTER P WITH ACUTE
+                    { ToUnichar("1E56"), "P" }, // LATIN CAPITAL LETTER P WITH DOT ABOVE
+                    { ToUnichar("1E57"), "p" }, // LATIN SMALL LETTER P WITH DOT ABOVE
+                    { ToUnichar("1E58"), "R" }, // LATIN CAPITAL LETTER R WITH DOT ABOVE
+                    { ToUnichar("1E59"), "r" }, // LATIN SMALL LETTER R WITH DOT ABOVE
+                    { ToUnichar("1E5A"), "R" }, // LATIN CAPITAL LETTER R WITH DOT BELOW
+                    { ToUnichar("1E5B"), "r" }, // LATIN SMALL LETTER R WITH DOT BELOW
+                    { ToUnichar("1E5C"), "R" }, // LATIN CAPITAL LETTER R WITH DOT BELOW AND MACRON
+                    { ToUnichar("1E5D"), "r" }, // LATIN SMALL LETTER R WITH DOT BELOW AND MACRON
+                    { ToUnichar("1E5E"), "R" }, // LATIN CAPITAL LETTER R WITH LINE BELOW
+                    { ToUnichar("1E5F"), "r" }, // LATIN SMALL LETTER R WITH LINE BELOW
+                    { ToUnichar("1E60"), "S" }, // LATIN CAPITAL LETTER S WITH DOT ABOVE
+                    { ToUnichar("1E61"), "s" }, // LATIN SMALL LETTER S WITH DOT ABOVE
+                    { ToUnichar("1E62"), "S" }, // LATIN CAPITAL LETTER S WITH DOT BELOW
+                    { ToUnichar("1E63"), "s" }, // LATIN SMALL LETTER S WITH DOT BELOW
+                    { ToUnichar("1E64"), "S" }, // LATIN CAPITAL LETTER S WITH ACUTE AND DOT ABOVE
+                    { ToUnichar("1E65"), "s" }, // LATIN SMALL LETTER S WITH ACUTE AND DOT ABOVE
+                    { ToUnichar("1E66"), "S" }, // LATIN CAPITAL LETTER S WITH CARON AND DOT ABOVE
+                    { ToUnichar("1E67"), "s" }, // LATIN SMALL LETTER S WITH CARON AND DOT ABOVE
+                    { ToUnichar("1E68"), "S" }, // LATIN CAPITAL LETTER S WITH DOT BELOW AND DOT ABOVE
+                    { ToUnichar("1E69"), "s" }, // LATIN SMALL LETTER S WITH DOT BELOW AND DOT ABOVE
+                    { ToUnichar("1E6A"), "T" }, // LATIN CAPITAL LETTER T WITH DOT ABOVE
+                    { ToUnichar("1E6B"), "t" }, // LATIN SMALL LETTER T WITH DOT ABOVE
+                    { ToUnichar("1E6C"), "T" }, // LATIN CAPITAL LETTER T WITH DOT BELOW
+                    { ToUnichar("1E6D"), "t" }, // LATIN SMALL LETTER T WITH DOT BELOW
+                    { ToUnichar("1E6E"), "T" }, // LATIN CAPITAL LETTER T WITH LINE BELOW
+                    { ToUnichar("1E6F"), "t" }, // LATIN SMALL LETTER T WITH LINE BELOW
+                    { ToUnichar("1E70"), "T" }, // LATIN CAPITAL LETTER T WITH CIRCUMFLEX BELOW
+                    { ToUnichar("1E71"), "t" }, // LATIN SMALL LETTER T WITH CIRCUMFLEX BELOW
+                    { ToUnichar("1E72"), "U" }, // LATIN CAPITAL LETTER U WITH DIAERESIS BELOW
+                    { ToUnichar("1E73"), "u" }, // LATIN SMALL LETTER U WITH DIAERESIS BELOW
+                    { ToUnichar("1E74"), "U" }, // LATIN CAPITAL LETTER U WITH TILDE BELOW
+                    { ToUnichar("1E75"), "u" }, // LATIN SMALL LETTER U WITH TILDE BELOW
+                    { ToUnichar("1E76"), "U" }, // LATIN CAPITAL LETTER U WITH CIRCUMFLEX BELOW
+                    { ToUnichar("1E77"), "u" }, // LATIN SMALL LETTER U WITH CIRCUMFLEX BELOW
+                    { ToUnichar("1E78"), "U" }, // LATIN CAPITAL LETTER U WITH TILDE AND ACUTE
+                    { ToUnichar("1E79"), "u" }, // LATIN SMALL LETTER U WITH TILDE AND ACUTE
+                    { ToUnichar("1E7A"), "U" }, // LATIN CAPITAL LETTER U WITH MACRON AND DIAERESIS
+                    { ToUnichar("1E7B"), "u" }, // LATIN SMALL LETTER U WITH MACRON AND DIAERESIS
+                    { ToUnichar("1E7C"), "V" }, // LATIN CAPITAL LETTER V WITH TILDE
+                    { ToUnichar("1E7D"), "v" }, // LATIN SMALL LETTER V WITH TILDE
+                    { ToUnichar("1E7E"), "V" }, // LATIN CAPITAL LETTER V WITH DOT BELOW
+                    { ToUnichar("1E7F"), "v" }, // LATIN SMALL LETTER V WITH DOT BELOW
+                    { ToUnichar("1E80"), "W" }, // LATIN CAPITAL LETTER W WITH GRAVE
+                    { ToUnichar("1E81"), "w" }, // LATIN SMALL LETTER W WITH GRAVE
+                    { ToUnichar("1E82"), "W" }, // LATIN CAPITAL LETTER W WITH ACUTE
+                    { ToUnichar("1E83"), "w" }, // LATIN SMALL LETTER W WITH ACUTE
+                    { ToUnichar("1E84"), "W" }, // LATIN CAPITAL LETTER W WITH DIAERESIS
+                    { ToUnichar("1E85"), "w" }, // LATIN SMALL LETTER W WITH DIAERESIS
+                    { ToUnichar("1E86"), "W" }, // LATIN CAPITAL LETTER W WITH DOT ABOVE
+                    { ToUnichar("1E87"), "w" }, // LATIN SMALL LETTER W WITH DOT ABOVE
+                    { ToUnichar("1E88"), "W" }, // LATIN CAPITAL LETTER W WITH DOT BELOW
+                    { ToUnichar("1E89"), "w" }, // LATIN SMALL LETTER W WITH DOT BELOW
+                    { ToUnichar("1E8A"), "X" }, // LATIN CAPITAL LETTER X WITH DOT ABOVE
+                    { ToUnichar("1E8B"), "x" }, // LATIN SMALL LETTER X WITH DOT ABOVE
+                    { ToUnichar("1E8C"), "X" }, // LATIN CAPITAL LETTER X WITH DIAERESIS
+                    { ToUnichar("1E8D"), "x" }, // LATIN SMALL LETTER X WITH DIAERESIS
+                    { ToUnichar("1E8E"), "Y" }, // LATIN CAPITAL LETTER Y WITH DOT ABOVE
+                    { ToUnichar("1E8F"), "y" }, // LATIN SMALL LETTER Y WITH DOT ABOVE
+                    { ToUnichar("1E90"), "Z" }, // LATIN CAPITAL LETTER Z WITH CIRCUMFLEX
+                    { ToUnichar("1E91"), "z" }, // LATIN SMALL LETTER Z WITH CIRCUMFLEX
+                    { ToUnichar("1E92"), "Z" }, // LATIN CAPITAL LETTER Z WITH DOT BELOW
+                    { ToUnichar("1E93"), "z" }, // LATIN SMALL LETTER Z WITH DOT BELOW
+                    { ToUnichar("1E94"), "Z" }, // LATIN CAPITAL LETTER Z WITH LINE BELOW
+                    { ToUnichar("1E95"), "z" }, // LATIN SMALL LETTER Z WITH LINE BELOW
+                    { ToUnichar("1E96"), "h" }, // LATIN SMALL LETTER H WITH LINE BELOW
+                    { ToUnichar("1E97"), "t" }, // LATIN SMALL LETTER T WITH DIAERESIS
+                    { ToUnichar("1E98"), "w" }, // LATIN SMALL LETTER W WITH RING ABOVE
+                    { ToUnichar("1E99"), "y" }, // LATIN SMALL LETTER Y WITH RING ABOVE
+                    { ToUnichar("1E9A"), "a" }, // LATIN SMALL LETTER A WITH RIGHT HALF RING
+                    { ToUnichar("1E9B"), "s" }, // LATIN SMALL LETTER LONG S WITH DOT ABOVE
+                    { ToUnichar("1EA0"), "A" }, // LATIN CAPITAL LETTER A WITH DOT BELOW
+                    { ToUnichar("1EA1"), "a" }, // LATIN SMALL LETTER A WITH DOT BELOW
+                    { ToUnichar("1EA2"), "A" }, // LATIN CAPITAL LETTER A WITH HOOK ABOVE
+                    { ToUnichar("1EA3"), "a" }, // LATIN SMALL LETTER A WITH HOOK ABOVE
+                    { ToUnichar("1EA4"), "A" }, // LATIN CAPITAL LETTER A WITH CIRCUMFLEX AND ACUTE
+                    { ToUnichar("1EA5"), "a" }, // LATIN SMALL LETTER A WITH CIRCUMFLEX AND ACUTE
+                    { ToUnichar("1EA6"), "A" }, // LATIN CAPITAL LETTER A WITH CIRCUMFLEX AND GRAVE
+                    { ToUnichar("1EA7"), "a" }, // LATIN SMALL LETTER A WITH CIRCUMFLEX AND GRAVE
+                    { ToUnichar("1EA8"), "A" }, // LATIN CAPITAL LETTER A WITH CIRCUMFLEX AND HOOK ABOVE
+                    { ToUnichar("1EA9"), "a" }, // LATIN SMALL LETTER A WITH CIRCUMFLEX AND HOOK ABOVE
+                    { ToUnichar("1EAA"), "A" }, // LATIN CAPITAL LETTER A WITH CIRCUMFLEX AND TILDE
+                    { ToUnichar("1EAB"), "a" }, // LATIN SMALL LETTER A WITH CIRCUMFLEX AND TILDE
+                    { ToUnichar("1EAC"), "A" }, // LATIN CAPITAL LETTER A WITH CIRCUMFLEX AND DOT BELOW
+                    { ToUnichar("1EAD"), "a" }, // LATIN SMALL LETTER A WITH CIRCUMFLEX AND DOT BELOW
+                    { ToUnichar("1EAE"), "A" }, // LATIN CAPITAL LETTER A WITH BREVE AND ACUTE
+                    { ToUnichar("1EAF"), "a" }, // LATIN SMALL LETTER A WITH BREVE AND ACUTE
+                    { ToUnichar("1EB0"), "A" }, // LATIN CAPITAL LETTER A WITH BREVE AND GRAVE
+                    { ToUnichar("1EB1"), "a" }, // LATIN SMALL LETTER A WITH BREVE AND GRAVE
+                    { ToUnichar("1EB2"), "A" }, // LATIN CAPITAL LETTER A WITH BREVE AND HOOK ABOVE
+                    { ToUnichar("1EB3"), "a" }, // LATIN SMALL LETTER A WITH BREVE AND HOOK ABOVE
+                    { ToUnichar("1EB4"), "A" }, // LATIN CAPITAL LETTER A WITH BREVE AND TILDE
+                    { ToUnichar("1EB5"), "a" }, // LATIN SMALL LETTER A WITH BREVE AND TILDE
+                    { ToUnichar("1EB6"), "A" }, // LATIN CAPITAL LETTER A WITH BREVE AND DOT BELOW
+                    { ToUnichar("1EB7"), "a" }, // LATIN SMALL LETTER A WITH BREVE AND DOT BELOW
+                    { ToUnichar("1EB8"), "E" }, // LATIN CAPITAL LETTER E WITH DOT BELOW
+                    { ToUnichar("1EB9"), "e" }, // LATIN SMALL LETTER E WITH DOT BELOW
+                    { ToUnichar("1EBA"), "E" }, // LATIN CAPITAL LETTER E WITH HOOK ABOVE
+                    { ToUnichar("1EBB"), "e" }, // LATIN SMALL LETTER E WITH HOOK ABOVE
+                    { ToUnichar("1EBC"), "E" }, // LATIN CAPITAL LETTER E WITH TILDE
+                    { ToUnichar("1EBD"), "e" }, // LATIN SMALL LETTER E WITH TILDE
+                    { ToUnichar("1EBE"), "E" }, // LATIN CAPITAL LETTER E WITH CIRCUMFLEX AND ACUTE
+                    { ToUnichar("1EBF"), "e" }, // LATIN SMALL LETTER E WITH CIRCUMFLEX AND ACUTE
+                    { ToUnichar("1EC0"), "E" }, // LATIN CAPITAL LETTER E WITH CIRCUMFLEX AND GRAVE
+                    { ToUnichar("1EC1"), "e" }, // LATIN SMALL LETTER E WITH CIRCUMFLEX AND GRAVE
+                    { ToUnichar("1EC2"), "E" }, // LATIN CAPITAL LETTER E WITH CIRCUMFLEX AND HOOK ABOVE
+                    { ToUnichar("1EC3"), "e" }, // LATIN SMALL LETTER E WITH CIRCUMFLEX AND HOOK ABOVE
+                    { ToUnichar("1EC4"), "E" }, // LATIN CAPITAL LETTER E WITH CIRCUMFLEX AND TILDE
+                    { ToUnichar("1EC5"), "e" }, // LATIN SMALL LETTER E WITH CIRCUMFLEX AND TILDE
+                    { ToUnichar("1EC6"), "E" }, // LATIN CAPITAL LETTER E WITH CIRCUMFLEX AND DOT BELOW
+                    { ToUnichar("1EC7"), "e" }, // LATIN SMALL LETTER E WITH CIRCUMFLEX AND DOT BELOW
+                    { ToUnichar("1EC8"), "I" }, // LATIN CAPITAL LETTER I WITH HOOK ABOVE
+                    { ToUnichar("1EC9"), "i" }, // LATIN SMALL LETTER I WITH HOOK ABOVE
+                    { ToUnichar("1ECA"), "I" }, // LATIN CAPITAL LETTER I WITH DOT BELOW
+                    { ToUnichar("1ECB"), "i" }, // LATIN SMALL LETTER I WITH DOT BELOW
+                    { ToUnichar("1ECC"), "O" }, // LATIN CAPITAL LETTER O WITH DOT BELOW
+                    { ToUnichar("1ECD"), "o" }, // LATIN SMALL LETTER O WITH DOT BELOW
+                    { ToUnichar("1ECE"), "O" }, // LATIN CAPITAL LETTER O WITH HOOK ABOVE
+                    { ToUnichar("1ECF"), "o" }, // LATIN SMALL LETTER O WITH HOOK ABOVE
+                    { ToUnichar("1ED0"), "O" }, // LATIN CAPITAL LETTER O WITH CIRCUMFLEX AND ACUTE
+                    { ToUnichar("1ED1"), "o" }, // LATIN SMALL LETTER O WITH CIRCUMFLEX AND ACUTE
+                    { ToUnichar("1ED2"), "O" }, // LATIN CAPITAL LETTER O WITH CIRCUMFLEX AND GRAVE
+                    { ToUnichar("1ED3"), "o" }, // LATIN SMALL LETTER O WITH CIRCUMFLEX AND GRAVE
+                    { ToUnichar("1ED4"), "O" }, // LATIN CAPITAL LETTER O WITH CIRCUMFLEX AND HOOK ABOVE
+                    { ToUnichar("1ED5"), "o" }, // LATIN SMALL LETTER O WITH CIRCUMFLEX AND HOOK ABOVE
+                    { ToUnichar("1ED6"), "O" }, // LATIN CAPITAL LETTER O WITH CIRCUMFLEX AND TILDE
+                    { ToUnichar("1ED7"), "o" }, // LATIN SMALL LETTER O WITH CIRCUMFLEX AND TILDE
+                    { ToUnichar("1ED8"), "O" }, // LATIN CAPITAL LETTER O WITH CIRCUMFLEX AND DOT BELOW
+                    { ToUnichar("1ED9"), "o" }, // LATIN SMALL LETTER O WITH CIRCUMFLEX AND DOT BELOW
+                    { ToUnichar("1EDA"), "O" }, // LATIN CAPITAL LETTER O WITH HORN AND ACUTE
+                    { ToUnichar("1EDB"), "o" }, // LATIN SMALL LETTER O WITH HORN AND ACUTE
+                    { ToUnichar("1EDC"), "O" }, // LATIN CAPITAL LETTER O WITH HORN AND GRAVE
+                    { ToUnichar("1EDD"), "o" }, // LATIN SMALL LETTER O WITH HORN AND GRAVE
+                    { ToUnichar("1EDE"), "O" }, // LATIN CAPITAL LETTER O WITH HORN AND HOOK ABOVE
+                    { ToUnichar("1EDF"), "o" }, // LATIN SMALL LETTER O WITH HORN AND HOOK ABOVE
+                    { ToUnichar("1EE0"), "O" }, // LATIN CAPITAL LETTER O WITH HORN AND TILDE
+                    { ToUnichar("1EE1"), "o" }, // LATIN SMALL LETTER O WITH HORN AND TILDE
+                    { ToUnichar("1EE2"), "O" }, // LATIN CAPITAL LETTER O WITH HORN AND DOT BELOW
+                    { ToUnichar("1EE3"), "o" }, // LATIN SMALL LETTER O WITH HORN AND DOT BELOW
+                    { ToUnichar("1EE4"), "U" }, // LATIN CAPITAL LETTER U WITH DOT BELOW
+                    { ToUnichar("1EE5"), "u" }, // LATIN SMALL LETTER U WITH DOT BELOW
+                    { ToUnichar("1EE6"), "U" }, // LATIN CAPITAL LETTER U WITH HOOK ABOVE
+                    { ToUnichar("1EE7"), "u" }, // LATIN SMALL LETTER U WITH HOOK ABOVE
+                    { ToUnichar("1EE8"), "U" }, // LATIN CAPITAL LETTER U WITH HORN AND ACUTE
+                    { ToUnichar("1EE9"), "u" }, // LATIN SMALL LETTER U WITH HORN AND ACUTE
+                    { ToUnichar("1EEA"), "U" }, // LATIN CAPITAL LETTER U WITH HORN AND GRAVE
+                    { ToUnichar("1EEB"), "u" }, // LATIN SMALL LETTER U WITH HORN AND GRAVE
+                    { ToUnichar("1EEC"), "U" }, // LATIN CAPITAL LETTER U WITH HORN AND HOOK ABOVE
+                    { ToUnichar("1EED"), "u" }, // LATIN SMALL LETTER U WITH HORN AND HOOK ABOVE
+                    { ToUnichar("1EEE"), "U" }, // LATIN CAPITAL LETTER U WITH HORN AND TILDE
+                    { ToUnichar("1EEF"), "u" }, // LATIN SMALL LETTER U WITH HORN AND TILDE
+                    { ToUnichar("1EF0"), "U" }, // LATIN CAPITAL LETTER U WITH HORN AND DOT BELOW
+                    { ToUnichar("1EF1"), "u" }, // LATIN SMALL LETTER U WITH HORN AND DOT BELOW
+                    { ToUnichar("1EF2"), "Y" }, // LATIN CAPITAL LETTER Y WITH GRAVE
+                    { ToUnichar("1EF3"), "y" }, // LATIN SMALL LETTER Y WITH GRAVE
+                    { ToUnichar("1EF4"), "Y" }, // LATIN CAPITAL LETTER Y WITH DOT BELOW
+                    { ToUnichar("1EF5"), "y" }, // LATIN SMALL LETTER Y WITH DOT BELOW
+                    { ToUnichar("1EF6"), "Y" }, // LATIN CAPITAL LETTER Y WITH HOOK ABOVE
+                    { ToUnichar("1EF7"), "y" }, // LATIN SMALL LETTER Y WITH HOOK ABOVE
+                    { ToUnichar("1EF8"), "Y" }, // LATIN CAPITAL LETTER Y WITH TILDE
+                    { ToUnichar("1EF9"), "y" }, // LATIN SMALL LETTER Y WITH TILDE
+                    { ToUnichar("2071"), "i" }, // SUPERSCRIPT LATIN SMALL LETTER I
+                    { ToUnichar("207F"), "n" }, // SUPERSCRIPT LATIN SMALL LETTER N
+                    { ToUnichar("212A"), "K" }, // KELVIN SIGN
+                    { ToUnichar("212B"), "A" }, // ANGSTROM SIGN
+                    { ToUnichar("212C"), "B" }, // SCRIPT CAPITAL B
+                    { ToUnichar("212D"), "C" }, // BLACK-LETTER CAPITAL C
+                    { ToUnichar("212F"), "e" }, // SCRIPT SMALL E
+                    { ToUnichar("2130"), "E" }, // SCRIPT CAPITAL E
+                    { ToUnichar("2131"), "F" }, // SCRIPT CAPITAL F
+                    { ToUnichar("2132"), "F" }, // TURNED CAPITAL F -- no decomposition
+                    { ToUnichar("2133"), "M" }, // SCRIPT CAPITAL M
+                    { ToUnichar("2134"), "0" }, // SCRIPT SMALL O
+                    { ToUnichar("213A"), "0" }, // ROTATED CAPITAL Q -- no decomposition
+                    { ToUnichar("2141"), "G" }, // TURNED SANS-SERIF CAPITAL G -- no decomposition
+                    { ToUnichar("2142"), "L" }, // TURNED SANS-SERIF CAPITAL L -- no decomposition
+                    { ToUnichar("2143"), "L" }, // REVERSED SANS-SERIF CAPITAL L -- no decomposition
+                    { ToUnichar("2144"), "Y" }, // TURNED SANS-SERIF CAPITAL Y -- no decomposition
+                    { ToUnichar("2145"), "D" }, // DOUBLE-STRUCK ITALIC CAPITAL D
+                    { ToUnichar("2146"), "d" }, // DOUBLE-STRUCK ITALIC SMALL D
+                    { ToUnichar("2147"), "e" }, // DOUBLE-STRUCK ITALIC SMALL E
+                    { ToUnichar("2148"), "i" }, // DOUBLE-STRUCK ITALIC SMALL I
+                    { ToUnichar("2149"), "j" }, // DOUBLE-STRUCK ITALIC SMALL J
+                    { ToUnichar("FB00"), "ff" },    // LATIN SMALL LIGATURE FF
+                    { ToUnichar("FB01"), "fi" },    // LATIN SMALL LIGATURE FI
+                    { ToUnichar("FB02"), "fl" },    // LATIN SMALL LIGATURE FL
+                    { ToUnichar("FB03"), "ffi" },   // LATIN SMALL LIGATURE FFI
+                    { ToUnichar("FB04"), "ffl" },   // LATIN SMALL LIGATURE FFL
+                    { ToUnichar("FB05"), "st" },    // LATIN SMALL LIGATURE LONG S T
+                    { ToUnichar("FB06"), "st" },    // LATIN SMALL LIGATURE ST
+                    { ToUnichar("FF21"), "A" }, // FULLWIDTH LATIN CAPITAL LETTER B
+                    { ToUnichar("FF22"), "B" }, // FULLWIDTH LATIN CAPITAL LETTER B
+                    { ToUnichar("FF23"), "C" }, // FULLWIDTH LATIN CAPITAL LETTER C
+                    { ToUnichar("FF24"), "D" }, // FULLWIDTH LATIN CAPITAL LETTER D
+                    { ToUnichar("FF25"), "E" }, // FULLWIDTH LATIN CAPITAL LETTER E
+                    { ToUnichar("FF26"), "F" }, // FULLWIDTH LATIN CAPITAL LETTER F
+                    { ToUnichar("FF27"), "G" }, // FULLWIDTH LATIN CAPITAL LETTER G
+                    { ToUnichar("FF28"), "H" }, // FULLWIDTH LATIN CAPITAL LETTER H
+                    { ToUnichar("FF29"), "I" }, // FULLWIDTH LATIN CAPITAL LETTER I
+                    { ToUnichar("FF2A"), "J" }, // FULLWIDTH LATIN CAPITAL LETTER J
+                    { ToUnichar("FF2B"), "K" }, // FULLWIDTH LATIN CAPITAL LETTER K
+                    { ToUnichar("FF2C"), "L" }, // FULLWIDTH LATIN CAPITAL LETTER L
+                    { ToUnichar("FF2D"), "M" }, // FULLWIDTH LATIN CAPITAL LETTER M
+                    { ToUnichar("FF2E"), "N" }, // FULLWIDTH LATIN CAPITAL LETTER N
+                    { ToUnichar("FF2F"), "O" }, // FULLWIDTH LATIN CAPITAL LETTER O
+                    { ToUnichar("FF30"), "P" }, // FULLWIDTH LATIN CAPITAL LETTER P
+                    { ToUnichar("FF31"), "Q" }, // FULLWIDTH LATIN CAPITAL LETTER Q
+                    { ToUnichar("FF32"), "R" }, // FULLWIDTH LATIN CAPITAL LETTER R
+                    { ToUnichar("FF33"), "S" }, // FULLWIDTH LATIN CAPITAL LETTER S
+                    { ToUnichar("FF34"), "T" }, // FULLWIDTH LATIN CAPITAL LETTER T
+                    { ToUnichar("FF35"), "U" }, // FULLWIDTH LATIN CAPITAL LETTER U
+                    { ToUnichar("FF36"), "V" }, // FULLWIDTH LATIN CAPITAL LETTER V
+                    { ToUnichar("FF37"), "W" }, // FULLWIDTH LATIN CAPITAL LETTER W
+                    { ToUnichar("FF38"), "X" }, // FULLWIDTH LATIN CAPITAL LETTER X
+                    { ToUnichar("FF39"), "Y" }, // FULLWIDTH LATIN CAPITAL LETTER Y
+                    { ToUnichar("FF3A"), "Z" }, // FULLWIDTH LATIN CAPITAL LETTER Z
+                    { ToUnichar("FF41"), "a" }, // FULLWIDTH LATIN SMALL LETTER A
+                    { ToUnichar("FF42"), "b" }, // FULLWIDTH LATIN SMALL LETTER B
+                    { ToUnichar("FF43"), "c" }, // FULLWIDTH LATIN SMALL LETTER C
+                    { ToUnichar("FF44"), "d" }, // FULLWIDTH LATIN SMALL LETTER D
+                    { ToUnichar("FF45"), "e" }, // FULLWIDTH LATIN SMALL LETTER E
+                    { ToUnichar("FF46"), "f" }, // FULLWIDTH LATIN SMALL LETTER F
+                    { ToUnichar("FF47"), "g" }, // FULLWIDTH LATIN SMALL LETTER G
+                    { ToUnichar("FF48"), "h" }, // FULLWIDTH LATIN SMALL LETTER H
+                    { ToUnichar("FF49"), "i" }, // FULLWIDTH LATIN SMALL LETTER I
+                    { ToUnichar("FF4A"), "j" }, // FULLWIDTH LATIN SMALL LETTER J
+                    { ToUnichar("FF4B"), "k" }, // FULLWIDTH LATIN SMALL LETTER K
+                    { ToUnichar("FF4C"), "l" }, // FULLWIDTH LATIN SMALL LETTER L
+                    { ToUnichar("FF4D"), "m" }, // FULLWIDTH LATIN SMALL LETTER M
+                    { ToUnichar("FF4E"), "n" }, // FULLWIDTH LATIN SMALL LETTER N
+                    { ToUnichar("FF4F"), "o" }, // FULLWIDTH LATIN SMALL LETTER O
+                    { ToUnichar("FF50"), "p" }, // FULLWIDTH LATIN SMALL LETTER P
+                    { ToUnichar("FF51"), "q" }, // FULLWIDTH LATIN SMALL LETTER Q
+                    { ToUnichar("FF52"), "r" }, // FULLWIDTH LATIN SMALL LETTER R
+                    { ToUnichar("FF53"), "s" }, // FULLWIDTH LATIN SMALL LETTER S
+                    { ToUnichar("FF54"), "t" }, // FULLWIDTH LATIN SMALL LETTER T
+                    { ToUnichar("FF55"), "u" }, // FULLWIDTH LATIN SMALL LETTER U
+                    { ToUnichar("FF56"), "v" }, // FULLWIDTH LATIN SMALL LETTER V
+                    { ToUnichar("FF57"), "w" }, // FULLWIDTH LATIN SMALL LETTER W
+                    { ToUnichar("FF58"), "x" }, // FULLWIDTH LATIN SMALL LETTER X
+                    { ToUnichar("FF59"), "y" }, // FULLWIDTH LATIN SMALL LETTER Y
+                    { ToUnichar("FF5A"), "z" }, // FULLWIDTH LATIN SMALL LETTER Z
+                    { ToUnichar("0410"), "A" },  // RUSSIAN CAPITAL LETTER А 
+                    { ToUnichar("0411"), "B" },  // RUSSIAN CAPITAL LETTER Б
+                    { ToUnichar("0412"), "V" },  // RUSSIAN CAPITAL LETTER В
+                    { ToUnichar("0413"), "G" },  // RUSSIAN CAPITAL LETTER Г
+                    { ToUnichar("0414"), "D" },  // RUSSIAN CAPITAL LETTER Д
+                    { ToUnichar("0415"), "E" },  // RUSSIAN CAPITAL LETTER Е
+                    { ToUnichar("0401"), "YO" },  // RUSSIAN CAPITAL LETTER Ё
+                    { ToUnichar("0416"), "ZH" },  // RUSSIAN CAPITAL LETTER Ж
+                    { ToUnichar("0417"), "Z" },  // RUSSIAN CAPITAL LETTER З
+                    { ToUnichar("0418"), "I" },  // RUSSIAN CAPITAL LETTER И
+                    { ToUnichar("0419"), "J" },  // RUSSIAN CAPITAL LETTER Й
+                    { ToUnichar("041A"), "K" },  // RUSSIAN CAPITAL LETTER К
+                    { ToUnichar("041B"), "L" },  // RUSSIAN CAPITAL LETTER Л
+                    { ToUnichar("041C"), "M" },  // RUSSIAN CAPITAL LETTER М
+                    { ToUnichar("041D"), "N" },  // RUSSIAN CAPITAL LETTER Н
+                    { ToUnichar("041E"), "O" },  // RUSSIAN CAPITAL LETTER О
+                    { ToUnichar("041F"), "P" },  // RUSSIAN CAPITAL LETTER П
+                    { ToUnichar("0420"), "R" },  // RUSSIAN CAPITAL LETTER Р
+                    { ToUnichar("0421"), "S" },  // RUSSIAN CAPITAL LETTER С
+                    { ToUnichar("0422"), "T" },  // RUSSIAN CAPITAL LETTER Т
+                    { ToUnichar("0423"), "U" },  // RUSSIAN CAPITAL LETTER У
+                    { ToUnichar("0424"), "F" },  // RUSSIAN CAPITAL LETTER Ф
+                    { ToUnichar("0425"), "H" },  // RUSSIAN CAPITAL LETTER Х
+                    { ToUnichar("0426"), "C" },  // RUSSIAN CAPITAL LETTER Ц
+                    { ToUnichar("0427"), "CH" },  // RUSSIAN CAPITAL LETTER Ч
+                    { ToUnichar("0428"), "SH" },  // RUSSIAN CAPITAL LETTER Ш
+                    { ToUnichar("0429"), "SHH" },  // RUSSIAN CAPITAL LETTER Щ
+                    { ToUnichar("042A"), string.Empty },  // RUSSIAN CAPITAL LETTER Ъ
+                    { ToUnichar("042B"), "Y" },  // RUSSIAN CAPITAL LETTER Ы
+                    { ToUnichar("042C"), string.Empty },  // RUSSIAN CAPITAL LETTER Ь
+                    { ToUnichar("042D"), "E" },  // RUSSIAN CAPITAL LETTER Э
+                    { ToUnichar("042E"), "YU" },  // RUSSIAN CAPITAL LETTER Ю
+                    { ToUnichar("042F"), "YA" },  // RUSSIAN CAPITAL LETTER Я
+                    { ToUnichar("0430"), "a" },  // RUSSIAN SMALL LETTER а
+                    { ToUnichar("0431"), "b" },  // RUSSIAN SMALL LETTER б
+                    { ToUnichar("0432"), "v" },  // RUSSIAN SMALL LETTER в
+                    { ToUnichar("0433"), "g" },  // RUSSIAN SMALL LETTER г
+                    { ToUnichar("0434"), "d" },  // RUSSIAN SMALL LETTER д
+                    { ToUnichar("0435"), "e" },  // RUSSIAN SMALL LETTER е
+                    { ToUnichar("0451"), "yo" },  // RUSSIAN SMALL LETTER ё
+                    { ToUnichar("0436"), "zh" },  // RUSSIAN SMALL LETTER ж
+                    { ToUnichar("0437"), "z" },  // RUSSIAN SMALL LETTER з
+                    { ToUnichar("0438"), "i" },  // RUSSIAN SMALL LETTER и
+                    { ToUnichar("0439"), "j" },  // RUSSIAN SMALL LETTER й
+                    { ToUnichar("043A"), "k" },  // RUSSIAN SMALL LETTER к
+                    { ToUnichar("043B"), "l" },  // RUSSIAN SMALL LETTER л
+                    { ToUnichar("043C"), "m" },  // RUSSIAN SMALL LETTER м
+                    { ToUnichar("043D"), "n" },  // RUSSIAN SMALL LETTER н
+                    { ToUnichar("043E"), "o" },  // RUSSIAN SMALL LETTER о
+                    { ToUnichar("043F"), "p" },  // RUSSIAN SMALL LETTER п
+                    { ToUnichar("0440"), "r" },  // RUSSIAN SMALL LETTER р
+                    { ToUnichar("0441"), "s" },  // RUSSIAN SMALL LETTER с
+                    { ToUnichar("0442"), "t" },  // RUSSIAN SMALL LETTER т
+                    { ToUnichar("0443"), "u" },  // RUSSIAN SMALL LETTER у
+                    { ToUnichar("0444"), "f" },  // RUSSIAN SMALL LETTER ф
+                    { ToUnichar("0445"), "h" },  // RUSSIAN SMALL LETTER х
+                    { ToUnichar("0446"), "c" },  // RUSSIAN SMALL LETTER ц
+                    { ToUnichar("0447"), "ch" },  // RUSSIAN SMALL LETTER ч
+                    { ToUnichar("0448"), "sh" },  // RUSSIAN SMALL LETTER ш
+                    { ToUnichar("0449"), "shh" },  // RUSSIAN SMALL LETTER щ
+                    { ToUnichar("044A"), string.Empty },  // RUSSIAN SMALL LETTER ъ
+                    { ToUnichar("044B"), "y" },  // RUSSIAN SMALL LETTER ы
+                    { ToUnichar("044C"), string.Empty },  // RUSSIAN SMALL LETTER ь
+                    { ToUnichar("044D"), "e" },  // RUSSIAN SMALL LETTER э
+                    { ToUnichar("044E"), "yu" },  // RUSSIAN SMALL LETTER ю
+                    { ToUnichar("044F"), "ya" },  // RUSSIAN SMALL LETTER я
+                    { ToUnichar("0406"), "I" },  // Ukraine-Byelorussian CAPITAL LETTER І
+                    { ToUnichar("0456"), "i" },  // Ukraine-Byelorussian SMALL LETTER і
+                    { ToUnichar("0407"), "I" },  // Ukraine CAPITAL LETTER Ї
+                    { ToUnichar("0457"), "i" },  // Ukraine SMALL LETTER ї
+                    { ToUnichar("0404"), "Ie" },  // Ukraine CAPITAL LETTER Є
+                    { ToUnichar("0454"), "ie" },  // Ukraine SMALL LETTER є
+                    { ToUnichar("0490"), "G" },  // Ukraine CAPITAL LETTER Ґ
+                    { ToUnichar("0491"), "g" },  // Ukraine SMALL LETTER ґ
+                    { ToUnichar("040E"), "U" },  // Byelorussian CAPITAL LETTER Ў
+                    { ToUnichar("045E"), "u" }  // Byelorussian SMALL LETTER ў
+                };
+            }
+        }
+
+        /// <summary>
+        /// Takes a hexadecimal string and converts it to an Unicode character
+        /// </summary>
+        /// <param name="hexString">A four-digit number in hex notation (eg, 00E7).</param>
+        /// <returns>A unicode character, as string.</returns>
+        protected virtual string ToUnichar(string hexString)
+        {
+            var b = new byte[2];
+
+            // Take hexadecimal as text and make a Unicode char number
+            b[0] = Convert.ToByte(hexString.Substring(2, 2), 16);
+            b[1] = Convert.ToByte(hexString.Substring(0, 2), 16);
+            // Get the character the number represents
+            var returnChar = Encoding.Unicode.GetString(b);
+            return returnChar;
+        }
+
+        #endregion
+        
+        #region Methods
+
+        /// <summary>
+        /// Deletes an URL record
+        /// </summary>
+        /// <param name="urlRecord">URL record</param>
+        public virtual async Task DeleteUrlRecord(UrlRecord urlRecord)
+        {
+            await _urlRecordRepository.Delete(urlRecord);
+        }
+
+        /// <summary>
+        /// Deletes an URL records
+        /// </summary>
+        /// <param name="urlRecords">URL records</param>
+        public virtual async Task DeleteUrlRecords(IList<UrlRecord> urlRecords)
+        {
+            await _urlRecordRepository.Delete(urlRecords);
+        }
+
+        /// <summary>
+        /// Gets an URL records
+        /// </summary>
+        /// <param name="urlRecordIds">URL record identifiers</param>
+        /// <returns>URL record</returns>
+        public virtual async Task<IList<UrlRecord>> GetUrlRecordsByIds(int[] urlRecordIds)
+        {
+            return await _urlRecordRepository.GetByIds(urlRecordIds, cache => default);
+        }
+
+        /// <summary>
+        /// Gets an URL record
+        /// </summary>
+        /// <param name="urlRecordId">URL record identifier</param>
+        /// <returns>URL record</returns>
+        public virtual async Task<UrlRecord> GetUrlRecordById(int urlRecordId)
+        {
+            return await _urlRecordRepository.GetById(urlRecordId, cache => default);
+        }
+
+        /// <summary>
+        /// Inserts an URL record
+        /// </summary>
+        /// <param name="urlRecord">URL record</param>
+        public virtual async Task InsertUrlRecord(UrlRecord urlRecord)
+        {
+            await _urlRecordRepository.Insert(urlRecord);
+        }
+
+        /// <summary>
+        /// Updates the URL record
+        /// </summary>
+        /// <param name="urlRecord">URL record</param>
+        public virtual async Task UpdateUrlRecord(UrlRecord urlRecord)
+        {
+            await _urlRecordRepository.Update(urlRecord);
+        }
+
+        /// <summary>
+        /// Find URL record
+        /// </summary>
+        /// <param name="slug">Slug</param>
+        /// <returns>Found URL record</returns>
+        public virtual async Task<UrlRecord> GetBySlug(string slug)
+        {
+            if (string.IsNullOrEmpty(slug))
+                return null;
+            
+            var key = _staticCacheManager.PrepareKeyForDefaultCache(NopSeoDefaults.UrlRecordBySlugCacheKey, slug);
+
+            if (_localizationSettings.LoadAllUrlRecordsOnStartup)
+            {
+                return await _staticCacheManager.Get(key, async () =>
+                {
+                    //load all records (we know they are cached)
+                    var source = await GetAllUrlRecords();
+                    var urlRecords = from ur in source
+                        where ur.Slug.Equals(slug, StringComparison.InvariantCultureIgnoreCase)
+                        //first, try to find an active record
+                        orderby ur.IsActive descending, ur.Id
+                        select ur;
+                    var urlRecordForCaching = urlRecords.FirstOrDefault();
+
+                    return urlRecordForCaching;
+                });
+            }
+
+            //gradual loading
+            var query = from ur in _urlRecordRepository.Table
+                where ur.Slug == slug
+                //first, try to find an active record
+                orderby ur.IsActive descending, ur.Id
+                select ur;
+
+            var urlRecord = await _staticCacheManager.Get(key, async () => await query.ToAsyncEnumerable().FirstOrDefaultAsync());
+
+            return urlRecord;
+        }
+
+        /// <summary>
+        /// Gets all URL records
+        /// </summary>
+        /// <param name="slug">Slug</param>
+        /// <param name="languageId">Language ID; "null" to load records with any language; "0" to load records with standard language only; otherwise to load records with specify language ID only</param>
+        /// <param name="isActive">A value indicating whether to get active records; "null" to load all records; "false" to load only inactive records; "true" to load only active records</param>
+        /// <param name="pageIndex">Page index</param>
+        /// <param name="pageSize">Page size</param>
+        /// <returns>URL records</returns>
+        public virtual async Task<IPagedList<UrlRecord>> GetAllUrlRecords(
+            string slug = "", int? languageId = null, bool? isActive = null, int pageIndex = 0, int pageSize = int.MaxValue)
+        {
+            var urlRecords = (await _urlRecordRepository.GetAll(query =>
+            {
+                query = query.OrderBy(ur => ur.Slug);
+
+                return query;
+            }, cache => default)).AsQueryable();
+
+
+            if (!string.IsNullOrWhiteSpace(slug))
+                urlRecords = urlRecords.Where(ur => ur.Slug.Contains(slug));
+
+            if (languageId.HasValue)
+                urlRecords = urlRecords.Where(ur => ur.LanguageId == languageId);
+
+            if (isActive.HasValue)
+                urlRecords = urlRecords.Where(ur => ur.IsActive == isActive);
+
+            var result = urlRecords.ToList();
+
+            return new PagedList<UrlRecord>(result, pageIndex, pageSize);
+        }
+
+        /// <summary>
+        /// Find slug
+        /// </summary>
+        /// <param name="entityId">Entity identifier</param>
+        /// <param name="entityName">Entity name</param>
+        /// <param name="languageId">Language identifier</param>
+        /// <returns>Found slug</returns>
+        public virtual async Task<string> GetActiveSlug(int entityId, string entityName, int languageId)
+        {
+            //gradual loading
+            var key = _staticCacheManager.PrepareKeyForDefaultCache(NopSeoDefaults.UrlRecordCacheKey, entityId, entityName, languageId);
+
+            if (_localizationSettings.LoadAllUrlRecordsOnStartup)
+            {
+                return await _staticCacheManager.Get(key, async () =>
+                {
+                    //load all records (we know they are cached)
+                    var source = await GetAllUrlRecords();
+                    var urlRecords = from ur in source
+                        where ur.EntityId == entityId &&
+                              ur.EntityName == entityName &&
+                              ur.LanguageId == languageId &&
+                              ur.IsActive
+                        orderby ur.Id descending
+                        select ur.Slug;
+
+                    //little hack here. nulls aren't cacheable so set it to ""
+                    var slug = urlRecords.FirstOrDefault() ?? string.Empty;
+
+                    return slug;
+                });
+            }
+
+            var query = from ur in _urlRecordRepository.Table
+                where ur.EntityId == entityId &&
+                      ur.EntityName == entityName &&
+                      ur.LanguageId == languageId &&
+                      ur.IsActive
+                orderby ur.Id descending
+                select ur.Slug;
+
+            var rezSlug = await _staticCacheManager.Get(key, async () => await query.ToAsyncEnumerable().FirstOrDefaultAsync()) ?? string.Empty;
+
+            return rezSlug;
+        }
+
+        /// <summary>
+        /// Save slug
+        /// </summary>
+        /// <typeparam name="T">Type</typeparam>
+        /// <param name="entity">Entity</param>
+        /// <param name="slug">Slug</param>
+        /// <param name="languageId">Language ID</param>
+        public virtual async Task SaveSlug<T>(T entity, string slug, int languageId) where T : BaseEntity, ISlugSupported
+        {
+            if (entity == null)
+                throw new ArgumentNullException(nameof(entity));
+
+            var entityId = entity.Id;
+            var entityName = entity.GetType().Name;
+
+            var query = from ur in _urlRecordRepository.Table
+                        where ur.EntityId == entityId &&
+                              ur.EntityName == entityName &&
+                              ur.LanguageId == languageId
+                        orderby ur.Id descending
+                        select ur;
+            var allUrlRecords = await query.ToListAsync();
+            var activeUrlRecord = allUrlRecords.FirstOrDefault(x => x.IsActive);
+            UrlRecord nonActiveRecordWithSpecifiedSlug;
+
+            if (activeUrlRecord == null && !string.IsNullOrWhiteSpace(slug))
+            {
+                //find in non-active records with the specified slug
+                nonActiveRecordWithSpecifiedSlug = allUrlRecords
+                    .FirstOrDefault(
+                        x => x.Slug.Equals(slug, StringComparison.InvariantCultureIgnoreCase) && !x.IsActive);
+                if (nonActiveRecordWithSpecifiedSlug != null)
+                {
+                    //mark non-active record as active
+                    nonActiveRecordWithSpecifiedSlug.IsActive = true;
+                    await UpdateUrlRecord(nonActiveRecordWithSpecifiedSlug);
+                }
+                else
+                {
+                    //new record
+                    var urlRecord = new UrlRecord
+                    {
+                        EntityId = entityId,
+                        EntityName = entityName,
+                        Slug = slug,
+                        LanguageId = languageId,
+                        IsActive = true
+                    };
+                    await InsertUrlRecord(urlRecord);
+                }
+            }
+
+            if (activeUrlRecord != null && string.IsNullOrWhiteSpace(slug))
+            {
+                //disable the previous active URL record
+                activeUrlRecord.IsActive = false;
+                await UpdateUrlRecord(activeUrlRecord);
+            }
+
+            if (activeUrlRecord == null || string.IsNullOrWhiteSpace(slug))
+                return;
+
+            //it should not be the same slug as in active URL record
+            if (activeUrlRecord.Slug.Equals(slug, StringComparison.InvariantCultureIgnoreCase))
+                return;
+
+            //find in non-active records with the specified slug
+            nonActiveRecordWithSpecifiedSlug = allUrlRecords
+                .FirstOrDefault(x => x.Slug.Equals(slug, StringComparison.InvariantCultureIgnoreCase) && !x.IsActive);
+            if (nonActiveRecordWithSpecifiedSlug != null)
+            {
+                //mark non-active record as active
+                nonActiveRecordWithSpecifiedSlug.IsActive = true;
+                await UpdateUrlRecord(nonActiveRecordWithSpecifiedSlug);
+
+                //disable the previous active URL record
+                activeUrlRecord.IsActive = false;
+                await UpdateUrlRecord(activeUrlRecord);
+            }
+            else
+            {
+                //insert new record
+                //we do not update the existing record because we should track all previously entered slugs
+                //to ensure that URLs will work fine
+                var urlRecord = new UrlRecord
+                {
+                    EntityId = entityId,
+                    EntityName = entityName,
+                    Slug = slug,
+                    LanguageId = languageId,
+                    IsActive = true
+                };
+                await InsertUrlRecord(urlRecord);
+
+                //disable the previous active URL record
+                activeUrlRecord.IsActive = false;
+                await UpdateUrlRecord(activeUrlRecord);
+            }
+        }
+
+        /// <summary>
+        ///  Get search engine friendly name (slug)
+        /// </summary>
+        /// <typeparam name="T">Entity type</typeparam>
+        /// <param name="entity">Entity</param>
+        /// <param name="languageId">Language identifier; pass null to use the current language</param>
+        /// <param name="returnDefaultValue">A value indicating whether to return default value (if language specified one is not found)</param>
+        /// <param name="ensureTwoPublishedLanguages">A value indicating whether to ensure that we have at least two published languages; otherwise, load only default value</param>
+        /// <returns>Search engine  name (slug)</returns>
+        public virtual async Task<string> GetSeName<T>(T entity, int? languageId = null, bool returnDefaultValue = true,
+            bool ensureTwoPublishedLanguages = true) where T : BaseEntity, ISlugSupported
+        {
+            if (entity == null)
+                throw new ArgumentNullException(nameof(entity));
+
+            var entityName = entity.GetType().Name;
+
+            return await GetSeName(entity.Id, entityName, languageId ?? (await _workContext.GetWorkingLanguage()).Id, returnDefaultValue, ensureTwoPublishedLanguages);
+        }
+
+        /// <summary>
+        /// Get search engine friendly name (slug)
+        /// </summary>
+        /// <param name="entityId">Entity identifier</param>
+        /// <param name="entityName">Entity name</param>
+        /// <param name="languageId">Language identifier; pass null to use the current language</param>
+        /// <param name="returnDefaultValue">A value indicating whether to return default value (if language specified one is not found)</param>
+        /// <param name="ensureTwoPublishedLanguages">A value indicating whether to ensure that we have at least two published languages; otherwise, load only default value</param>
+        /// <returns>Search engine  name (slug)</returns>
+        public virtual async Task<string> GetSeName(int entityId, string entityName, int? languageId = null,
+            bool returnDefaultValue = true, bool ensureTwoPublishedLanguages = true)
+        {
+            languageId ??= (await _workContext.GetWorkingLanguage()).Id;
+            var result = string.Empty;
+            
+            if (languageId > 0)
+            {
+                //ensure that we have at least two published languages
+                var loadLocalizedValue = true;
+                if (ensureTwoPublishedLanguages)
+                {
+                    var totalPublishedLanguages = (await _languageService.GetAllLanguages()).Count;
+                    loadLocalizedValue = totalPublishedLanguages >= 2;
+                }
+
+                //localized value
+                if (loadLocalizedValue)
+                    result = await GetActiveSlug(entityId, entityName, languageId.Value);
+            }
+
+            //set default value if required
+            if (string.IsNullOrEmpty(result) && returnDefaultValue)
+                result = await GetActiveSlug(entityId, entityName, 0);
+
+            return result;
+        }
+
+        /// <summary>
+        /// Get SE name
+        /// </summary>
+        /// <param name="name">Name</param>
+        /// <param name="convertNonWesternChars">A value indicating whether non western chars should be converted</param>
+        /// <param name="allowUnicodeCharsInUrls">A value indicating whether Unicode chars are allowed</param>
+        /// <returns>Result</returns>
+        public virtual Task<string> GetSeName(string name, bool convertNonWesternChars, bool allowUnicodeCharsInUrls)
+        {
+            if (string.IsNullOrEmpty(name))
+                return Task.FromResult(name);
+
+            var okChars = "abcdefghijklmnopqrstuvwxyz1234567890 _-";
+            name = name.Trim().ToLowerInvariant();
+
+            if (convertNonWesternChars && _seoCharacterTable == null)
+                InitializeSeoCharacterTable();
+
+            var sb = new StringBuilder();
+            foreach (var c in name.ToCharArray())
+            {
+                var c2 = c.ToString();
+                if (convertNonWesternChars)
+                {
+                    if (_seoCharacterTable?.ContainsKey(c2) ?? false)
+                        c2 = _seoCharacterTable[c2].ToLowerInvariant();
+                }
+
+                if (allowUnicodeCharsInUrls)
+                {
+                    if (char.IsLetterOrDigit(c) || okChars.Contains(c2))
+                        sb.Append(c2);
+                }
+                else if (okChars.Contains(c2))
+                {
+                    sb.Append(c2);
+                }
+            }
+
+            var name2 = sb.ToString();
+            name2 = name2.Replace(" ", "-");
+            while (name2.Contains("--"))
+                name2 = name2.Replace("--", "-");
+            while (name2.Contains("__"))
+                name2 = name2.Replace("__", "_");
+
+            return Task.FromResult(name2);
+        }
+
+        /// <summary>
+        /// Validate search engine name
+        /// </summary>
+        /// <param name="entity">Entity</param>
+        /// <param name="seName">Search engine name to validate</param>
+        /// <param name="name">User-friendly name used to generate sename</param>
+        /// <param name="ensureNotEmpty">Ensure that sename is not empty</param>
+        /// <returns>Valid sename</returns>
+        public virtual async Task<string> ValidateSeName<T>(T entity, string seName, string name, bool ensureNotEmpty) where T : BaseEntity, ISlugSupported
+        {
+            if (entity == null)
+                throw new ArgumentNullException(nameof(entity));
+
+            var entityName = entity.GetType().Name;
+
+            return await ValidateSeName(entity.Id, entityName, seName, name, ensureNotEmpty);
+        }
+
+        /// <summary>
+        /// Validate search engine name
+        /// </summary>
+        /// <param name="entityId">Entity identifier</param>
+        /// <param name="entityName">Entity name</param>
+        /// <param name="seName">Search engine name to validate</param>
+        /// <param name="name">User-friendly name used to generate sename</param>
+        /// <param name="ensureNotEmpty">Ensure that sename is not empty</param>
+        /// <returns>Valid sename</returns>
+        public virtual async Task<string> ValidateSeName(int entityId, string entityName, string seName, string name, bool ensureNotEmpty)
+        {
+            //use name if sename is not specified
+            if (string.IsNullOrWhiteSpace(seName) && !string.IsNullOrWhiteSpace(name))
+                seName = name;
+
+            //validation
+            seName = await GetSeName(seName, _seoSettings.ConvertNonWesternChars, _seoSettings.AllowUnicodeCharsInUrls);
+
+            //max length
+            seName = CommonHelper.EnsureMaximumLength(seName, NopSeoDefaults.SearchEngineNameLength);
+
+            if (string.IsNullOrWhiteSpace(seName))
+            {
+                if (ensureNotEmpty)
+                {
+                    //use entity identifier as sename if empty
+                    seName = entityId.ToString();
+                }
+                else
+                {
+                    //return. no need for further processing
+                    return seName;
+                }
+            }
+
+            //ensure this sename is not reserved yet
+            var i = 2;
+            var tempSeName = seName;
+            while (true)
+            {
+                //check whether such slug already exists (and that is not the current entity)
+                var urlRecord = await GetBySlug(tempSeName);
+                var reserved1 = urlRecord != null && !(urlRecord.EntityId == entityId && urlRecord.EntityName.Equals(entityName, StringComparison.InvariantCultureIgnoreCase));
+                //and it's not in the list of reserved slugs
+                var reserved2 = _seoSettings.ReservedUrlRecordSlugs.Contains(tempSeName, StringComparer.InvariantCultureIgnoreCase);
+                //and it's not equal to a language code
+                var reserved3 = (await _languageService.GetAllLanguages(true)).Any(language => language.UniqueSeoCode.Equals(tempSeName, StringComparison.InvariantCultureIgnoreCase));
+                if (!reserved1 && !reserved2 && !reserved3)
+                    break;
+
+                tempSeName = $"{seName}-{i}";
+                i++;
+            }
+
+            seName = tempSeName;
+
+            return seName;
+        }
+
+        #endregion
+    }
+}