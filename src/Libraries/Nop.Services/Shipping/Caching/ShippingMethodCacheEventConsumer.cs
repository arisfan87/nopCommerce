﻿using Nop.Core.Domain.Shipping;
using Nop.Services.Caching;
using System.Threading.Tasks;

namespace Nop.Services.Shipping.Caching
{
    /// <summary>
    /// Represents a shipping method cache event consumer
    /// </summary>
    public partial class ShippingMethodCacheEventConsumer : CacheEventConsumer<ShippingMethod>
    {
<<<<<<< HEAD
        protected override async Task ClearCache(ShippingMethod entity)
        {
            await RemoveByPrefix(NopShippingDefaults.ShippingMethodsAllPrefixCacheKey);
        }
=======
>>>>>>> 8df5bf22
    }
}<|MERGE_RESOLUTION|>--- conflicted
+++ resolved
@@ -9,12 +9,5 @@
     /// </summary>
     public partial class ShippingMethodCacheEventConsumer : CacheEventConsumer<ShippingMethod>
     {
-<<<<<<< HEAD
-        protected override async Task ClearCache(ShippingMethod entity)
-        {
-            await RemoveByPrefix(NopShippingDefaults.ShippingMethodsAllPrefixCacheKey);
-        }
-=======
->>>>>>> 8df5bf22
     }
 }