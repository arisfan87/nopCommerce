--- conflicted
+++ resolved
@@ -9,12 +9,5 @@
     /// </summary>
     public partial class WarehouseCacheEventConsumer : CacheEventConsumer<Warehouse>
     {
-<<<<<<< HEAD
-        protected override async Task ClearCache(Warehouse entity)
-        {
-            await Remove(NopShippingDefaults.WarehousesAllCacheKey);
-        }
-=======
->>>>>>> 8df5bf22
     }
 }