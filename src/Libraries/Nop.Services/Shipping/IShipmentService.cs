--- conflicted
+++ resolved
@@ -1,143 +1,136 @@
-﻿using System;
-using System.Collections.Generic;
-using Nop.Core;
-using Nop.Core.Domain.Catalog;
-using Nop.Core.Domain.Orders;
-using Nop.Core.Domain.Shipping;
-using Nop.Services.Shipping.Tracking;
-
-namespace Nop.Services.Shipping
-{
-    /// <summary>
-    /// Shipment service interface
-    /// </summary>
-    public partial interface IShipmentService
-    {
-        /// <summary>
-        /// Deletes a shipment
-        /// </summary>
-        /// <param name="shipment">Shipment</param>
-        void DeleteShipment(Shipment shipment);
-
-        /// <summary>
-        /// Search shipments
-        /// </summary>
-        /// <param name="vendorId">Vendor identifier; 0 to load all records</param>
-        /// <param name="warehouseId">Warehouse identifier, only shipments with products from a specified warehouse will be loaded; 0 to load all orders</param>
-        /// <param name="shippingCountryId">Shipping country identifier; 0 to load all records</param>
-        /// <param name="shippingStateId">Shipping state identifier; 0 to load all records</param>
-        /// <param name="shippingCounty">Shipping county; null to load all records</param>
-        /// <param name="shippingCity">Shipping city; null to load all records</param>
-        /// <param name="trackingNumber">Search by tracking number</param>
-        /// <param name="loadNotShipped">A value indicating whether we should load only not shipped shipments</param>
-<<<<<<< HEAD
-        /// <param name="loadNotDelivered">A value indicating whether we should load only not delivered shipments</param>
-=======
-        /// <param name="orderId">Order identifier; 0 to load all records</param>
->>>>>>> 81c7285d
-        /// <param name="createdFromUtc">Created date from (UTC); null to load all records</param>
-        /// <param name="createdToUtc">Created date to (UTC); null to load all records</param>
-        /// <param name="pageIndex">Page index</param>
-        /// <param name="pageSize">Page size</param>
-        /// <returns>Shipments</returns>
-        IPagedList<Shipment> GetAllShipments(int vendorId = 0, int warehouseId = 0,
-            int shippingCountryId = 0,
-            int shippingStateId = 0,
-            string shippingCounty = null,
-            string shippingCity = null,
-            string trackingNumber = null,
-            bool loadNotShipped = false,
-<<<<<<< HEAD
-            bool loadNotDelivered = false,
-=======
-            int orderId = 0,
->>>>>>> 81c7285d
-            DateTime? createdFromUtc = null, DateTime? createdToUtc = null,
-            int pageIndex = 0, int pageSize = int.MaxValue);
-
-        /// <summary>
-        /// Get shipment by identifiers
-        /// </summary>
-        /// <param name="shipmentIds">Shipment identifiers</param>
-        /// <returns>Shipments</returns>
-        IList<Shipment> GetShipmentsByIds(int[] shipmentIds);
-
-        /// <summary>
-        /// Gets a shipment
-        /// </summary>
-        /// <param name="shipmentId">Shipment identifier</param>
-        /// <returns>Shipment</returns>
-        Shipment GetShipmentById(int shipmentId);
-
-        /// <summary>
-        /// Gets a list of order shipments
-        /// </summary>
-        /// <param name="orderId">Order identifier</param>
-        /// <param name="shipped">A value indicating whether to count only shipped or not shipped shipments; pass null to ignore</param>
-        /// <param name="vendorId">Vendor identifier; pass 0 to ignore</param>
-        /// <returns>Result</returns>
-        IList<Shipment> GetShipmentsByOrderId(int orderId, bool? shipped = null, int vendorId = 0);
-
-        /// <summary>
-        /// Inserts a shipment
-        /// </summary>
-        /// <param name="shipment">Shipment</param>
-        void InsertShipment(Shipment shipment);
-
-        /// <summary>
-        /// Updates the shipment
-        /// </summary>
-        /// <param name="shipment">Shipment</param>
-        void UpdateShipment(Shipment shipment);
-
-        /// <summary>
-        /// Deletes a shipment item
-        /// </summary>
-        /// <param name="shipmentItem">Shipment item</param>
-        void DeleteShipmentItem(ShipmentItem shipmentItem);
-
-        /// <summary>
-        /// Gets a shipment items of shipment
-        /// </summary>
-        /// <param name="shipmentId">Shipment identifier</param>
-        /// <returns>Shipment items</returns>
-        IList<ShipmentItem> GetShipmentItemsByShipmentId(int shipmentId);
-
-        /// <summary>
-        /// Gets a shipment item
-        /// </summary>
-        /// <param name="shipmentItemId">Shipment item identifier</param>
-        /// <returns>Shipment item</returns>
-        ShipmentItem GetShipmentItemById(int shipmentItemId);
-
-        /// <summary>
-        /// Inserts a shipment item
-        /// </summary>
-        /// <param name="shipmentItem">Shipment item</param>
-        void InsertShipmentItem(ShipmentItem shipmentItem);
-
-        /// <summary>
-        /// Updates the shipment item
-        /// </summary>
-        /// <param name="shipmentItem">Shipment item</param>
-        void UpdateShipmentItem(ShipmentItem shipmentItem);
-
-        /// <summary>
-        /// Get quantity in shipments. For example, get planned quantity to be shipped
-        /// </summary>
-        /// <param name="product">Product</param>
-        /// <param name="warehouseId">Warehouse identifier</param>
-        /// <param name="ignoreShipped">Ignore already shipped shipments</param>
-        /// <param name="ignoreDelivered">Ignore already delivered shipments</param>
-        /// <returns>Quantity</returns>
-        int GetQuantityInShipments(Product product, int warehouseId,
-            bool ignoreShipped, bool ignoreDelivered);
-
-        /// <summary>
-        /// Get the tracker of the shipment
-        /// </summary>
-        /// <param name="shipment">Shipment</param>
-        /// <returns>Shipment tracker</returns>
-        IShipmentTracker GetShipmentTracker(Shipment shipment);
-    }
+﻿using System;
+using System.Collections.Generic;
+using Nop.Core;
+using Nop.Core.Domain.Catalog;
+using Nop.Core.Domain.Shipping;
+using Nop.Services.Shipping.Tracking;
+
+namespace Nop.Services.Shipping
+{
+    /// <summary>
+    /// Shipment service interface
+    /// </summary>
+    public partial interface IShipmentService
+    {
+        /// <summary>
+        /// Deletes a shipment
+        /// </summary>
+        /// <param name="shipment">Shipment</param>
+        void DeleteShipment(Shipment shipment);
+
+        /// <summary>
+        /// Search shipments
+        /// </summary>
+        /// <param name="vendorId">Vendor identifier; 0 to load all records</param>
+        /// <param name="warehouseId">Warehouse identifier, only shipments with products from a specified warehouse will be loaded; 0 to load all orders</param>
+        /// <param name="shippingCountryId">Shipping country identifier; 0 to load all records</param>
+        /// <param name="shippingStateId">Shipping state identifier; 0 to load all records</param>
+        /// <param name="shippingCounty">Shipping county; null to load all records</param>
+        /// <param name="shippingCity">Shipping city; null to load all records</param>
+        /// <param name="trackingNumber">Search by tracking number</param>
+        /// <param name="loadNotShipped">A value indicating whether we should load only not shipped shipments</param>
+        /// <param name="loadNotDelivered">A value indicating whether we should load only not delivered shipments</param>
+        /// <param name="orderId">Order identifier; 0 to load all records</param>
+        /// <param name="createdFromUtc">Created date from (UTC); null to load all records</param>
+        /// <param name="createdToUtc">Created date to (UTC); null to load all records</param>
+        /// <param name="pageIndex">Page index</param>
+        /// <param name="pageSize">Page size</param>
+        /// <returns>Shipments</returns>
+        IPagedList<Shipment> GetAllShipments(int vendorId = 0, int warehouseId = 0,
+            int shippingCountryId = 0,
+            int shippingStateId = 0,
+            string shippingCounty = null,
+            string shippingCity = null,
+            string trackingNumber = null,
+            bool loadNotShipped = false,
+            bool loadNotDelivered = false,
+            int orderId = 0,
+            DateTime? createdFromUtc = null, DateTime? createdToUtc = null,
+            int pageIndex = 0, int pageSize = int.MaxValue);
+
+        /// <summary>
+        /// Get shipment by identifiers
+        /// </summary>
+        /// <param name="shipmentIds">Shipment identifiers</param>
+        /// <returns>Shipments</returns>
+        IList<Shipment> GetShipmentsByIds(int[] shipmentIds);
+
+        /// <summary>
+        /// Gets a shipment
+        /// </summary>
+        /// <param name="shipmentId">Shipment identifier</param>
+        /// <returns>Shipment</returns>
+        Shipment GetShipmentById(int shipmentId);
+
+        /// <summary>
+        /// Gets a list of order shipments
+        /// </summary>
+        /// <param name="orderId">Order identifier</param>
+        /// <param name="shipped">A value indicating whether to count only shipped or not shipped shipments; pass null to ignore</param>
+        /// <param name="vendorId">Vendor identifier; pass 0 to ignore</param>
+        /// <returns>Result</returns>
+        IList<Shipment> GetShipmentsByOrderId(int orderId, bool? shipped = null, int vendorId = 0);
+
+        /// <summary>
+        /// Inserts a shipment
+        /// </summary>
+        /// <param name="shipment">Shipment</param>
+        void InsertShipment(Shipment shipment);
+
+        /// <summary>
+        /// Updates the shipment
+        /// </summary>
+        /// <param name="shipment">Shipment</param>
+        void UpdateShipment(Shipment shipment);
+
+        /// <summary>
+        /// Deletes a shipment item
+        /// </summary>
+        /// <param name="shipmentItem">Shipment item</param>
+        void DeleteShipmentItem(ShipmentItem shipmentItem);
+
+        /// <summary>
+        /// Gets a shipment items of shipment
+        /// </summary>
+        /// <param name="shipmentId">Shipment identifier</param>
+        /// <returns>Shipment items</returns>
+        IList<ShipmentItem> GetShipmentItemsByShipmentId(int shipmentId);
+
+        /// <summary>
+        /// Gets a shipment item
+        /// </summary>
+        /// <param name="shipmentItemId">Shipment item identifier</param>
+        /// <returns>Shipment item</returns>
+        ShipmentItem GetShipmentItemById(int shipmentItemId);
+
+        /// <summary>
+        /// Inserts a shipment item
+        /// </summary>
+        /// <param name="shipmentItem">Shipment item</param>
+        void InsertShipmentItem(ShipmentItem shipmentItem);
+
+        /// <summary>
+        /// Updates the shipment item
+        /// </summary>
+        /// <param name="shipmentItem">Shipment item</param>
+        void UpdateShipmentItem(ShipmentItem shipmentItem);
+
+        /// <summary>
+        /// Get quantity in shipments. For example, get planned quantity to be shipped
+        /// </summary>
+        /// <param name="product">Product</param>
+        /// <param name="warehouseId">Warehouse identifier</param>
+        /// <param name="ignoreShipped">Ignore already shipped shipments</param>
+        /// <param name="ignoreDelivered">Ignore already delivered shipments</param>
+        /// <returns>Quantity</returns>
+        int GetQuantityInShipments(Product product, int warehouseId,
+            bool ignoreShipped, bool ignoreDelivered);
+
+        /// <summary>
+        /// Get the tracker of the shipment
+        /// </summary>
+        /// <param name="shipment">Shipment</param>
+        /// <returns>Shipment tracker</returns>
+        IShipmentTracker GetShipmentTracker(Shipment shipment);
+    }
 }