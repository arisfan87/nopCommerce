﻿using System;
using System.Collections.Generic;
using System.Linq;
using System.Threading.Tasks;
using LinqToDB;
using Nop.Core;
using Nop.Core.Domain.Catalog;
using Nop.Core.Domain.Common;
using Nop.Core.Domain.Orders;
using Nop.Core.Domain.Shipping;
using Nop.Data;
using Nop.Services.Shipping.Pickup;
using Nop.Services.Shipping.Tracking;

namespace Nop.Services.Shipping
{
    /// <summary>
    /// Shipment service
    /// </summary>
    public partial class ShipmentService : IShipmentService
    {
        #region Fields

        private readonly IPickupPluginManager _pickupPluginManager;
        private readonly IRepository<Address> _addressRepository;
        private readonly IRepository<Order> _orderRepository;
        private readonly IRepository<OrderItem> _orderItemRepository;
        private readonly IRepository<Product> _productRepository;
        private readonly IRepository<Shipment> _shipmentRepository;
        private readonly IRepository<ShipmentItem> _siRepository;
        private readonly IShippingPluginManager _shippingPluginManager;

        #endregion

        #region Ctor

        public ShipmentService(IPickupPluginManager pickupPluginManager,
            IRepository<Address> addressRepository,
            IRepository<Order> orderRepository,
            IRepository<OrderItem> orderItemRepository,
            IRepository<Product> productRepository,
            IRepository<Shipment> shipmentRepository,
            IRepository<ShipmentItem> siRepository,
            IShippingPluginManager shippingPluginManager)
        {
            _pickupPluginManager = pickupPluginManager;
            _addressRepository = addressRepository;
            _orderRepository = orderRepository;
            _orderItemRepository = orderItemRepository;
            _productRepository = productRepository;
            _shipmentRepository = shipmentRepository;
            _siRepository = siRepository;
            _shippingPluginManager = shippingPluginManager;
        }

        #endregion

        #region Methods

        /// <summary>
        /// Deletes a shipment
        /// </summary>
        /// <param name="shipment">Shipment</param>
        public virtual async Task DeleteShipment(Shipment shipment)
        {
<<<<<<< HEAD
            if (shipment == null)
                throw new ArgumentNullException(nameof(shipment));

            await _shipmentRepository.Delete(shipment);

            //event notification
            await _eventPublisher.EntityDeleted(shipment);
=======
            _shipmentRepository.Delete(shipment);
>>>>>>> 8df5bf22
        }

        /// <summary>
        /// Search shipments
        /// </summary>
        /// <param name="vendorId">Vendor identifier; 0 to load all records</param>
        /// <param name="warehouseId">Warehouse identifier, only shipments with products from a specified warehouse will be loaded; 0 to load all orders</param>
        /// <param name="shippingCountryId">Shipping country identifier; 0 to load all records</param>
        /// <param name="shippingStateId">Shipping state identifier; 0 to load all records</param>
        /// <param name="shippingCounty">Shipping county; null to load all records</param>
        /// <param name="shippingCity">Shipping city; null to load all records</param>
        /// <param name="trackingNumber">Search by tracking number</param>
        /// <param name="loadNotShipped">A value indicating whether we should load only not shipped shipments</param>
        /// <param name="loadNotDelivered">A value indicating whether we should load only not delivered shipments</param>
        /// <param name="orderId">Order identifier; 0 to load all records</param>
        /// <param name="createdFromUtc">Created date from (UTC); null to load all records</param>
        /// <param name="createdToUtc">Created date to (UTC); null to load all records</param>
        /// <param name="pageIndex">Page index</param>
        /// <param name="pageSize">Page size</param>
        /// <returns>Shipments</returns>
        public virtual async Task<IPagedList<Shipment>> GetAllShipments(int vendorId = 0, int warehouseId = 0,
            int shippingCountryId = 0,
            int shippingStateId = 0,
            string shippingCounty = null,
            string shippingCity = null,
            string trackingNumber = null,
            bool loadNotShipped = false,
            bool loadNotDelivered = false,
            int orderId = 0,
            DateTime? createdFromUtc = null, DateTime? createdToUtc = null,
            int pageIndex = 0, int pageSize = int.MaxValue)
        {
            var shipments = _shipmentRepository.GetAllPaged(query =>
            {
                if (orderId > 0)
                    query = query.Where(o => o.OrderId == orderId);

                if (!string.IsNullOrEmpty(trackingNumber))
                    query = query.Where(s => s.TrackingNumber.Contains(trackingNumber));

                if (shippingCountryId > 0)
                    query = from s in query
                        join o in _orderRepository.Table on s.OrderId equals o.Id
                        where _addressRepository.Table.Any(a =>
                            a.Id == (o.PickupInStore ? o.PickupAddressId : o.ShippingAddressId) &&
                            a.CountryId == shippingCountryId)
                        select s;

                if (shippingStateId > 0)
                    query = from s in query
                        join o in _orderRepository.Table on s.OrderId equals o.Id
                        where _addressRepository.Table.Any(a =>
                            a.Id == (o.PickupInStore ? o.PickupAddressId : o.ShippingAddressId) &&
                            a.StateProvinceId == shippingStateId)
                        select s;

                if (!string.IsNullOrWhiteSpace(shippingCounty))
                    query = from s in query
                        join o in _orderRepository.Table on s.OrderId equals o.Id
                        where _addressRepository.Table.Any(a =>
                            a.Id == (o.PickupInStore ? o.PickupAddressId : o.ShippingAddressId) &&
                            a.County.Contains(shippingCounty))
                        select s;

                if (!string.IsNullOrWhiteSpace(shippingCity))
                    query = from s in query
                        join o in _orderRepository.Table on s.OrderId equals o.Id
                        where _addressRepository.Table.Any(a =>
                            a.Id == (o.PickupInStore ? o.PickupAddressId : o.ShippingAddressId) &&
                            a.City.Contains(shippingCity))
                        select s;

                if (loadNotShipped)
                    query = query.Where(s => !s.ShippedDateUtc.HasValue);

                if (loadNotDelivered)
                    query = query.Where(s => !s.DeliveryDateUtc.HasValue);

                if (createdFromUtc.HasValue)
                    query = query.Where(s => createdFromUtc.Value <= s.CreatedOnUtc);

                if (createdToUtc.HasValue)
                    query = query.Where(s => createdToUtc.Value >= s.CreatedOnUtc);

                query = from s in query
                    join o in _orderRepository.Table on s.OrderId equals o.Id
                    where !o.Deleted
                    select s;

                query = query.Distinct();

                if (vendorId > 0)
                {
                    var queryVendorOrderItems = from orderItem in _orderItemRepository.Table
                        join p in _productRepository.Table on orderItem.ProductId equals p.Id
                        where p.VendorId == vendorId
                        select orderItem.Id;

                    query = from s in query
                        join si in _siRepository.Table on s.Id equals si.ShipmentId
                        where queryVendorOrderItems.Contains(si.OrderItemId)
                        select s;

                    query = query.Distinct();
                }

                if (warehouseId > 0)
                {
                    query = from s in query
                        join si in _siRepository.Table on s.Id equals si.ShipmentId
                        where si.WarehouseId == warehouseId
                        select s;

                    query = query.Distinct();
                }

                query = query.OrderByDescending(s => s.CreatedOnUtc);

                return query;
            }, pageIndex, pageSize);

<<<<<<< HEAD
            if (warehouseId > 0)
            {
                query = from s in query
                    join si in _siRepository.Table on s.Id equals si.ShipmentId
                    where si.WarehouseId == warehouseId
                    select s;

                query = query.Distinct();
            }

            query = query.OrderByDescending(s => s.CreatedOnUtc);

            var shipments = await query.ToPagedList(pageIndex, pageSize);
            
=======
>>>>>>> 8df5bf22
            return shipments;
        }

        /// <summary>
        /// Get shipment by identifiers
        /// </summary>
        /// <param name="shipmentIds">Shipment identifiers</param>
        /// <returns>Shipments</returns>
        public virtual async Task<IList<Shipment>> GetShipmentsByIds(int[] shipmentIds)
        {
<<<<<<< HEAD
            if (shipmentIds == null || shipmentIds.Length == 0)
                return new List<Shipment>();

            var query = from o in _shipmentRepository.Table
                        where shipmentIds.Contains(o.Id)
                        select o;
            var shipments = await query.ToListAsync();

            //sort by passed identifiers
            var sortedOrders = new List<Shipment>();
            foreach (var id in shipmentIds)
            {
                var shipment = shipments.Find(x => x.Id == id);
                if (shipment != null)
                    sortedOrders.Add(shipment);
            }

            return sortedOrders;
=======
            return _shipmentRepository.GetByIds(shipmentIds);
>>>>>>> 8df5bf22
        }

        /// <summary>
        /// Gets a shipment
        /// </summary>
        /// <param name="shipmentId">Shipment identifier</param>
        /// <returns>Shipment</returns>
        public virtual async Task<Shipment> GetShipmentById(int shipmentId)
        {
<<<<<<< HEAD
            if (shipmentId == 0)
                return null;

            return await _shipmentRepository.GetById(shipmentId);
=======
            return _shipmentRepository.GetById(shipmentId);
>>>>>>> 8df5bf22
        }

        /// <summary>
        /// Gets a list of order shipments
        /// </summary>
        /// <param name="orderId">Order identifier</param>
        /// <param name="shipped">A value indicating whether to count only shipped or not shipped shipments; pass null to ignore</param>
        /// <param name="vendorId">Vendor identifier; pass 0 to ignore</param>
        /// <returns>Result</returns>
        public virtual async Task<IList<Shipment>> GetShipmentsByOrderId(int orderId, bool? shipped = null, int vendorId = 0)
        {
            if (orderId == 0)
                return new List<Shipment>();

            var shipments = _shipmentRepository.Table;

            if (shipped.HasValue) 
                shipments = shipments.Where(s => s.ShippedDateUtc.HasValue == shipped);

            return await shipments.Where(shipment => shipment.OrderId == orderId).ToListAsync();
        }

        /// <summary>
        /// Inserts a shipment
        /// </summary>
        /// <param name="shipment">Shipment</param>
        public virtual async Task InsertShipment(Shipment shipment)
        {
<<<<<<< HEAD
            if (shipment == null)
                throw new ArgumentNullException(nameof(shipment));

            await _shipmentRepository.Insert(shipment);

            //event notification
            await _eventPublisher.EntityInserted(shipment);
=======
            _shipmentRepository.Insert(shipment);
>>>>>>> 8df5bf22
        }

        /// <summary>
        /// Updates the shipment
        /// </summary>
        /// <param name="shipment">Shipment</param>
        public virtual async Task UpdateShipment(Shipment shipment)
        {
<<<<<<< HEAD
            if (shipment == null)
                throw new ArgumentNullException(nameof(shipment));

            await _shipmentRepository.Update(shipment);

            //event notification
            await _eventPublisher.EntityUpdated(shipment);
=======
            _shipmentRepository.Update(shipment);
>>>>>>> 8df5bf22
        }

        /// <summary>
        /// Deletes a shipment item
        /// </summary>
        /// <param name="shipmentItem">Shipment item</param>
        public virtual async Task DeleteShipmentItem(ShipmentItem shipmentItem)
        {
<<<<<<< HEAD
            if (shipmentItem == null)
                throw new ArgumentNullException(nameof(shipmentItem));

            await _siRepository.Delete(shipmentItem);

            //event notification
            await _eventPublisher.EntityDeleted(shipmentItem);
=======
            _siRepository.Delete(shipmentItem);
>>>>>>> 8df5bf22
        }

        /// <summary>
        /// Gets a shipment items of shipment
        /// </summary>
        /// <param name="shipmentId">Shipment identifier</param>
        /// <returns>Shipment items</returns>
        public virtual async Task<IList<ShipmentItem>> GetShipmentItemsByShipmentId(int shipmentId)
        {
            if (shipmentId == 0)
                return null;

            return await _siRepository.Table.Where(si => si.ShipmentId == shipmentId).ToListAsync();
        }

        /// <summary>
        /// Gets a shipment item
        /// </summary>
        /// <param name="shipmentItemId">Shipment item identifier</param>
        /// <returns>Shipment item</returns>
        public virtual async Task<ShipmentItem> GetShipmentItemById(int shipmentItemId)
        {
<<<<<<< HEAD
            if (shipmentItemId == 0)
                return null;

            return await _siRepository.GetById(shipmentItemId);
=======
            return _siRepository.GetById(shipmentItemId);
>>>>>>> 8df5bf22
        }

        /// <summary>
        /// Inserts a shipment item
        /// </summary>
        /// <param name="shipmentItem">Shipment item</param>
        public virtual async Task InsertShipmentItem(ShipmentItem shipmentItem)
        {
<<<<<<< HEAD
            if (shipmentItem == null)
                throw new ArgumentNullException(nameof(shipmentItem));

            await _siRepository.Insert(shipmentItem);

            //event notification
            await _eventPublisher.EntityInserted(shipmentItem);
=======
            _siRepository.Insert(shipmentItem);
>>>>>>> 8df5bf22
        }

        /// <summary>
        /// Updates the shipment item
        /// </summary>
        /// <param name="shipmentItem">Shipment item</param>
        public virtual async Task UpdateShipmentItem(ShipmentItem shipmentItem)
        {
<<<<<<< HEAD
            if (shipmentItem == null)
                throw new ArgumentNullException(nameof(shipmentItem));

            await _siRepository.Update(shipmentItem);

            //event notification
            await _eventPublisher.EntityUpdated(shipmentItem);
=======
            _siRepository.Update(shipmentItem);
>>>>>>> 8df5bf22
        }

        /// <summary>
        /// Get quantity in shipments. For example, get planned quantity to be shipped
        /// </summary>
        /// <param name="product">Product</param>
        /// <param name="warehouseId">Warehouse identifier</param>
        /// <param name="ignoreShipped">Ignore already shipped shipments</param>
        /// <param name="ignoreDelivered">Ignore already delivered shipments</param>
        /// <returns>Quantity</returns>
        public virtual async Task<int> GetQuantityInShipments(Product product, int warehouseId,
            bool ignoreShipped, bool ignoreDelivered)
        {
            if (product == null)
                throw new ArgumentNullException(nameof(product));

            //only products with "use multiple warehouses" are handled this way
            if (product.ManageInventoryMethod != ManageInventoryMethod.ManageStock)
                return 0;
            if (!product.UseMultipleWarehouses)
                return 0;

            const int cancelledOrderStatusId = (int)OrderStatus.Cancelled;

            var query = _siRepository.Table;

            query = from si in query
                join s in _shipmentRepository.Table on si.ShipmentId equals s.Id
                join o in _orderRepository.Table on s.OrderId equals o.Id
                where !o.Deleted && o.OrderStatusId != cancelledOrderStatusId
                    select si;

            query = query.Distinct();

            if (warehouseId > 0)
                query = query.Where(si => si.WarehouseId == warehouseId);
            if (ignoreShipped)
            {
                query = from si in query
                    join s in _shipmentRepository.Table on si.ShipmentId equals s.Id
                    where !s.ShippedDateUtc.HasValue
                    select si;
            }

            if (ignoreDelivered)
            {
                query = from si in query
                    join s in _shipmentRepository.Table on si.ShipmentId equals s.Id
                    where !s.DeliveryDateUtc.HasValue
                    select si;
            }

            var queryProductOrderItems = from orderItem in _orderItemRepository.Table
                                         where orderItem.ProductId == product.Id
                                         select orderItem.Id;
            query = from si in query
                    where queryProductOrderItems.Any(orderItemId => orderItemId == si.OrderItemId)
                    select si;

            //some null validation
            var result = Convert.ToInt32(await query.SumAsync(si => (int?)si.Quantity));
            return result;
        }

        /// <summary>
        /// Get the tracker of the shipment
        /// </summary>
        /// <param name="shipment">Shipment</param>
        /// <returns>Shipment tracker</returns>
        public virtual async Task<IShipmentTracker> GetShipmentTracker(Shipment shipment)
        {
<<<<<<< HEAD
            var order = await _orderRepository.ToCachedGetById(shipment.OrderId);
=======
            var order = _orderRepository.GetById(shipment.OrderId, cache => default);
>>>>>>> 8df5bf22

            if (!order.PickupInStore)
            {
                var shippingRateComputationMethod = _shippingPluginManager
                    .LoadPluginBySystemName(order.ShippingRateComputationMethodSystemName);

                return shippingRateComputationMethod?.ShipmentTracker;
            }

            var pickupPointProvider = _pickupPluginManager
                .LoadPluginBySystemName(order.ShippingRateComputationMethodSystemName);
            return pickupPointProvider?.ShipmentTracker;
        }

        #endregion
    }
}<|MERGE_RESOLUTION|>--- conflicted
+++ resolved
@@ -1,501 +1,385 @@
-﻿using System;
-using System.Collections.Generic;
-using System.Linq;
-using System.Threading.Tasks;
-using LinqToDB;
-using Nop.Core;
-using Nop.Core.Domain.Catalog;
-using Nop.Core.Domain.Common;
-using Nop.Core.Domain.Orders;
-using Nop.Core.Domain.Shipping;
-using Nop.Data;
-using Nop.Services.Shipping.Pickup;
-using Nop.Services.Shipping.Tracking;
-
-namespace Nop.Services.Shipping
-{
-    /// <summary>
-    /// Shipment service
-    /// </summary>
-    public partial class ShipmentService : IShipmentService
-    {
-        #region Fields
-
-        private readonly IPickupPluginManager _pickupPluginManager;
-        private readonly IRepository<Address> _addressRepository;
-        private readonly IRepository<Order> _orderRepository;
-        private readonly IRepository<OrderItem> _orderItemRepository;
-        private readonly IRepository<Product> _productRepository;
-        private readonly IRepository<Shipment> _shipmentRepository;
-        private readonly IRepository<ShipmentItem> _siRepository;
-        private readonly IShippingPluginManager _shippingPluginManager;
-
-        #endregion
-
-        #region Ctor
-
-        public ShipmentService(IPickupPluginManager pickupPluginManager,
-            IRepository<Address> addressRepository,
-            IRepository<Order> orderRepository,
-            IRepository<OrderItem> orderItemRepository,
-            IRepository<Product> productRepository,
-            IRepository<Shipment> shipmentRepository,
-            IRepository<ShipmentItem> siRepository,
-            IShippingPluginManager shippingPluginManager)
-        {
-            _pickupPluginManager = pickupPluginManager;
-            _addressRepository = addressRepository;
-            _orderRepository = orderRepository;
-            _orderItemRepository = orderItemRepository;
-            _productRepository = productRepository;
-            _shipmentRepository = shipmentRepository;
-            _siRepository = siRepository;
-            _shippingPluginManager = shippingPluginManager;
-        }
-
-        #endregion
-
-        #region Methods
-
-        /// <summary>
-        /// Deletes a shipment
-        /// </summary>
-        /// <param name="shipment">Shipment</param>
-        public virtual async Task DeleteShipment(Shipment shipment)
-        {
-<<<<<<< HEAD
-            if (shipment == null)
-                throw new ArgumentNullException(nameof(shipment));
-
-            await _shipmentRepository.Delete(shipment);
-
-            //event notification
-            await _eventPublisher.EntityDeleted(shipment);
-=======
-            _shipmentRepository.Delete(shipment);
->>>>>>> 8df5bf22
-        }
-
-        /// <summary>
-        /// Search shipments
-        /// </summary>
-        /// <param name="vendorId">Vendor identifier; 0 to load all records</param>
-        /// <param name="warehouseId">Warehouse identifier, only shipments with products from a specified warehouse will be loaded; 0 to load all orders</param>
-        /// <param name="shippingCountryId">Shipping country identifier; 0 to load all records</param>
-        /// <param name="shippingStateId">Shipping state identifier; 0 to load all records</param>
-        /// <param name="shippingCounty">Shipping county; null to load all records</param>
-        /// <param name="shippingCity">Shipping city; null to load all records</param>
-        /// <param name="trackingNumber">Search by tracking number</param>
-        /// <param name="loadNotShipped">A value indicating whether we should load only not shipped shipments</param>
-        /// <param name="loadNotDelivered">A value indicating whether we should load only not delivered shipments</param>
-        /// <param name="orderId">Order identifier; 0 to load all records</param>
-        /// <param name="createdFromUtc">Created date from (UTC); null to load all records</param>
-        /// <param name="createdToUtc">Created date to (UTC); null to load all records</param>
-        /// <param name="pageIndex">Page index</param>
-        /// <param name="pageSize">Page size</param>
-        /// <returns>Shipments</returns>
-        public virtual async Task<IPagedList<Shipment>> GetAllShipments(int vendorId = 0, int warehouseId = 0,
-            int shippingCountryId = 0,
-            int shippingStateId = 0,
-            string shippingCounty = null,
-            string shippingCity = null,
-            string trackingNumber = null,
-            bool loadNotShipped = false,
-            bool loadNotDelivered = false,
-            int orderId = 0,
-            DateTime? createdFromUtc = null, DateTime? createdToUtc = null,
-            int pageIndex = 0, int pageSize = int.MaxValue)
-        {
-            var shipments = _shipmentRepository.GetAllPaged(query =>
-            {
-                if (orderId > 0)
-                    query = query.Where(o => o.OrderId == orderId);
-
-                if (!string.IsNullOrEmpty(trackingNumber))
-                    query = query.Where(s => s.TrackingNumber.Contains(trackingNumber));
-
-                if (shippingCountryId > 0)
-                    query = from s in query
-                        join o in _orderRepository.Table on s.OrderId equals o.Id
-                        where _addressRepository.Table.Any(a =>
-                            a.Id == (o.PickupInStore ? o.PickupAddressId : o.ShippingAddressId) &&
-                            a.CountryId == shippingCountryId)
-                        select s;
-
-                if (shippingStateId > 0)
-                    query = from s in query
-                        join o in _orderRepository.Table on s.OrderId equals o.Id
-                        where _addressRepository.Table.Any(a =>
-                            a.Id == (o.PickupInStore ? o.PickupAddressId : o.ShippingAddressId) &&
-                            a.StateProvinceId == shippingStateId)
-                        select s;
-
-                if (!string.IsNullOrWhiteSpace(shippingCounty))
-                    query = from s in query
-                        join o in _orderRepository.Table on s.OrderId equals o.Id
-                        where _addressRepository.Table.Any(a =>
-                            a.Id == (o.PickupInStore ? o.PickupAddressId : o.ShippingAddressId) &&
-                            a.County.Contains(shippingCounty))
-                        select s;
-
-                if (!string.IsNullOrWhiteSpace(shippingCity))
-                    query = from s in query
-                        join o in _orderRepository.Table on s.OrderId equals o.Id
-                        where _addressRepository.Table.Any(a =>
-                            a.Id == (o.PickupInStore ? o.PickupAddressId : o.ShippingAddressId) &&
-                            a.City.Contains(shippingCity))
-                        select s;
-
-                if (loadNotShipped)
-                    query = query.Where(s => !s.ShippedDateUtc.HasValue);
-
-                if (loadNotDelivered)
-                    query = query.Where(s => !s.DeliveryDateUtc.HasValue);
-
-                if (createdFromUtc.HasValue)
-                    query = query.Where(s => createdFromUtc.Value <= s.CreatedOnUtc);
-
-                if (createdToUtc.HasValue)
-                    query = query.Where(s => createdToUtc.Value >= s.CreatedOnUtc);
-
-                query = from s in query
-                    join o in _orderRepository.Table on s.OrderId equals o.Id
-                    where !o.Deleted
-                    select s;
-
-                query = query.Distinct();
-
-                if (vendorId > 0)
-                {
-                    var queryVendorOrderItems = from orderItem in _orderItemRepository.Table
-                        join p in _productRepository.Table on orderItem.ProductId equals p.Id
-                        where p.VendorId == vendorId
-                        select orderItem.Id;
-
-                    query = from s in query
-                        join si in _siRepository.Table on s.Id equals si.ShipmentId
-                        where queryVendorOrderItems.Contains(si.OrderItemId)
-                        select s;
-
-                    query = query.Distinct();
-                }
-
-                if (warehouseId > 0)
-                {
-                    query = from s in query
-                        join si in _siRepository.Table on s.Id equals si.ShipmentId
-                        where si.WarehouseId == warehouseId
-                        select s;
-
-                    query = query.Distinct();
-                }
-
-                query = query.OrderByDescending(s => s.CreatedOnUtc);
-
-                return query;
-            }, pageIndex, pageSize);
-
-<<<<<<< HEAD
-            if (warehouseId > 0)
-            {
-                query = from s in query
-                    join si in _siRepository.Table on s.Id equals si.ShipmentId
-                    where si.WarehouseId == warehouseId
-                    select s;
-
-                query = query.Distinct();
-            }
-
-            query = query.OrderByDescending(s => s.CreatedOnUtc);
-
-            var shipments = await query.ToPagedList(pageIndex, pageSize);
-            
-=======
->>>>>>> 8df5bf22
-            return shipments;
-        }
-
-        /// <summary>
-        /// Get shipment by identifiers
-        /// </summary>
-        /// <param name="shipmentIds">Shipment identifiers</param>
-        /// <returns>Shipments</returns>
-        public virtual async Task<IList<Shipment>> GetShipmentsByIds(int[] shipmentIds)
-        {
-<<<<<<< HEAD
-            if (shipmentIds == null || shipmentIds.Length == 0)
-                return new List<Shipment>();
-
-            var query = from o in _shipmentRepository.Table
-                        where shipmentIds.Contains(o.Id)
-                        select o;
-            var shipments = await query.ToListAsync();
-
-            //sort by passed identifiers
-            var sortedOrders = new List<Shipment>();
-            foreach (var id in shipmentIds)
-            {
-                var shipment = shipments.Find(x => x.Id == id);
-                if (shipment != null)
-                    sortedOrders.Add(shipment);
-            }
-
-            return sortedOrders;
-=======
-            return _shipmentRepository.GetByIds(shipmentIds);
->>>>>>> 8df5bf22
-        }
-
-        /// <summary>
-        /// Gets a shipment
-        /// </summary>
-        /// <param name="shipmentId">Shipment identifier</param>
-        /// <returns>Shipment</returns>
-        public virtual async Task<Shipment> GetShipmentById(int shipmentId)
-        {
-<<<<<<< HEAD
-            if (shipmentId == 0)
-                return null;
-
-            return await _shipmentRepository.GetById(shipmentId);
-=======
-            return _shipmentRepository.GetById(shipmentId);
->>>>>>> 8df5bf22
-        }
-
-        /// <summary>
-        /// Gets a list of order shipments
-        /// </summary>
-        /// <param name="orderId">Order identifier</param>
-        /// <param name="shipped">A value indicating whether to count only shipped or not shipped shipments; pass null to ignore</param>
-        /// <param name="vendorId">Vendor identifier; pass 0 to ignore</param>
-        /// <returns>Result</returns>
-        public virtual async Task<IList<Shipment>> GetShipmentsByOrderId(int orderId, bool? shipped = null, int vendorId = 0)
-        {
-            if (orderId == 0)
-                return new List<Shipment>();
-
-            var shipments = _shipmentRepository.Table;
-
-            if (shipped.HasValue) 
-                shipments = shipments.Where(s => s.ShippedDateUtc.HasValue == shipped);
-
-            return await shipments.Where(shipment => shipment.OrderId == orderId).ToListAsync();
-        }
-
-        /// <summary>
-        /// Inserts a shipment
-        /// </summary>
-        /// <param name="shipment">Shipment</param>
-        public virtual async Task InsertShipment(Shipment shipment)
-        {
-<<<<<<< HEAD
-            if (shipment == null)
-                throw new ArgumentNullException(nameof(shipment));
-
-            await _shipmentRepository.Insert(shipment);
-
-            //event notification
-            await _eventPublisher.EntityInserted(shipment);
-=======
-            _shipmentRepository.Insert(shipment);
->>>>>>> 8df5bf22
-        }
-
-        /// <summary>
-        /// Updates the shipment
-        /// </summary>
-        /// <param name="shipment">Shipment</param>
-        public virtual async Task UpdateShipment(Shipment shipment)
-        {
-<<<<<<< HEAD
-            if (shipment == null)
-                throw new ArgumentNullException(nameof(shipment));
-
-            await _shipmentRepository.Update(shipment);
-
-            //event notification
-            await _eventPublisher.EntityUpdated(shipment);
-=======
-            _shipmentRepository.Update(shipment);
->>>>>>> 8df5bf22
-        }
-
-        /// <summary>
-        /// Deletes a shipment item
-        /// </summary>
-        /// <param name="shipmentItem">Shipment item</param>
-        public virtual async Task DeleteShipmentItem(ShipmentItem shipmentItem)
-        {
-<<<<<<< HEAD
-            if (shipmentItem == null)
-                throw new ArgumentNullException(nameof(shipmentItem));
-
-            await _siRepository.Delete(shipmentItem);
-
-            //event notification
-            await _eventPublisher.EntityDeleted(shipmentItem);
-=======
-            _siRepository.Delete(shipmentItem);
->>>>>>> 8df5bf22
-        }
-
-        /// <summary>
-        /// Gets a shipment items of shipment
-        /// </summary>
-        /// <param name="shipmentId">Shipment identifier</param>
-        /// <returns>Shipment items</returns>
-        public virtual async Task<IList<ShipmentItem>> GetShipmentItemsByShipmentId(int shipmentId)
-        {
-            if (shipmentId == 0)
-                return null;
-
-            return await _siRepository.Table.Where(si => si.ShipmentId == shipmentId).ToListAsync();
-        }
-
-        /// <summary>
-        /// Gets a shipment item
-        /// </summary>
-        /// <param name="shipmentItemId">Shipment item identifier</param>
-        /// <returns>Shipment item</returns>
-        public virtual async Task<ShipmentItem> GetShipmentItemById(int shipmentItemId)
-        {
-<<<<<<< HEAD
-            if (shipmentItemId == 0)
-                return null;
-
-            return await _siRepository.GetById(shipmentItemId);
-=======
-            return _siRepository.GetById(shipmentItemId);
->>>>>>> 8df5bf22
-        }
-
-        /// <summary>
-        /// Inserts a shipment item
-        /// </summary>
-        /// <param name="shipmentItem">Shipment item</param>
-        public virtual async Task InsertShipmentItem(ShipmentItem shipmentItem)
-        {
-<<<<<<< HEAD
-            if (shipmentItem == null)
-                throw new ArgumentNullException(nameof(shipmentItem));
-
-            await _siRepository.Insert(shipmentItem);
-
-            //event notification
-            await _eventPublisher.EntityInserted(shipmentItem);
-=======
-            _siRepository.Insert(shipmentItem);
->>>>>>> 8df5bf22
-        }
-
-        /// <summary>
-        /// Updates the shipment item
-        /// </summary>
-        /// <param name="shipmentItem">Shipment item</param>
-        public virtual async Task UpdateShipmentItem(ShipmentItem shipmentItem)
-        {
-<<<<<<< HEAD
-            if (shipmentItem == null)
-                throw new ArgumentNullException(nameof(shipmentItem));
-
-            await _siRepository.Update(shipmentItem);
-
-            //event notification
-            await _eventPublisher.EntityUpdated(shipmentItem);
-=======
-            _siRepository.Update(shipmentItem);
->>>>>>> 8df5bf22
-        }
-
-        /// <summary>
-        /// Get quantity in shipments. For example, get planned quantity to be shipped
-        /// </summary>
-        /// <param name="product">Product</param>
-        /// <param name="warehouseId">Warehouse identifier</param>
-        /// <param name="ignoreShipped">Ignore already shipped shipments</param>
-        /// <param name="ignoreDelivered">Ignore already delivered shipments</param>
-        /// <returns>Quantity</returns>
-        public virtual async Task<int> GetQuantityInShipments(Product product, int warehouseId,
-            bool ignoreShipped, bool ignoreDelivered)
-        {
-            if (product == null)
-                throw new ArgumentNullException(nameof(product));
-
-            //only products with "use multiple warehouses" are handled this way
-            if (product.ManageInventoryMethod != ManageInventoryMethod.ManageStock)
-                return 0;
-            if (!product.UseMultipleWarehouses)
-                return 0;
-
-            const int cancelledOrderStatusId = (int)OrderStatus.Cancelled;
-
-            var query = _siRepository.Table;
-
-            query = from si in query
-                join s in _shipmentRepository.Table on si.ShipmentId equals s.Id
-                join o in _orderRepository.Table on s.OrderId equals o.Id
-                where !o.Deleted && o.OrderStatusId != cancelledOrderStatusId
-                    select si;
-
-            query = query.Distinct();
-
-            if (warehouseId > 0)
-                query = query.Where(si => si.WarehouseId == warehouseId);
-            if (ignoreShipped)
-            {
-                query = from si in query
-                    join s in _shipmentRepository.Table on si.ShipmentId equals s.Id
-                    where !s.ShippedDateUtc.HasValue
-                    select si;
-            }
-
-            if (ignoreDelivered)
-            {
-                query = from si in query
-                    join s in _shipmentRepository.Table on si.ShipmentId equals s.Id
-                    where !s.DeliveryDateUtc.HasValue
-                    select si;
-            }
-
-            var queryProductOrderItems = from orderItem in _orderItemRepository.Table
-                                         where orderItem.ProductId == product.Id
-                                         select orderItem.Id;
-            query = from si in query
-                    where queryProductOrderItems.Any(orderItemId => orderItemId == si.OrderItemId)
-                    select si;
-
-            //some null validation
-            var result = Convert.ToInt32(await query.SumAsync(si => (int?)si.Quantity));
-            return result;
-        }
-
-        /// <summary>
-        /// Get the tracker of the shipment
-        /// </summary>
-        /// <param name="shipment">Shipment</param>
-        /// <returns>Shipment tracker</returns>
-        public virtual async Task<IShipmentTracker> GetShipmentTracker(Shipment shipment)
-        {
-<<<<<<< HEAD
-            var order = await _orderRepository.ToCachedGetById(shipment.OrderId);
-=======
-            var order = _orderRepository.GetById(shipment.OrderId, cache => default);
->>>>>>> 8df5bf22
-
-            if (!order.PickupInStore)
-            {
-                var shippingRateComputationMethod = _shippingPluginManager
-                    .LoadPluginBySystemName(order.ShippingRateComputationMethodSystemName);
-
-                return shippingRateComputationMethod?.ShipmentTracker;
-            }
-
-            var pickupPointProvider = _pickupPluginManager
-                .LoadPluginBySystemName(order.ShippingRateComputationMethodSystemName);
-            return pickupPointProvider?.ShipmentTracker;
-        }
-
-        #endregion
-    }
+﻿using System;
+using System.Collections.Generic;
+using System.Linq;
+using System.Threading.Tasks;
+using LinqToDB;
+using Nop.Core;
+using Nop.Core.Domain.Catalog;
+using Nop.Core.Domain.Common;
+using Nop.Core.Domain.Orders;
+using Nop.Core.Domain.Shipping;
+using Nop.Data;
+using Nop.Services.Shipping.Pickup;
+using Nop.Services.Shipping.Tracking;
+
+namespace Nop.Services.Shipping
+{
+    /// <summary>
+    /// Shipment service
+    /// </summary>
+    public partial class ShipmentService : IShipmentService
+    {
+        #region Fields
+
+        private readonly IPickupPluginManager _pickupPluginManager;
+        private readonly IRepository<Address> _addressRepository;
+        private readonly IRepository<Order> _orderRepository;
+        private readonly IRepository<OrderItem> _orderItemRepository;
+        private readonly IRepository<Product> _productRepository;
+        private readonly IRepository<Shipment> _shipmentRepository;
+        private readonly IRepository<ShipmentItem> _siRepository;
+        private readonly IShippingPluginManager _shippingPluginManager;
+
+        #endregion
+
+        #region Ctor
+
+        public ShipmentService(IPickupPluginManager pickupPluginManager,
+            IRepository<Address> addressRepository,
+            IRepository<Order> orderRepository,
+            IRepository<OrderItem> orderItemRepository,
+            IRepository<Product> productRepository,
+            IRepository<Shipment> shipmentRepository,
+            IRepository<ShipmentItem> siRepository,
+            IShippingPluginManager shippingPluginManager)
+        {
+            _pickupPluginManager = pickupPluginManager;
+            _addressRepository = addressRepository;
+            _orderRepository = orderRepository;
+            _orderItemRepository = orderItemRepository;
+            _productRepository = productRepository;
+            _shipmentRepository = shipmentRepository;
+            _siRepository = siRepository;
+            _shippingPluginManager = shippingPluginManager;
+        }
+
+        #endregion
+
+        #region Methods
+
+        /// <summary>
+        /// Deletes a shipment
+        /// </summary>
+        /// <param name="shipment">Shipment</param>
+        public virtual async Task DeleteShipment(Shipment shipment)
+        {
+            await _shipmentRepository.Delete(shipment);
+        }
+
+        /// <summary>
+        /// Search shipments
+        /// </summary>
+        /// <param name="vendorId">Vendor identifier; 0 to load all records</param>
+        /// <param name="warehouseId">Warehouse identifier, only shipments with products from a specified warehouse will be loaded; 0 to load all orders</param>
+        /// <param name="shippingCountryId">Shipping country identifier; 0 to load all records</param>
+        /// <param name="shippingStateId">Shipping state identifier; 0 to load all records</param>
+        /// <param name="shippingCounty">Shipping county; null to load all records</param>
+        /// <param name="shippingCity">Shipping city; null to load all records</param>
+        /// <param name="trackingNumber">Search by tracking number</param>
+        /// <param name="loadNotShipped">A value indicating whether we should load only not shipped shipments</param>
+        /// <param name="loadNotDelivered">A value indicating whether we should load only not delivered shipments</param>
+        /// <param name="orderId">Order identifier; 0 to load all records</param>
+        /// <param name="createdFromUtc">Created date from (UTC); null to load all records</param>
+        /// <param name="createdToUtc">Created date to (UTC); null to load all records</param>
+        /// <param name="pageIndex">Page index</param>
+        /// <param name="pageSize">Page size</param>
+        /// <returns>Shipments</returns>
+        public virtual async Task<IPagedList<Shipment>> GetAllShipments(int vendorId = 0, int warehouseId = 0,
+            int shippingCountryId = 0,
+            int shippingStateId = 0,
+            string shippingCounty = null,
+            string shippingCity = null,
+            string trackingNumber = null,
+            bool loadNotShipped = false,
+            bool loadNotDelivered = false,
+            int orderId = 0,
+            DateTime? createdFromUtc = null, DateTime? createdToUtc = null,
+            int pageIndex = 0, int pageSize = int.MaxValue)
+        {
+            var shipments = await _shipmentRepository.GetAllPaged(query =>
+            {
+                if (orderId > 0)
+                    query = query.Where(o => o.OrderId == orderId);
+
+                if (!string.IsNullOrEmpty(trackingNumber))
+                    query = query.Where(s => s.TrackingNumber.Contains(trackingNumber));
+
+                if (shippingCountryId > 0)
+                    query = from s in query
+                        join o in _orderRepository.Table on s.OrderId equals o.Id
+                        where _addressRepository.Table.Any(a =>
+                            a.Id == (o.PickupInStore ? o.PickupAddressId : o.ShippingAddressId) &&
+                            a.CountryId == shippingCountryId)
+                        select s;
+
+                if (shippingStateId > 0)
+                    query = from s in query
+                        join o in _orderRepository.Table on s.OrderId equals o.Id
+                        where _addressRepository.Table.Any(a =>
+                            a.Id == (o.PickupInStore ? o.PickupAddressId : o.ShippingAddressId) &&
+                            a.StateProvinceId == shippingStateId)
+                        select s;
+
+                if (!string.IsNullOrWhiteSpace(shippingCounty))
+                    query = from s in query
+                        join o in _orderRepository.Table on s.OrderId equals o.Id
+                        where _addressRepository.Table.Any(a =>
+                            a.Id == (o.PickupInStore ? o.PickupAddressId : o.ShippingAddressId) &&
+                            a.County.Contains(shippingCounty))
+                        select s;
+
+                if (!string.IsNullOrWhiteSpace(shippingCity))
+                    query = from s in query
+                        join o in _orderRepository.Table on s.OrderId equals o.Id
+                        where _addressRepository.Table.Any(a =>
+                            a.Id == (o.PickupInStore ? o.PickupAddressId : o.ShippingAddressId) &&
+                            a.City.Contains(shippingCity))
+                        select s;
+
+                if (loadNotShipped)
+                    query = query.Where(s => !s.ShippedDateUtc.HasValue);
+
+                if (loadNotDelivered)
+                    query = query.Where(s => !s.DeliveryDateUtc.HasValue);
+
+                if (createdFromUtc.HasValue)
+                    query = query.Where(s => createdFromUtc.Value <= s.CreatedOnUtc);
+
+                if (createdToUtc.HasValue)
+                    query = query.Where(s => createdToUtc.Value >= s.CreatedOnUtc);
+
+                query = from s in query
+                    join o in _orderRepository.Table on s.OrderId equals o.Id
+                    where !o.Deleted
+                    select s;
+
+                query = query.Distinct();
+
+                if (vendorId > 0)
+                {
+                    var queryVendorOrderItems = from orderItem in _orderItemRepository.Table
+                        join p in _productRepository.Table on orderItem.ProductId equals p.Id
+                        where p.VendorId == vendorId
+                        select orderItem.Id;
+
+                    query = from s in query
+                        join si in _siRepository.Table on s.Id equals si.ShipmentId
+                        where queryVendorOrderItems.Contains(si.OrderItemId)
+                        select s;
+
+                    query = query.Distinct();
+                }
+
+                if (warehouseId > 0)
+                {
+                    query = from s in query
+                        join si in _siRepository.Table on s.Id equals si.ShipmentId
+                        where si.WarehouseId == warehouseId
+                        select s;
+
+                    query = query.Distinct();
+                }
+
+                query = query.OrderByDescending(s => s.CreatedOnUtc);
+
+                return query;
+            }, pageIndex, pageSize);
+
+            return shipments;
+        }
+
+        /// <summary>
+        /// Get shipment by identifiers
+        /// </summary>
+        /// <param name="shipmentIds">Shipment identifiers</param>
+        /// <returns>Shipments</returns>
+        public virtual async Task<IList<Shipment>> GetShipmentsByIds(int[] shipmentIds)
+        {
+            return await _shipmentRepository.GetByIds(shipmentIds);
+        }
+
+        /// <summary>
+        /// Gets a shipment
+        /// </summary>
+        /// <param name="shipmentId">Shipment identifier</param>
+        /// <returns>Shipment</returns>
+        public virtual async Task<Shipment> GetShipmentById(int shipmentId)
+        {
+            return await _shipmentRepository.GetById(shipmentId);
+        }
+
+        /// <summary>
+        /// Gets a list of order shipments
+        /// </summary>
+        /// <param name="orderId">Order identifier</param>
+        /// <param name="shipped">A value indicating whether to count only shipped or not shipped shipments; pass null to ignore</param>
+        /// <param name="vendorId">Vendor identifier; pass 0 to ignore</param>
+        /// <returns>Result</returns>
+        public virtual async Task<IList<Shipment>> GetShipmentsByOrderId(int orderId, bool? shipped = null, int vendorId = 0)
+        {
+            if (orderId == 0)
+                return new List<Shipment>();
+
+            var shipments = _shipmentRepository.Table;
+
+            if (shipped.HasValue) 
+                shipments = shipments.Where(s => s.ShippedDateUtc.HasValue == shipped);
+
+            return await shipments.Where(shipment => shipment.OrderId == orderId).ToListAsync();
+        }
+
+        /// <summary>
+        /// Inserts a shipment
+        /// </summary>
+        /// <param name="shipment">Shipment</param>
+        public virtual async Task InsertShipment(Shipment shipment)
+        {
+            await _shipmentRepository.Insert(shipment);
+        }
+
+        /// <summary>
+        /// Updates the shipment
+        /// </summary>
+        /// <param name="shipment">Shipment</param>
+        public virtual async Task UpdateShipment(Shipment shipment)
+        {
+            await _shipmentRepository.Update(shipment);
+        }
+
+        /// <summary>
+        /// Deletes a shipment item
+        /// </summary>
+        /// <param name="shipmentItem">Shipment item</param>
+        public virtual async Task DeleteShipmentItem(ShipmentItem shipmentItem)
+        {
+            await _siRepository.Delete(shipmentItem);
+        }
+
+        /// <summary>
+        /// Gets a shipment items of shipment
+        /// </summary>
+        /// <param name="shipmentId">Shipment identifier</param>
+        /// <returns>Shipment items</returns>
+        public virtual async Task<IList<ShipmentItem>> GetShipmentItemsByShipmentId(int shipmentId)
+        {
+            if (shipmentId == 0)
+                return null;
+
+            return await _siRepository.Table.Where(si => si.ShipmentId == shipmentId).ToListAsync();
+        }
+
+        /// <summary>
+        /// Gets a shipment item
+        /// </summary>
+        /// <param name="shipmentItemId">Shipment item identifier</param>
+        /// <returns>Shipment item</returns>
+        public virtual async Task<ShipmentItem> GetShipmentItemById(int shipmentItemId)
+        {
+            return await _siRepository.GetById(shipmentItemId);
+        }
+
+        /// <summary>
+        /// Inserts a shipment item
+        /// </summary>
+        /// <param name="shipmentItem">Shipment item</param>
+        public virtual async Task InsertShipmentItem(ShipmentItem shipmentItem)
+        {
+            await _siRepository.Insert(shipmentItem);
+        }
+
+        /// <summary>
+        /// Updates the shipment item
+        /// </summary>
+        /// <param name="shipmentItem">Shipment item</param>
+        public virtual async Task UpdateShipmentItem(ShipmentItem shipmentItem)
+        {
+            await _siRepository.Update(shipmentItem);
+        }
+
+        /// <summary>
+        /// Get quantity in shipments. For example, get planned quantity to be shipped
+        /// </summary>
+        /// <param name="product">Product</param>
+        /// <param name="warehouseId">Warehouse identifier</param>
+        /// <param name="ignoreShipped">Ignore already shipped shipments</param>
+        /// <param name="ignoreDelivered">Ignore already delivered shipments</param>
+        /// <returns>Quantity</returns>
+        public virtual async Task<int> GetQuantityInShipments(Product product, int warehouseId,
+            bool ignoreShipped, bool ignoreDelivered)
+        {
+            if (product == null)
+                throw new ArgumentNullException(nameof(product));
+
+            //only products with "use multiple warehouses" are handled this way
+            if (product.ManageInventoryMethod != ManageInventoryMethod.ManageStock)
+                return 0;
+            if (!product.UseMultipleWarehouses)
+                return 0;
+
+            const int cancelledOrderStatusId = (int)OrderStatus.Cancelled;
+
+            var query = _siRepository.Table;
+
+            query = from si in query
+                join s in _shipmentRepository.Table on si.ShipmentId equals s.Id
+                join o in _orderRepository.Table on s.OrderId equals o.Id
+                where !o.Deleted && o.OrderStatusId != cancelledOrderStatusId
+                    select si;
+
+            query = query.Distinct();
+
+            if (warehouseId > 0)
+                query = query.Where(si => si.WarehouseId == warehouseId);
+            if (ignoreShipped)
+            {
+                query = from si in query
+                    join s in _shipmentRepository.Table on si.ShipmentId equals s.Id
+                    where !s.ShippedDateUtc.HasValue
+                    select si;
+            }
+
+            if (ignoreDelivered)
+            {
+                query = from si in query
+                    join s in _shipmentRepository.Table on si.ShipmentId equals s.Id
+                    where !s.DeliveryDateUtc.HasValue
+                    select si;
+            }
+
+            var queryProductOrderItems = from orderItem in _orderItemRepository.Table
+                                         where orderItem.ProductId == product.Id
+                                         select orderItem.Id;
+            query = from si in query
+                    where queryProductOrderItems.Any(orderItemId => orderItemId == si.OrderItemId)
+                    select si;
+
+            //some null validation
+            var result = Convert.ToInt32(await query.SumAsync(si => (int?)si.Quantity));
+            return result;
+        }
+
+        /// <summary>
+        /// Get the tracker of the shipment
+        /// </summary>
+        /// <param name="shipment">Shipment</param>
+        /// <returns>Shipment tracker</returns>
+        public virtual async Task<IShipmentTracker> GetShipmentTracker(Shipment shipment)
+        {
+            var order = await _orderRepository.GetById(shipment.OrderId, cache => default);
+
+            if (!order.PickupInStore)
+            {
+                var shippingRateComputationMethod = _shippingPluginManager
+                    .LoadPluginBySystemName(order.ShippingRateComputationMethodSystemName);
+
+                return shippingRateComputationMethod?.ShipmentTracker;
+            }
+
+            var pickupPointProvider = _pickupPluginManager
+                .LoadPluginBySystemName(order.ShippingRateComputationMethodSystemName);
+            return pickupPointProvider?.ShipmentTracker;
+        }
+
+        #endregion
+    }
 }