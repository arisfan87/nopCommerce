<<<<<<< HEAD
﻿using System.Collections.Generic;
using System.Threading.Tasks;
=======
using System;
using System.Collections.Generic;
using System.Linq.Expressions;
>>>>>>> 8436c882
using Nop.Core;
using Nop.Core.Domain.Stores;

namespace Nop.Services.Stores
{
    /// <summary>
    /// Store mapping service interface
    /// </summary>
    public partial interface IStoreMappingService
    {
        /// <summary>
        /// Get an expression predicate to apply a store mapping
        /// </summary>
        /// <param name="storeId">Store identifier</param>
        /// <typeparam name="TEntity">Type of entity with supported store mapping</typeparam>
        /// <returns>Lambda expression</returns>
        Expression<Func<TEntity, bool>> ApplyStoreMapping<TEntity>(int storeId) where TEntity : BaseEntity, IStoreMappingSupported;

        /// <summary>
        /// Deletes a store mapping record
        /// </summary>
        /// <param name="storeMapping">Store mapping record</param>
        Task DeleteStoreMappingAsync(StoreMapping storeMapping);

        //TODO: may be deleted
        /// <summary>
        /// Gets a store mapping record
        /// </summary>
        /// <param name="storeMappingId">Store mapping record identifier</param>
        /// <returns>Store mapping record</returns>
        Task<StoreMapping> GetStoreMappingByIdAsync(int storeMappingId);

        /// <summary>
        /// Gets store mapping records
        /// </summary>
        /// <typeparam name="T">Type</typeparam>
        /// <param name="entity">Entity</param>
        /// <returns>Store mapping records</returns>
        Task<IList<StoreMapping>> GetStoreMappingsAsync<T>(T entity) where T : BaseEntity, IStoreMappingSupported;

        /// <summary>
        /// Inserts a store mapping record
        /// </summary>
        /// <typeparam name="T">Type</typeparam>
        /// <param name="storeId">Store id</param>
        /// <param name="entity">Entity</param>
        Task InsertStoreMappingAsync<T>(T entity, int storeId) where T : BaseEntity, IStoreMappingSupported;

        /// <summary>
        /// Get a value indicating whether a store mapping exists for an entity type
        /// </summary>
        /// <param name="storeId">Store identifier</param>
        /// <typeparam name="T">Entity type</typeparam>
        /// <returns>True if exists; otherwise false</returns>
        bool IsEntityMappingExists<T>(int storeId) where T : BaseEntity, IStoreMappingSupported;

        /// <summary>
        /// Find store identifiers with granted access (mapped to the entity)
        /// </summary>
        /// <typeparam name="T">Type</typeparam>
        /// <param name="entity">Entity</param>
        /// <returns>Store identifiers</returns>
        Task<int[]> GetStoresIdsWithAccessAsync<T>(T entity) where T : BaseEntity, IStoreMappingSupported;

        /// <summary>
        /// Authorize whether entity could be accessed in the current store (mapped to this store)
        /// </summary>
        /// <typeparam name="T">Type</typeparam>
        /// <param name="entity">Entity</param>
        /// <returns>true - authorized; otherwise, false</returns>
        Task<bool> AuthorizeAsync<T>(T entity) where T : BaseEntity, IStoreMappingSupported;

        /// <summary>
        /// Authorize whether entity could be accessed in a store (mapped to this store)
        /// </summary>
        /// <typeparam name="T">Type</typeparam>
        /// <param name="entity">Entity</param>
        /// <param name="storeId">Store identifier</param>
        /// <returns>true - authorized; otherwise, false</returns>
        Task<bool> AuthorizeAsync<T>(T entity, int storeId) where T : BaseEntity, IStoreMappingSupported;
    }
}<|MERGE_RESOLUTION|>--- conflicted
+++ resolved
@@ -1,90 +1,86 @@
-<<<<<<< HEAD
-﻿using System.Collections.Generic;
-using System.Threading.Tasks;
-=======
-using System;
-using System.Collections.Generic;
-using System.Linq.Expressions;
->>>>>>> 8436c882
-using Nop.Core;
-using Nop.Core.Domain.Stores;
-
-namespace Nop.Services.Stores
-{
-    /// <summary>
-    /// Store mapping service interface
-    /// </summary>
-    public partial interface IStoreMappingService
-    {
-        /// <summary>
-        /// Get an expression predicate to apply a store mapping
-        /// </summary>
-        /// <param name="storeId">Store identifier</param>
-        /// <typeparam name="TEntity">Type of entity with supported store mapping</typeparam>
-        /// <returns>Lambda expression</returns>
-        Expression<Func<TEntity, bool>> ApplyStoreMapping<TEntity>(int storeId) where TEntity : BaseEntity, IStoreMappingSupported;
-
-        /// <summary>
-        /// Deletes a store mapping record
-        /// </summary>
-        /// <param name="storeMapping">Store mapping record</param>
-        Task DeleteStoreMappingAsync(StoreMapping storeMapping);
-
-        //TODO: may be deleted
-        /// <summary>
-        /// Gets a store mapping record
-        /// </summary>
-        /// <param name="storeMappingId">Store mapping record identifier</param>
-        /// <returns>Store mapping record</returns>
-        Task<StoreMapping> GetStoreMappingByIdAsync(int storeMappingId);
-
-        /// <summary>
-        /// Gets store mapping records
-        /// </summary>
-        /// <typeparam name="T">Type</typeparam>
-        /// <param name="entity">Entity</param>
-        /// <returns>Store mapping records</returns>
-        Task<IList<StoreMapping>> GetStoreMappingsAsync<T>(T entity) where T : BaseEntity, IStoreMappingSupported;
-
-        /// <summary>
-        /// Inserts a store mapping record
-        /// </summary>
-        /// <typeparam name="T">Type</typeparam>
-        /// <param name="storeId">Store id</param>
-        /// <param name="entity">Entity</param>
-        Task InsertStoreMappingAsync<T>(T entity, int storeId) where T : BaseEntity, IStoreMappingSupported;
-
-        /// <summary>
-        /// Get a value indicating whether a store mapping exists for an entity type
-        /// </summary>
-        /// <param name="storeId">Store identifier</param>
-        /// <typeparam name="T">Entity type</typeparam>
-        /// <returns>True if exists; otherwise false</returns>
-        bool IsEntityMappingExists<T>(int storeId) where T : BaseEntity, IStoreMappingSupported;
-
-        /// <summary>
-        /// Find store identifiers with granted access (mapped to the entity)
-        /// </summary>
-        /// <typeparam name="T">Type</typeparam>
-        /// <param name="entity">Entity</param>
-        /// <returns>Store identifiers</returns>
-        Task<int[]> GetStoresIdsWithAccessAsync<T>(T entity) where T : BaseEntity, IStoreMappingSupported;
-
-        /// <summary>
-        /// Authorize whether entity could be accessed in the current store (mapped to this store)
-        /// </summary>
-        /// <typeparam name="T">Type</typeparam>
-        /// <param name="entity">Entity</param>
-        /// <returns>true - authorized; otherwise, false</returns>
-        Task<bool> AuthorizeAsync<T>(T entity) where T : BaseEntity, IStoreMappingSupported;
-
-        /// <summary>
-        /// Authorize whether entity could be accessed in a store (mapped to this store)
-        /// </summary>
-        /// <typeparam name="T">Type</typeparam>
-        /// <param name="entity">Entity</param>
-        /// <param name="storeId">Store identifier</param>
-        /// <returns>true - authorized; otherwise, false</returns>
-        Task<bool> AuthorizeAsync<T>(T entity, int storeId) where T : BaseEntity, IStoreMappingSupported;
-    }
+﻿using System;
+using System.Collections.Generic;
+using System.Threading.Tasks;
+using System.Linq.Expressions;
+using Nop.Core;
+using Nop.Core.Domain.Stores;
+
+namespace Nop.Services.Stores
+{
+    /// <summary>
+    /// Store mapping service interface
+    /// </summary>
+    public partial interface IStoreMappingService
+    {
+        /// <summary>
+        /// Get an expression predicate to apply a store mapping
+        /// </summary>
+        /// <param name="storeId">Store identifier</param>
+        /// <typeparam name="TEntity">Type of entity with supported store mapping</typeparam>
+        /// <returns>Lambda expression</returns>
+        Expression<Func<TEntity, bool>> ApplyStoreMapping<TEntity>(int storeId) where TEntity : BaseEntity, IStoreMappingSupported;
+
+        /// <summary>
+        /// Deletes a store mapping record
+        /// </summary>
+        /// <param name="storeMapping">Store mapping record</param>
+        Task DeleteStoreMappingAsync(StoreMapping storeMapping);
+
+        //TODO: may be deleted
+        /// <summary>
+        /// Gets a store mapping record
+        /// </summary>
+        /// <param name="storeMappingId">Store mapping record identifier</param>
+        /// <returns>Store mapping record</returns>
+        Task<StoreMapping> GetStoreMappingByIdAsync(int storeMappingId);
+
+        /// <summary>
+        /// Gets store mapping records
+        /// </summary>
+        /// <typeparam name="T">Type</typeparam>
+        /// <param name="entity">Entity</param>
+        /// <returns>Store mapping records</returns>
+        Task<IList<StoreMapping>> GetStoreMappingsAsync<T>(T entity) where T : BaseEntity, IStoreMappingSupported;
+
+        /// <summary>
+        /// Inserts a store mapping record
+        /// </summary>
+        /// <typeparam name="T">Type</typeparam>
+        /// <param name="storeId">Store id</param>
+        /// <param name="entity">Entity</param>
+        Task InsertStoreMappingAsync<T>(T entity, int storeId) where T : BaseEntity, IStoreMappingSupported;
+
+        /// <summary>
+        /// Get a value indicating whether a store mapping exists for an entity type
+        /// </summary>
+        /// <param name="storeId">Store identifier</param>
+        /// <typeparam name="T">Entity type</typeparam>
+        /// <returns>True if exists; otherwise false</returns>
+        bool IsEntityMappingExists<T>(int storeId) where T : BaseEntity, IStoreMappingSupported;
+
+        /// <summary>
+        /// Find store identifiers with granted access (mapped to the entity)
+        /// </summary>
+        /// <typeparam name="T">Type</typeparam>
+        /// <param name="entity">Entity</param>
+        /// <returns>Store identifiers</returns>
+        Task<int[]> GetStoresIdsWithAccessAsync<T>(T entity) where T : BaseEntity, IStoreMappingSupported;
+
+        /// <summary>
+        /// Authorize whether entity could be accessed in the current store (mapped to this store)
+        /// </summary>
+        /// <typeparam name="T">Type</typeparam>
+        /// <param name="entity">Entity</param>
+        /// <returns>true - authorized; otherwise, false</returns>
+        Task<bool> AuthorizeAsync<T>(T entity) where T : BaseEntity, IStoreMappingSupported;
+
+        /// <summary>
+        /// Authorize whether entity could be accessed in a store (mapped to this store)
+        /// </summary>
+        /// <typeparam name="T">Type</typeparam>
+        /// <param name="entity">Entity</param>
+        /// <param name="storeId">Store identifier</param>
+        /// <returns>true - authorized; otherwise, false</returns>
+        Task<bool> AuthorizeAsync<T>(T entity, int storeId) where T : BaseEntity, IStoreMappingSupported;
+    }
 }