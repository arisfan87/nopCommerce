--- conflicted
+++ resolved
@@ -1,238 +1,230 @@
-﻿using System;
-using System.Collections.Generic;
-using System.Net.Http;
-using System.Threading;
-using System.Threading.Tasks;
-using Microsoft.Extensions.DependencyInjection;
-using Nop.Core;
-using Nop.Core.Domain.Common;
-using Nop.Core.Domain.Tasks;
-using Nop.Core.Http;
-using Nop.Core.Infrastructure;
-using Nop.Services.Localization;
-using Nop.Services.Logging;
-
-namespace Nop.Services.Tasks
-{
-    /// <summary>
-    /// Represents task thread
-    /// </summary>
-    public partial class TaskThread : IDisposable
-    {
-        #region Fields
-
-        private static readonly string _scheduleTaskUrl;
-        private static readonly int? _timeout;
-
-        private readonly Dictionary<string, string> _tasks;
-        private Timer _timer;
-        private bool _disposed;
-
-        #endregion
-
-        #region Ctor
-
-        static TaskThread()
-        {
-            _scheduleTaskUrl = $"{EngineContext.Current.Resolve<IStoreContext>().GetCurrentStore().Result.Url}{NopTaskDefaults.ScheduleTaskPath}";
-            _timeout = EngineContext.Current.Resolve<CommonSettings>().ScheduleTaskRunTimeout;
-        }
-
-        internal TaskThread()
-        {
-            _tasks = new Dictionary<string, string>();
-            Seconds = 10 * 60;
-        }
-
-        #endregion
-
-        #region Utilities
-
-        private async System.Threading.Tasks.Task Run()
-        {
-            if (Seconds <= 0)
-                return;
-
-            StartedUtc = DateTime.UtcNow;
-            IsRunning = true;
-            HttpClient client = null;
-
-            foreach (var taskName in _tasks.Keys)
-            {
-                var taskType = _tasks[taskName];
-                try
-                {
-                    //create and configure client
-                    client = EngineContext.Current.Resolve<IHttpClientFactory>().CreateClient(NopHttpDefaults.DefaultHttpClient);
-                    if (_timeout.HasValue)
-                        client.Timeout = TimeSpan.FromMilliseconds(_timeout.Value);
-
-                    //send post data
-                    var data = new FormUrlEncodedContent(new[] { new KeyValuePair<string, string>(nameof(taskType), taskType) });
-                    client.PostAsync(_scheduleTaskUrl, data).Wait();
-                }
-                catch (Exception ex)
-                {
-                    var serviceScopeFactory = EngineContext.Current.Resolve<IServiceScopeFactory>();
-                    using var scope = serviceScopeFactory.CreateScope();
-                    // Resolve
-                    var logger = scope.ServiceProvider.GetRequiredService<ILogger>();
-                    var localizationService = scope.ServiceProvider.GetRequiredService<ILocalizationService>();
-                    var storeContext = scope.ServiceProvider.GetRequiredService<IStoreContext>();
-
-                    var message = ex.InnerException?.GetType() == typeof(TaskCanceledException) ? await localizationService.GetResource("ScheduleTasks.TimeoutError") : ex.Message;
-
-                    message = string.Format(await localizationService.GetResource("ScheduleTasks.Error"), taskName,
-                        message, taskType, (await storeContext.GetCurrentStore()).Name, _scheduleTaskUrl);
-
-                    await logger.Error(message, ex);
-                }
-                finally
-                {
-                    if (client != null)
-                    {
-                        client.Dispose();
-                        client = null;
-                    }
-                }
-            }
-
-            IsRunning = false;
-        }
-
-        private void TimerHandler(object state)
-        {
-            try
-            {
-                _timer.Change(-1, -1);
-<<<<<<< HEAD
-                Run().Wait();
-
-                if (RunOnlyOnce)
-                    Dispose();
-                else
-                    _timer.Change(Interval, Interval);
-=======
-                Run();
->>>>>>> 8df5bf22
-            }
-            catch
-            {
-                // ignore
-            }
-            finally
-            {
-                if (RunOnlyOnce)
-                    Dispose();
-                else
-                    _timer.Change(Interval, Interval);
-            }
-        }
-
-        #endregion
-
-        #region Methods
-
-        /// <summary>
-        /// Disposes the instance
-        /// </summary>
-        public void Dispose()
-        {
-            Dispose(true);
-            GC.SuppressFinalize(this);            
-        }
-
-        // Protected implementation of Dispose pattern.
-        protected virtual void Dispose(bool disposing)
-        {
-            if (_disposed)
-                return;
-
-            if (disposing)
-                lock (this)
-                    _timer?.Dispose();
-
-            _disposed = true;
-        }
-
-        /// <summary>
-        /// Inits a timer
-        /// </summary>
-        public void InitTimer()
-        {
-            if (_timer == null)
-                _timer = new Timer(TimerHandler, null, InitInterval, Interval);
-        }
-
-        /// <summary>
-        /// Adds a task to the thread
-        /// </summary>
-        /// <param name="task">The task to be added</param>
-        public void AddTask(ScheduleTask task)
-        {
-            if (!_tasks.ContainsKey(task.Name))
-                _tasks.Add(task.Name, task.Type);
-        }
-
-        #endregion
-
-        #region Properties
-
-        /// <summary>
-        /// Gets or sets the interval in seconds at which to run the tasks
-        /// </summary>
-        public int Seconds { get; set; }
-
-        /// <summary>
-        /// Get or set the interval before timer first start 
-        /// </summary>
-        public int InitSeconds { get; set; }
-
-        /// <summary>
-        /// Get or sets a datetime when thread has been started
-        /// </summary>
-        public DateTime StartedUtc { get; private set; }
-
-        /// <summary>
-        /// Get or sets a value indicating whether thread is running
-        /// </summary>
-        public bool IsRunning { get; private set; }
-
-        /// <summary>
-        /// Gets the interval (in milliseconds) at which to run the task
-        /// </summary>
-        public int Interval
-        {
-            get
-            {
-                //if somebody entered more than "2147483" seconds, then an exception could be thrown (exceeds int.MaxValue)
-                var interval = Seconds * 1000;
-                if (interval <= 0)
-                    interval = int.MaxValue;
-                return interval;
-            }
-        }
-
-        /// <summary>
-        /// Gets the due time interval (in milliseconds) at which to begin start the task
-        /// </summary>
-        public int InitInterval
-        {
-            get
-            {
-                //if somebody entered less than "0" seconds, then an exception could be thrown
-                var interval = InitSeconds * 1000;
-                if (interval <= 0)
-                    interval = 0;
-                return interval;
-            }
-        }
-
-        /// <summary>
-        /// Gets or sets a value indicating whether the thread would be run only once (on application start)
-        /// </summary>
-        public bool RunOnlyOnce { get; set; }
-
-        #endregion
-    }
+﻿using System;
+using System.Collections.Generic;
+using System.Net.Http;
+using System.Threading;
+using System.Threading.Tasks;
+using Microsoft.Extensions.DependencyInjection;
+using Nop.Core;
+using Nop.Core.Domain.Common;
+using Nop.Core.Domain.Tasks;
+using Nop.Core.Http;
+using Nop.Core.Infrastructure;
+using Nop.Services.Localization;
+using Nop.Services.Logging;
+
+namespace Nop.Services.Tasks
+{
+    /// <summary>
+    /// Represents task thread
+    /// </summary>
+    public partial class TaskThread : IDisposable
+    {
+        #region Fields
+
+        private static readonly string _scheduleTaskUrl;
+        private static readonly int? _timeout;
+
+        private readonly Dictionary<string, string> _tasks;
+        private Timer _timer;
+        private bool _disposed;
+
+        #endregion
+
+        #region Ctor
+
+        static TaskThread()
+        {
+            _scheduleTaskUrl = $"{EngineContext.Current.Resolve<IStoreContext>().GetCurrentStore().Result.Url}{NopTaskDefaults.ScheduleTaskPath}";
+            _timeout = EngineContext.Current.Resolve<CommonSettings>().ScheduleTaskRunTimeout;
+        }
+
+        internal TaskThread()
+        {
+            _tasks = new Dictionary<string, string>();
+            Seconds = 10 * 60;
+        }
+
+        #endregion
+
+        #region Utilities
+
+        private async System.Threading.Tasks.Task Run()
+        {
+            if (Seconds <= 0)
+                return;
+
+            StartedUtc = DateTime.UtcNow;
+            IsRunning = true;
+            HttpClient client = null;
+
+            foreach (var taskName in _tasks.Keys)
+            {
+                var taskType = _tasks[taskName];
+                try
+                {
+                    //create and configure client
+                    client = EngineContext.Current.Resolve<IHttpClientFactory>().CreateClient(NopHttpDefaults.DefaultHttpClient);
+                    if (_timeout.HasValue)
+                        client.Timeout = TimeSpan.FromMilliseconds(_timeout.Value);
+
+                    //send post data
+                    var data = new FormUrlEncodedContent(new[] { new KeyValuePair<string, string>(nameof(taskType), taskType) });
+                    client.PostAsync(_scheduleTaskUrl, data).Wait();
+                }
+                catch (Exception ex)
+                {
+                    var serviceScopeFactory = EngineContext.Current.Resolve<IServiceScopeFactory>();
+                    using var scope = serviceScopeFactory.CreateScope();
+                    // Resolve
+                    var logger = scope.ServiceProvider.GetRequiredService<ILogger>();
+                    var localizationService = scope.ServiceProvider.GetRequiredService<ILocalizationService>();
+                    var storeContext = scope.ServiceProvider.GetRequiredService<IStoreContext>();
+
+                    var message = ex.InnerException?.GetType() == typeof(TaskCanceledException) ? await localizationService.GetResource("ScheduleTasks.TimeoutError") : ex.Message;
+
+                    message = string.Format(await localizationService.GetResource("ScheduleTasks.Error"), taskName,
+                        message, taskType, (await storeContext.GetCurrentStore()).Name, _scheduleTaskUrl);
+
+                    await logger.Error(message, ex);
+                }
+                finally
+                {
+                    if (client != null)
+                    {
+                        client.Dispose();
+                        client = null;
+                    }
+                }
+            }
+
+            IsRunning = false;
+        }
+
+        private void TimerHandler(object state)
+        {
+            try
+            {
+                _timer.Change(-1, -1);
+
+                Run().Wait();
+            }
+            catch
+            {
+                // ignore
+            }
+            finally
+            {
+                if (RunOnlyOnce)
+                    Dispose();
+                else
+                    _timer.Change(Interval, Interval);
+            }
+        }
+
+        #endregion
+
+        #region Methods
+
+        /// <summary>
+        /// Disposes the instance
+        /// </summary>
+        public void Dispose()
+        {
+            Dispose(true);
+            GC.SuppressFinalize(this);            
+        }
+
+        // Protected implementation of Dispose pattern.
+        protected virtual void Dispose(bool disposing)
+        {
+            if (_disposed)
+                return;
+
+            if (disposing)
+                lock (this)
+                    _timer?.Dispose();
+
+            _disposed = true;
+        }
+
+        /// <summary>
+        /// Inits a timer
+        /// </summary>
+        public void InitTimer()
+        {
+            if (_timer == null)
+                _timer = new Timer(TimerHandler, null, InitInterval, Interval);
+        }
+
+        /// <summary>
+        /// Adds a task to the thread
+        /// </summary>
+        /// <param name="task">The task to be added</param>
+        public void AddTask(ScheduleTask task)
+        {
+            if (!_tasks.ContainsKey(task.Name))
+                _tasks.Add(task.Name, task.Type);
+        }
+
+        #endregion
+
+        #region Properties
+
+        /// <summary>
+        /// Gets or sets the interval in seconds at which to run the tasks
+        /// </summary>
+        public int Seconds { get; set; }
+
+        /// <summary>
+        /// Get or set the interval before timer first start 
+        /// </summary>
+        public int InitSeconds { get; set; }
+
+        /// <summary>
+        /// Get or sets a datetime when thread has been started
+        /// </summary>
+        public DateTime StartedUtc { get; private set; }
+
+        /// <summary>
+        /// Get or sets a value indicating whether thread is running
+        /// </summary>
+        public bool IsRunning { get; private set; }
+
+        /// <summary>
+        /// Gets the interval (in milliseconds) at which to run the task
+        /// </summary>
+        public int Interval
+        {
+            get
+            {
+                //if somebody entered more than "2147483" seconds, then an exception could be thrown (exceeds int.MaxValue)
+                var interval = Seconds * 1000;
+                if (interval <= 0)
+                    interval = int.MaxValue;
+                return interval;
+            }
+        }
+
+        /// <summary>
+        /// Gets the due time interval (in milliseconds) at which to begin start the task
+        /// </summary>
+        public int InitInterval
+        {
+            get
+            {
+                //if somebody entered less than "0" seconds, then an exception could be thrown
+                var interval = InitSeconds * 1000;
+                if (interval <= 0)
+                    interval = 0;
+                return interval;
+            }
+        }
+
+        /// <summary>
+        /// Gets or sets a value indicating whether the thread would be run only once (on application start)
+        /// </summary>
+        public bool RunOnlyOnce { get; set; }
+
+        #endregion
+    }
 }