--- conflicted
+++ resolved
@@ -1,301 +1,218 @@
-﻿using System;
-using System.Collections.Generic;
-using System.Linq;
-using System.Threading.Tasks;
-using LinqToDB;
-using Nop.Core;
-using Nop.Core.Domain.Catalog;
-using Nop.Core.Domain.Vendors;
-using Nop.Core.Html;
-using Nop.Data;
-
-namespace Nop.Services.Vendors
-{
-    /// <summary>
-    /// Vendor service
-    /// </summary>
-    public partial class VendorService : IVendorService
-    {
-        #region Fields
-
-        private readonly IRepository<Product> _productRepository;
-        private readonly IRepository<Vendor> _vendorRepository;
-        private readonly IRepository<VendorNote> _vendorNoteRepository;
-
-        #endregion
-
-        #region Ctor
-
-        public VendorService(IRepository<Product> productRepository,
-            IRepository<Vendor> vendorRepository,
-            IRepository<VendorNote> vendorNoteRepository)
-        {
-            _productRepository = productRepository;
-            _vendorRepository = vendorRepository;
-            _vendorNoteRepository = vendorNoteRepository;
-        }
-
-        #endregion
-
-        #region Methods
-
-        /// <summary>
-        /// Gets a vendor by vendor identifier
-        /// </summary>
-        /// <param name="vendorId">Vendor identifier</param>
-        /// <returns>Vendor</returns>
-        public virtual async Task<Vendor> GetVendorById(int vendorId)
-        {
-<<<<<<< HEAD
-            if (vendorId == 0)
-                return null;
-
-            return await _vendorRepository.ToCachedGetById(vendorId);
-=======
-            return _vendorRepository.GetById(vendorId, cache => default);
->>>>>>> 8df5bf22
-        }
-
-        /// <summary>
-        /// Gets a vendor by product identifier
-        /// </summary>
-        /// <param name="productId">Product identifier</param>
-        /// <returns>Vendor</returns>
-        public virtual async Task<Vendor> GetVendorByProductId(int productId)
-        {
-            if (productId == 0)
-                return null;
-
-            return await (from v in _vendorRepository.Table
-                    join p in _productRepository.Table on v.Id equals p.VendorId
-                    where p.Id == productId
-                    select v).FirstOrDefaultAsync();
-        }
-
-        /// <summary>
-        /// Gets vendors by product identifiers
-        /// </summary>
-        /// <param name="productIds">Array of product identifiers</param>
-        /// <returns>Vendors</returns>
-        public virtual async Task<IList<Vendor>> GetVendorsByProductIds(int[] productIds)
-        {
-            if (productIds is null)
-                throw new ArgumentNullException(nameof(productIds));
-
-            return await (from v in _vendorRepository.Table
-                    join p in _productRepository.Table on v.Id equals p.VendorId
-                    where productIds.Contains(p.Id) && !v.Deleted && v.Active
-<<<<<<< HEAD
-                    group v by p.Id into v
-                    select v.First()).ToListAsync();
-=======
-                    select v).Distinct().ToList();
->>>>>>> 8df5bf22
-        }
-
-        /// <summary>
-        /// Delete a vendor
-        /// </summary>
-        /// <param name="vendor">Vendor</param>
-        public virtual async Task DeleteVendor(Vendor vendor)
-        {
-<<<<<<< HEAD
-            if (vendor == null)
-                throw new ArgumentNullException(nameof(vendor));
-
-            vendor.Deleted = true;
-            await UpdateVendor(vendor);
-
-            //event notification
-            await _eventPublisher.EntityDeleted(vendor);
-=======
-            _vendorRepository.Delete(vendor);
->>>>>>> 8df5bf22
-        }
-
-        /// <summary>
-        /// Gets all vendors
-        /// </summary>
-        /// <param name="name">Vendor name</param>
-        /// <param name="email">Vendor email</param>
-        /// <param name="pageIndex">Page index</param>
-        /// <param name="pageSize">Page size</param>
-        /// <param name="showHidden">A value indicating whether to show hidden records</param>
-        /// <returns>Vendors</returns>
-        public virtual async Task<IPagedList<Vendor>> GetAllVendors(string name = "", string email = "", int pageIndex = 0, int pageSize = int.MaxValue, bool showHidden = false)
-        {
-            var vendors = _vendorRepository.GetAllPaged(query =>
-            {
-                if (!string.IsNullOrWhiteSpace(name))
-                    query = query.Where(v => v.Name.Contains(name));
-
-                if (!string.IsNullOrWhiteSpace(email))
-                    query = query.Where(v => v.Email.Contains(email));
-
-                if (!showHidden)
-                    query = query.Where(v => v.Active);
-
-                query = query.Where(v => !v.Deleted);
-                query = query.OrderBy(v => v.DisplayOrder).ThenBy(v => v.Name).ThenBy(v => v.Email);
-
-                return query;
-            }, pageIndex, pageSize);
-
-<<<<<<< HEAD
-            var vendors = await query.ToPagedList(pageIndex, pageSize);
-            
-=======
->>>>>>> 8df5bf22
-            return vendors;
-        }
-
-        /// <summary>
-        /// Gets vendors
-        /// </summary>
-        /// <param name="vendorIds">Vendor identifiers</param>
-        /// <returns>Vendors</returns>
-        public virtual async Task<IList<Vendor>> GetVendorsByIds(int[] vendorIds)
-        {
-<<<<<<< HEAD
-            var query = _vendorRepository.Table;
-            if (vendorIds != null)
-                query = query.Where(v => vendorIds.Contains(v.Id));
-
-            return await query.ToListAsync();
-=======
-            return _vendorRepository.GetByIds(vendorIds);
->>>>>>> 8df5bf22
-        }
-
-        /// <summary>
-        /// Inserts a vendor
-        /// </summary>
-        /// <param name="vendor">Vendor</param>
-        public virtual async Task InsertVendor(Vendor vendor)
-        {
-<<<<<<< HEAD
-            if (vendor == null)
-                throw new ArgumentNullException(nameof(vendor));
-
-            await _vendorRepository.Insert(vendor);
-
-            //event notification
-            await _eventPublisher.EntityInserted(vendor);
-=======
-            _vendorRepository.Insert(vendor);
->>>>>>> 8df5bf22
-        }
-
-        /// <summary>
-        /// Updates the vendor
-        /// </summary>
-        /// <param name="vendor">Vendor</param>
-        public virtual async Task UpdateVendor(Vendor vendor)
-        {
-<<<<<<< HEAD
-            if (vendor == null)
-                throw new ArgumentNullException(nameof(vendor));
-
-            await _vendorRepository.Update(vendor);
-
-            //event notification
-            await _eventPublisher.EntityUpdated(vendor);
-=======
-            _vendorRepository.Update(vendor);
->>>>>>> 8df5bf22
-        }
-
-        /// <summary>
-        /// Gets a vendor note
-        /// </summary>
-        /// <param name="vendorNoteId">The vendor note identifier</param>
-        /// <returns>Vendor note</returns>
-        public virtual async Task<VendorNote> GetVendorNoteById(int vendorNoteId)
-        {
-<<<<<<< HEAD
-            if (vendorNoteId == 0)
-                return null;
-
-            return await _vendorNoteRepository.ToCachedGetById(vendorNoteId);
-=======
-            return _vendorNoteRepository.GetById(vendorNoteId, cache => default);
->>>>>>> 8df5bf22
-        }
-
-        /// <summary>
-        /// Gets all vendor notes
-        /// </summary>
-        /// <param name="vendorId">Vendor identifier</param>
-        /// <param name="pageIndex">Page index</param>
-        /// <param name="pageSize">Page size</param>
-        /// <returns>Vendor notes</returns>
-        public virtual async Task<IPagedList<VendorNote>> GetVendorNotesByVendor(int vendorId, int pageIndex = 0, int pageSize = int.MaxValue)
-        {
-            var query = _vendorNoteRepository.Table.Where(vn => vn.VendorId == vendorId);
-
-            query = query.OrderBy(v => v.CreatedOnUtc).ThenBy(v => v.Id);
-
-            return await query.ToPagedList(pageIndex, pageSize);
-        }
-
-        /// <summary>
-        /// Deletes a vendor note
-        /// </summary>
-        /// <param name="vendorNote">The vendor note</param>
-        public virtual async Task DeleteVendorNote(VendorNote vendorNote)
-        {
-<<<<<<< HEAD
-            if (vendorNote == null)
-                throw new ArgumentNullException(nameof(vendorNote));
-
-            await _vendorNoteRepository.Delete(vendorNote);
-
-            //event notification
-            await _eventPublisher.EntityDeleted(vendorNote);
-=======
-            _vendorNoteRepository.Delete(vendorNote);
->>>>>>> 8df5bf22
-        }
-
-        /// <summary>
-        /// Inserts a vendor note
-        /// </summary>
-        /// <param name="vendorNote">Vendor note</param>
-        public virtual async Task InsertVendorNote(VendorNote vendorNote)
-        {
-<<<<<<< HEAD
-            if (vendorNote == null)
-                throw new ArgumentNullException(nameof(vendorNote));
-
-            await _vendorNoteRepository.Insert(vendorNote);
-
-            //event notification
-            await _eventPublisher.EntityInserted(vendorNote);
-=======
-            _vendorNoteRepository.Insert(vendorNote);
->>>>>>> 8df5bf22
-        }
-
-        /// <summary>
-        /// Formats the vendor note text
-        /// </summary>
-        /// <param name="vendorNote">Vendor note</param>
-        /// <returns>Formatted text</returns>
-        public virtual string FormatVendorNoteText(VendorNote vendorNote)
-        {
-            if (vendorNote == null)
-                throw new ArgumentNullException(nameof(vendorNote));
-
-            var text = vendorNote.Note;
-
-            if (string.IsNullOrEmpty(text))
-                return string.Empty;
-
-            text = HtmlHelper.FormatText(text, false, true, false, false, false, false);
-
-            return text;
-        }
-
-        #endregion
-    }
+﻿using System;
+using System.Collections.Generic;
+using System.Linq;
+using System.Threading.Tasks;
+using LinqToDB;
+using Nop.Core;
+using Nop.Core.Domain.Catalog;
+using Nop.Core.Domain.Vendors;
+using Nop.Core.Html;
+using Nop.Data;
+
+namespace Nop.Services.Vendors
+{
+    /// <summary>
+    /// Vendor service
+    /// </summary>
+    public partial class VendorService : IVendorService
+    {
+        #region Fields
+
+        private readonly IRepository<Product> _productRepository;
+        private readonly IRepository<Vendor> _vendorRepository;
+        private readonly IRepository<VendorNote> _vendorNoteRepository;
+
+        #endregion
+
+        #region Ctor
+
+        public VendorService(IRepository<Product> productRepository,
+            IRepository<Vendor> vendorRepository,
+            IRepository<VendorNote> vendorNoteRepository)
+        {
+            _productRepository = productRepository;
+            _vendorRepository = vendorRepository;
+            _vendorNoteRepository = vendorNoteRepository;
+        }
+
+        #endregion
+
+        #region Methods
+
+        /// <summary>
+        /// Gets a vendor by vendor identifier
+        /// </summary>
+        /// <param name="vendorId">Vendor identifier</param>
+        /// <returns>Vendor</returns>
+        public virtual async Task<Vendor> GetVendorById(int vendorId)
+        {
+            return await _vendorRepository.GetById(vendorId, cache => default);
+        }
+
+        /// <summary>
+        /// Gets a vendor by product identifier
+        /// </summary>
+        /// <param name="productId">Product identifier</param>
+        /// <returns>Vendor</returns>
+        public virtual async Task<Vendor> GetVendorByProductId(int productId)
+        {
+            if (productId == 0)
+                return null;
+
+            return await (from v in _vendorRepository.Table
+                    join p in _productRepository.Table on v.Id equals p.VendorId
+                    where p.Id == productId
+                    select v).FirstOrDefaultAsync();
+        }
+
+        /// <summary>
+        /// Gets vendors by product identifiers
+        /// </summary>
+        /// <param name="productIds">Array of product identifiers</param>
+        /// <returns>Vendors</returns>
+        public virtual async Task<IList<Vendor>> GetVendorsByProductIds(int[] productIds)
+        {
+            if (productIds is null)
+                throw new ArgumentNullException(nameof(productIds));
+
+            return await (from v in _vendorRepository.Table
+                    join p in _productRepository.Table on v.Id equals p.VendorId
+                    where productIds.Contains(p.Id) && !v.Deleted && v.Active
+                    select v).Distinct().ToAsyncEnumerable().ToListAsync();
+        }
+
+        /// <summary>
+        /// Delete a vendor
+        /// </summary>
+        /// <param name="vendor">Vendor</param>
+        public virtual async Task DeleteVendor(Vendor vendor)
+        {
+            await _vendorRepository.Delete(vendor);
+        }
+
+        /// <summary>
+        /// Gets all vendors
+        /// </summary>
+        /// <param name="name">Vendor name</param>
+        /// <param name="email">Vendor email</param>
+        /// <param name="pageIndex">Page index</param>
+        /// <param name="pageSize">Page size</param>
+        /// <param name="showHidden">A value indicating whether to show hidden records</param>
+        /// <returns>Vendors</returns>
+        public virtual async Task<IPagedList<Vendor>> GetAllVendors(string name = "", string email = "", int pageIndex = 0, int pageSize = int.MaxValue, bool showHidden = false)
+        {
+            var vendors = await _vendorRepository.GetAllPaged(query =>
+            {
+                if (!string.IsNullOrWhiteSpace(name))
+                    query = query.Where(v => v.Name.Contains(name));
+
+                if (!string.IsNullOrWhiteSpace(email))
+                    query = query.Where(v => v.Email.Contains(email));
+
+                if (!showHidden)
+                    query = query.Where(v => v.Active);
+
+                query = query.Where(v => !v.Deleted);
+                query = query.OrderBy(v => v.DisplayOrder).ThenBy(v => v.Name).ThenBy(v => v.Email);
+
+                return query;
+            }, pageIndex, pageSize);
+
+            return vendors;
+        }
+
+        /// <summary>
+        /// Gets vendors
+        /// </summary>
+        /// <param name="vendorIds">Vendor identifiers</param>
+        /// <returns>Vendors</returns>
+        public virtual async Task<IList<Vendor>> GetVendorsByIds(int[] vendorIds)
+        {
+            return await _vendorRepository.GetByIds(vendorIds);
+        }
+
+        /// <summary>
+        /// Inserts a vendor
+        /// </summary>
+        /// <param name="vendor">Vendor</param>
+        public virtual async Task InsertVendor(Vendor vendor)
+        {
+            await _vendorRepository.Insert(vendor);
+        }
+
+        /// <summary>
+        /// Updates the vendor
+        /// </summary>
+        /// <param name="vendor">Vendor</param>
+        public virtual async Task UpdateVendor(Vendor vendor)
+        {
+            await _vendorRepository.Update(vendor);
+        }
+
+        /// <summary>
+        /// Gets a vendor note
+        /// </summary>
+        /// <param name="vendorNoteId">The vendor note identifier</param>
+        /// <returns>Vendor note</returns>
+        public virtual async Task<VendorNote> GetVendorNoteById(int vendorNoteId)
+        {
+            return await _vendorNoteRepository.GetById(vendorNoteId, cache => default);
+        }
+
+        /// <summary>
+        /// Gets all vendor notes
+        /// </summary>
+        /// <param name="vendorId">Vendor identifier</param>
+        /// <param name="pageIndex">Page index</param>
+        /// <param name="pageSize">Page size</param>
+        /// <returns>Vendor notes</returns>
+        public virtual async Task<IPagedList<VendorNote>> GetVendorNotesByVendor(int vendorId, int pageIndex = 0, int pageSize = int.MaxValue)
+        {
+            var query = _vendorNoteRepository.Table.Where(vn => vn.VendorId == vendorId);
+
+            query = query.OrderBy(v => v.CreatedOnUtc).ThenBy(v => v.Id);
+
+            return await query.ToPagedList(pageIndex, pageSize);
+        }
+
+        /// <summary>
+        /// Deletes a vendor note
+        /// </summary>
+        /// <param name="vendorNote">The vendor note</param>
+        public virtual async Task DeleteVendorNote(VendorNote vendorNote)
+        {
+            await _vendorNoteRepository.Delete(vendorNote);
+        }
+
+        /// <summary>
+        /// Inserts a vendor note
+        /// </summary>
+        /// <param name="vendorNote">Vendor note</param>
+        public virtual async Task InsertVendorNote(VendorNote vendorNote)
+        {
+            await _vendorNoteRepository.Insert(vendorNote);
+        }
+
+        /// <summary>
+        /// Formats the vendor note text
+        /// </summary>
+        /// <param name="vendorNote">Vendor note</param>
+        /// <returns>Formatted text</returns>
+        public virtual string FormatVendorNoteText(VendorNote vendorNote)
+        {
+            if (vendorNote == null)
+                throw new ArgumentNullException(nameof(vendorNote));
+
+            var text = vendorNote.Note;
+
+            if (string.IsNullOrEmpty(text))
+                return string.Empty;
+
+            text = HtmlHelper.FormatText(text, false, true, false, false, false, false);
+
+            return text;
+        }
+
+        #endregion
+    }
 }