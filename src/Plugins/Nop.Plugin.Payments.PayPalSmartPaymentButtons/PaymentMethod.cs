﻿using System;
using System.Collections.Generic;
using System.Linq;
using System.Threading.Tasks;
using Microsoft.AspNetCore.Http;
using Microsoft.AspNetCore.Mvc;
using Microsoft.AspNetCore.Mvc.Infrastructure;
using Microsoft.AspNetCore.Mvc.Routing;
using Microsoft.Extensions.Primitives;
using Nop.Core;
using Nop.Core.Domain.Cms;
using Nop.Core.Domain.Directory;
using Nop.Core.Domain.Orders;
using Nop.Core.Domain.Payments;
using Nop.Core.Http.Extensions;
using Nop.Plugin.Payments.PayPalSmartPaymentButtons.Domain;
using Nop.Plugin.Payments.PayPalSmartPaymentButtons.Models;
using Nop.Plugin.Payments.PayPalSmartPaymentButtons.Services;
using Nop.Services.Cms;
using Nop.Services.Common;
using Nop.Services.Configuration;
using Nop.Services.Directory;
using Nop.Services.Localization;
using Nop.Services.Payments;
using Nop.Services.Plugins;
using Nop.Services.Stores;
using Nop.Web.Framework.Infrastructure;

namespace Nop.Plugin.Payments.PayPalSmartPaymentButtons
{
    /// <summary>
    /// Represents a payment method implementation
    /// </summary>
    public class PaymentMethod : BasePlugin, IPaymentMethod, IWidgetPlugin
    {
        #region Fields

        private readonly IActionContextAccessor _actionContextAccessor;
        private readonly ICurrencyService _currencyService;
        private readonly IGenericAttributeService _genericAttributeService;
        private readonly ILocalizationService _localizationService;
        private readonly ISettingService _settingService;
        private readonly IStoreService _storeService;
        private readonly IUrlHelperFactory _urlHelperFactory;
        private readonly CurrencySettings _currencySettings;
        private readonly PayPalSmartPaymentButtonsSettings _settings;
        private readonly ServiceManager _serviceManager;
        private readonly WidgetSettings _widgetSettings;

        #endregion

        #region Ctor

        public PaymentMethod(IActionContextAccessor actionContextAccessor,
            ICurrencyService currencyService,
            IGenericAttributeService genericAttributeService,
            ILocalizationService localizationService,
            ISettingService settingService,
            IStoreService storeService,
            IUrlHelperFactory urlHelperFactory,
            CurrencySettings currencySettings,
            PayPalSmartPaymentButtonsSettings settings,
            ServiceManager serviceManager,
            WidgetSettings widgetSettings)
        {
            _actionContextAccessor = actionContextAccessor;
            _currencyService = currencyService;
            _genericAttributeService = genericAttributeService;
            _localizationService = localizationService;
            _settingService = settingService;
            _storeService = storeService;
            _urlHelperFactory = urlHelperFactory;
            _currencySettings = currencySettings;
            _settings = settings;
            _serviceManager = serviceManager;
            _widgetSettings = widgetSettings;
        }

        #endregion

        #region Methods

        /// <summary>
        /// Process a payment
        /// </summary>
        /// <param name="processPaymentRequest">Payment info required for an order processing</param>
        /// <returns>Process payment result</returns>
        public async Task<ProcessPaymentResult> ProcessPaymentAsync(ProcessPaymentRequest processPaymentRequest)
        {
            //try to get an order id from custom values
            var orderIdKey = await _localizationService.GetResourceAsync("Plugins.Payments.PayPalSmartPaymentButtons.OrderId");
            if (!processPaymentRequest.CustomValues.TryGetValue(orderIdKey, out var orderId) || string.IsNullOrEmpty(orderId?.ToString()))
                throw new NopException("Failed to get the PayPal order ID");

            //authorize or capture the order
            var (order, error) = _settings.PaymentType == PaymentType.Capture
                ? await _serviceManager.CaptureAsync(_settings, orderId.ToString())
                : (_settings.PaymentType == PaymentType.Authorize
                ? await _serviceManager.AuthorizeAsync(_settings, orderId.ToString())
                : (default, default));

            if (!string.IsNullOrEmpty(error))
                return new ProcessPaymentResult { Errors = new[] { error } };

            //request succeeded
            var result = new ProcessPaymentResult();

            var purchaseUnit = order.PurchaseUnits.FirstOrDefault(item => item.ReferenceId.Equals(processPaymentRequest.OrderGuid.ToString()));
            var authorization = purchaseUnit.Payments?.Authorizations?.FirstOrDefault();
            if (authorization != null)
            {
                result.AuthorizationTransactionId = authorization.Id;
                result.AuthorizationTransactionResult = authorization.Status;
                result.NewPaymentStatus = PaymentStatus.Authorized;
            }
            var capture = purchaseUnit.Payments?.Captures?.FirstOrDefault();
            if (capture != null)
            {
                result.CaptureTransactionId = capture.Id;
                result.CaptureTransactionResult = capture.Status;
                result.NewPaymentStatus = PaymentStatus.Paid;
            }

            return result;
        }

        /// <summary>
        /// Post process payment (used by payment gateways that require redirecting to a third-party URL)
        /// </summary>
        /// <param name="postProcessPaymentRequest">Payment info required for an order processing</param>
        public Task PostProcessPaymentAsync(PostProcessPaymentRequest postProcessPaymentRequest)
        {
            return Task.CompletedTask;
        }

        /// <summary>
        /// Captures payment
        /// </summary>
        /// <param name="capturePaymentRequest">Capture payment request</param>
        /// <returns>Capture payment result</returns>
        public async Task<CapturePaymentResult> CaptureAsync(CapturePaymentRequest capturePaymentRequest)
        {
            //capture previously authorized payment
            var (capture, error) = await _serviceManager
                .CaptureAuthorizationAsync(_settings, capturePaymentRequest.Order.AuthorizationTransactionId);

            if (!string.IsNullOrEmpty(error))
                return new CapturePaymentResult { Errors = new[] { error } };

            //request succeeded
            return new CapturePaymentResult
            {
                CaptureTransactionId = capture.Id,
                CaptureTransactionResult = capture.Status,
                NewPaymentStatus = PaymentStatus.Paid
            };
        }

        /// <summary>
        /// Voids a payment
        /// </summary>
        /// <param name="voidPaymentRequest">Request</param>
        /// <returns>Result</returns>
        public async Task<VoidPaymentResult> VoidAsync(VoidPaymentRequest voidPaymentRequest)
        {
            //void previously authorized payment
            var (_, error) = await _serviceManager.VoidAsync(_settings, voidPaymentRequest.Order.AuthorizationTransactionId);

            if (!string.IsNullOrEmpty(error))
                return new VoidPaymentResult { Errors = new[] { error } };

            //request succeeded
            return new VoidPaymentResult { NewPaymentStatus = PaymentStatus.Voided };
        }

        /// <summary>
        /// Refunds a payment
        /// </summary>
        /// <param name="refundPaymentRequest">Request</param>
        /// <returns>Result</returns>
        public async Task<RefundPaymentResult> RefundAsync(RefundPaymentRequest refundPaymentRequest)
        {
            //refund previously captured payment
            var amount = refundPaymentRequest.AmountToRefund != refundPaymentRequest.Order.OrderTotal
                ? (decimal?)refundPaymentRequest.AmountToRefund
                : null;
<<<<<<< HEAD
            var (refund, error) = await _serviceManager.RefundAsync(_settings, refundPaymentRequest.Order.CaptureTransactionId,
                refundPaymentRequest.Order.CustomerCurrencyCode, amount);
=======

            //get the primary store currency
            var currency = _currencyService.GetCurrencyById(_currencySettings.PrimaryStoreCurrencyId);
            if (currency == null)
                throw new NopException("Primary store currency cannot be loaded");

            var (refund, error) = _serviceManager.Refund(
                _settings, refundPaymentRequest.Order.CaptureTransactionId, currency.CurrencyCode, amount);
>>>>>>> 8436c882

            if (!string.IsNullOrEmpty(error))
                return new RefundPaymentResult { Errors = new[] { error } };

            //request succeeded
            var refundIds = await _genericAttributeService.GetAttributeAsync<List<string>>(refundPaymentRequest.Order, Defaults.RefundIdAttributeName)
                ?? new List<string>();
            if (!refundIds.Contains(refund.Id))
                refundIds.Add(refund.Id);
            await _genericAttributeService.SaveAttributeAsync(refundPaymentRequest.Order, Defaults.RefundIdAttributeName, refundIds);
            return new RefundPaymentResult
            {
                NewPaymentStatus = refundPaymentRequest.IsPartialRefund ? PaymentStatus.PartiallyRefunded : PaymentStatus.Refunded
            };
        }

        /// <summary>
        /// Process recurring payment
        /// </summary>
        /// <param name="processPaymentRequest">Payment info required for an order processing</param>
        /// <returns>Process payment result</returns>
        public Task<ProcessPaymentResult> ProcessRecurringPaymentAsync(ProcessPaymentRequest processPaymentRequest)
        {
            return Task.FromResult(new ProcessPaymentResult { Errors = new[] { "Recurring payment not supported" } });
        }

        /// <summary>
        /// Cancels a recurring payment
        /// </summary>
        /// <param name="cancelPaymentRequest">Request</param>
        /// <returns>Result</returns>
        public Task<CancelRecurringPaymentResult> CancelRecurringPaymentAsync(CancelRecurringPaymentRequest cancelPaymentRequest)
        {
            return Task.FromResult(new CancelRecurringPaymentResult { Errors = new[] { "Recurring payment not supported" } });
        }

        /// <summary>
        /// Returns a value indicating whether payment method should be hidden during checkout
        /// </summary>
        /// <param name="cart">Shoping cart</param>
        /// <returns>true - hide; false - display.</returns>
        public Task<bool> HidePaymentMethodAsync(IList<ShoppingCartItem> cart)
        {
            return Task.FromResult(false);
        }

        /// <summary>
        /// Gets additional handling fee
        /// </summary>
        /// <param name="cart">Shoping cart</param>
        /// <returns>Additional handling fee</returns>
        public Task<decimal> GetAdditionalHandlingFeeAsync(IList<ShoppingCartItem> cart)
        {
            return Task.FromResult(decimal.Zero);
        }

        /// <summary>
        /// Gets a value indicating whether customers can complete a payment after order is placed but not completed (for redirection payment methods)
        /// </summary>
        /// <param name="order">Order</param>
        /// <returns>Result</returns>
        public Task<bool> CanRePostProcessPaymentAsync(Order order)
        {
            return Task.FromResult(false);
        }

        /// <summary>
        /// Validate payment form
        /// </summary>
        /// <param name="form">The parsed form values</param>
        /// <returns>List of validating errors</returns>
        public Task<IList<string>> ValidatePaymentFormAsync(IFormCollection form)
        {
            if (form == null)
                throw new ArgumentNullException(nameof(form));

            var errors = new List<string>();

            //try to get errors from the form parameters
            if (form.TryGetValue(nameof(PaymentInfoModel.Errors), out var errorValue) && !StringValues.IsNullOrEmpty(errorValue))
                errors.Add(errorValue.ToString());

            return Task.FromResult<IList<string>>(errors);
        }

        /// <summary>
        /// Get payment information
        /// </summary>
        /// <param name="form">The parsed form values</param>
        /// <returns>Payment info holder</returns>
        public Task<ProcessPaymentRequest> GetPaymentInfoAsync(IFormCollection form)
        {
            if (form == null)
                throw new ArgumentNullException(nameof(form));

            //already set
            return Task.FromResult(_actionContextAccessor.ActionContext.HttpContext.Session.Get<ProcessPaymentRequest>(Defaults.PaymentRequestSessionKey));
        }

        /// <summary>
        /// Gets a configuration page URL
        /// </summary>
        public override string GetConfigurationPageUrl()
        {
            return _urlHelperFactory.GetUrlHelper(_actionContextAccessor.ActionContext).RouteUrl(Defaults.ConfigurationRouteName);
        }

        /// <summary>
        /// Gets a view component for displaying plugin in public store ("payment info" checkout step)
        /// </summary>
        public string GetPublicViewComponentName()
        {
            return Defaults.PAYMENT_INFO_VIEW_COMPONENT_NAME;
        }

        /// <summary>
        /// Gets widget zones where this widget should be rendered
        /// </summary>
        /// <returns>Widget zones</returns>
        public Task<IList<string>> GetWidgetZonesAsync()
        {
            return Task.FromResult<IList<string>>(new List<string>
            {
                PublicWidgetZones.CheckoutPaymentInfoTop,
                PublicWidgetZones.OpcContentBefore,
                PublicWidgetZones.ProductDetailsTop,
                PublicWidgetZones.ProductDetailsAddInfo,
                PublicWidgetZones.OrderSummaryContentBefore,
                PublicWidgetZones.OrderSummaryContentAfter,
                PublicWidgetZones.HeaderLinksBefore,
                PublicWidgetZones.Footer
            });
        }

        /// <summary>
        /// Gets a name of a view component for displaying widget
        /// </summary>
        /// <param name="widgetZone">Name of the widget zone</param>
        /// <returns>View component name</returns>
        public string GetWidgetViewComponentName(string widgetZone)
        {
            if (widgetZone == null)
                throw new ArgumentNullException(nameof(widgetZone));

            if (widgetZone.Equals(PublicWidgetZones.CheckoutPaymentInfoTop) ||
                widgetZone.Equals(PublicWidgetZones.OpcContentBefore) ||
                widgetZone.Equals(PublicWidgetZones.ProductDetailsTop) ||
                widgetZone.Equals(PublicWidgetZones.OrderSummaryContentBefore))
            {
                return Defaults.SCRIPT_VIEW_COMPONENT_NAME;
            }

            if (widgetZone.Equals(PublicWidgetZones.ProductDetailsAddInfo) || widgetZone.Equals(PublicWidgetZones.OrderSummaryContentAfter))
                return Defaults.BUTTONS_VIEW_COMPONENT_NAME;

            if (widgetZone.Equals(PublicWidgetZones.HeaderLinksBefore) || widgetZone.Equals(PublicWidgetZones.Footer))
                return Defaults.LOGO_VIEW_COMPONENT_NAME;

            return string.Empty;
        }

        /// <summary>
        /// Install the plugin
        /// </summary>
        public override async Task InstallAsync()
        {
            //settings
            await _settingService.SaveSettingAsync(new PayPalSmartPaymentButtonsSettings
            {
                UseSandbox = true,
                PaymentType = PaymentType.Capture,
                LogoInHeaderLinks = @"<!-- PayPal Logo --><li><a href=""https://www.paypal.com/webapps/mpp/paypal-popup"" title=""How PayPal Works"" onclick=""javascript:window.open('https://www.paypal.com/webapps/mpp/paypal-popup','WIPaypal','toolbar=no, location=no, directories=no, status=no, menubar=no, scrollbars=yes, resizable=yes, width=1060, height=700'); return false;""><img style=""padding-top:10px;"" src=""https://www.paypalobjects.com/webstatic/mktg/logo/bdg_now_accepting_pp_2line_w.png"" border=""0"" alt=""Now accepting PayPal""></a></li><!-- PayPal Logo -->",
                LogoInFooter = @"<!-- PayPal Logo --><div><a href=""https://www.paypal.com/webapps/mpp/paypal-popup"" title=""How PayPal Works"" onclick=""javascript:window.open('https://www.paypal.com/webapps/mpp/paypal-popup','WIPaypal','toolbar=no, location=no, directories=no, status=no, menubar=no, scrollbars=yes, resizable=yes, width=1060, height=700'); return false;""><img src=""https://www.paypalobjects.com/webstatic/mktg/logo/AM_mc_vs_dc_ae.jpg"" border=""0"" alt=""PayPal Acceptance Mark""></a></div><!-- PayPal Logo -->",
                StyleLayout = "vertical",
                StyleColor = "blue",
                StyleShape = "rect",
                StyleLabel = "paypal"
            });

            if (!_widgetSettings.ActiveWidgetSystemNames.Contains(Defaults.SystemName))
            {
                _widgetSettings.ActiveWidgetSystemNames.Add(Defaults.SystemName);
                await _settingService.SaveSettingAsync(_widgetSettings);
            }

            //locales
            await _localizationService.AddLocaleResourceAsync(new Dictionary<string, string>
            {
                ["Enums.Nop.Plugin.Payments.PayPalSmartPaymentButtons.Domain.PaymentType.Authorize"] = "Authorize",
                ["Enums.Nop.Plugin.Payments.PayPalSmartPaymentButtons.Domain.PaymentType.Capture"] = "Capture",
                ["Plugins.Payments.PayPalSmartPaymentButtons.Credentials.Valid"] = "The specified credentials are valid",
                ["Plugins.Payments.PayPalSmartPaymentButtons.Credentials.Invalid"] = "The specified credentials are invalid (see details in the <a href=\"{0}\" target=\"_blank\">log</a>)",
                ["Plugins.Payments.PayPalSmartPaymentButtons.Fields.DisplayButtonsOnProductDetails"] = "Display buttons on product details",
                ["Plugins.Payments.PayPalSmartPaymentButtons.Fields.DisplayButtonsOnProductDetails.Hint"] = "Determine whether to display PayPal buttons on product details pages, clicking on them matches the behavior of the default 'Add to cart' button.",
                ["Plugins.Payments.PayPalSmartPaymentButtons.Fields.DisplayButtonsOnShoppingCart"] = "Display buttons on shopping cart",
                ["Plugins.Payments.PayPalSmartPaymentButtons.Fields.DisplayButtonsOnShoppingCart.Hint"] = "Determine whether to display PayPal buttons on the shopping cart page instead of the default checkout button.",
                ["Plugins.Payments.PayPalSmartPaymentButtons.Fields.DisplayLogoInFooter"] = "Display logo in footer",
                ["Plugins.Payments.PayPalSmartPaymentButtons.Fields.DisplayLogoInFooter.Hint"] = "Determine whether to display PayPal logo in the footer. These logos and banners are a great way to let your buyers know that you choose PayPal to securely process their payments.",
                ["Plugins.Payments.PayPalSmartPaymentButtons.Fields.DisplayLogoInHeaderLinks"] = "Display logo in header links",
                ["Plugins.Payments.PayPalSmartPaymentButtons.Fields.DisplayLogoInHeaderLinks.Hint"] = "Determine whether to display PayPal logo in header links. These logos and banners are a great way to let your buyers know that you choose PayPal to securely process their payments.",
                ["Plugins.Payments.PayPalSmartPaymentButtons.Fields.ClientId"] = "Client ID",
                ["Plugins.Payments.PayPalSmartPaymentButtons.Fields.ClientId.Hint"] = "Enter your PayPal REST client ID. This identifies your PayPal account and determines where transactions are paid. While you're testing in sandbox, you can use 'sb' as a shortcut.",
                ["Plugins.Payments.PayPalSmartPaymentButtons.Fields.ClientId.Required"] = "Client ID is required",
                ["Plugins.Payments.PayPalSmartPaymentButtons.Fields.LogoInFooter"] = "Logo source code",
                ["Plugins.Payments.PayPalSmartPaymentButtons.Fields.LogoInFooter.Hint"] = "Enter source code of the logo. Find more logos and banners on PayPal Logo Center. You can also modify the code to fit correctly into your theme and site style.",
                ["Plugins.Payments.PayPalSmartPaymentButtons.Fields.LogoInHeaderLinks"] = "Logo source code",
                ["Plugins.Payments.PayPalSmartPaymentButtons.Fields.LogoInHeaderLinks.Hint"] = "Enter source code of the logo. Find more logos and banners on PayPal Logo Center. You can also modify the code to fit correctly into your theme and site style.",
                ["Plugins.Payments.PayPalSmartPaymentButtons.Fields.PaymentType"] = "Payment type",
                ["Plugins.Payments.PayPalSmartPaymentButtons.Fields.PaymentType.Hint"] = "Choose a payment type to either capture payment immediately or authorize a payment for an order after order creation.",
                ["Plugins.Payments.PayPalSmartPaymentButtons.Fields.SecretKey"] = "Secret",
                ["Plugins.Payments.PayPalSmartPaymentButtons.Fields.SecretKey.Hint"] = "Enter secret for your app.",
                ["Plugins.Payments.PayPalSmartPaymentButtons.Fields.SecretKey.Required"] = "Secret is required",
                ["Plugins.Payments.PayPalSmartPaymentButtons.Fields.UseSandbox"] = "Use sandbox",
                ["Plugins.Payments.PayPalSmartPaymentButtons.Fields.UseSandbox.Hint"] = "Determine whether to use the sandbox environment for testing purposes.",
                ["Plugins.Payments.PayPalSmartPaymentButtons.OrderId"] = "PayPal order ID",
                ["Plugins.Payments.PayPalSmartPaymentButtons.Prominently"] = "PayPal Prominently",
                ["Plugins.Payments.PayPalSmartPaymentButtons.PaymentMethodDescription"] = "PayPal Checkout with using methods like Venmo, PayPal Credit, credit card payments",
                ["Plugins.Payments.PayPalSmartPaymentButtons.RoundingWarning"] = "It looks like you have <a href=\"{0}\" target=\"_blank\">RoundPricesDuringCalculation</a> setting disabled. Keep in mind that this can lead to a discrepancy of the order total amount, as PayPal rounds to two decimals only.",
                ["Plugins.Payments.PayPalSmartPaymentButtons.WebhookWarning"] = "Webhook was not created, so some functions may not work correctly (see details in the <a href=\"{0}\" target=\"_blank\">log</a>)"
            });

            await base.InstallAsync();
        }

        /// <summary>
        /// Uninstall the plugin
        /// </summary>
        public override async Task UninstallAsync()
        {
            //webhooks
            foreach (var store in await _storeService.GetAllStoresAsync())
            {
                var settings = await _settingService.LoadSettingAsync<PayPalSmartPaymentButtonsSettings>(store.Id);
                if (!string.IsNullOrEmpty(settings.WebhookId))
                    await _serviceManager.DeleteWebhookAsync(settings);
            }

            //settings
            if (_widgetSettings.ActiveWidgetSystemNames.Contains(Defaults.SystemName))
            {
                _widgetSettings.ActiveWidgetSystemNames.Remove(Defaults.SystemName);
                await _settingService.SaveSettingAsync(_widgetSettings);
            }
            await _settingService.DeleteSettingAsync<PayPalSmartPaymentButtonsSettings>();

            //locales
            await _localizationService.DeleteLocaleResourcesAsync("Enums.Nop.Plugin.Payments.PayPalSmartPaymentButtons");
            await _localizationService.DeleteLocaleResourcesAsync("Plugins.Payments.PayPalSmartPaymentButtons");

            await base.UninstallAsync();
        }

        /// <summary>
        /// Gets a payment method description that will be displayed on checkout pages in the public store
        /// </summary>
        public async Task<string> GetPaymentMethodDescriptionAsync()
        {
            return await _localizationService.GetResourceAsync("Plugins.Payments.PayPalSmartPaymentButtons.PaymentMethodDescription");
        }

        #endregion

        #region Properies

        /// <summary>
        /// Gets a value indicating whether capture is supported
        /// </summary>
        public bool SupportCapture => true;

        /// <summary>
        /// Gets a value indicating whether void is supported
        /// </summary>
        public bool SupportVoid => true;

        /// <summary>
        /// Gets a value indicating whether refund is supported
        /// </summary>
        public bool SupportRefund => true;

        /// <summary>
        /// Gets a value indicating whether partial refund is supported
        /// </summary>
        public bool SupportPartiallyRefund => true;

        /// <summary>
        /// Gets a recurring payment type of payment method
        /// </summary>
        public RecurringPaymentType RecurringPaymentType => RecurringPaymentType.NotSupported;

        /// <summary>
        /// Gets a payment method type
        /// </summary>
        public PaymentMethodType PaymentMethodType => PaymentMethodType.Standard;

        /// <summary>
        /// Gets a value indicating whether we should display a payment information page for this plugin
        /// </summary>
        public bool SkipPaymentInfo => false;
        
        /// <summary>
        /// Gets a value indicating whether to hide this plugin on the widget list page in the admin area
        /// </summary>
        public bool HideInWidgetList => true;

        #endregion
    }
}<|MERGE_RESOLUTION|>--- conflicted
+++ resolved
@@ -184,19 +184,14 @@
             var amount = refundPaymentRequest.AmountToRefund != refundPaymentRequest.Order.OrderTotal
                 ? (decimal?)refundPaymentRequest.AmountToRefund
                 : null;
-<<<<<<< HEAD
-            var (refund, error) = await _serviceManager.RefundAsync(_settings, refundPaymentRequest.Order.CaptureTransactionId,
-                refundPaymentRequest.Order.CustomerCurrencyCode, amount);
-=======
 
             //get the primary store currency
             var currency = _currencyService.GetCurrencyById(_currencySettings.PrimaryStoreCurrencyId);
             if (currency == null)
                 throw new NopException("Primary store currency cannot be loaded");
 
-            var (refund, error) = _serviceManager.Refund(
+            var (refund, error) = await _serviceManager.RefundAsync(
                 _settings, refundPaymentRequest.Order.CaptureTransactionId, currency.CurrencyCode, amount);
->>>>>>> 8436c882
 
             if (!string.IsNullOrEmpty(error))
                 return new RefundPaymentResult { Errors = new[] { error } };
