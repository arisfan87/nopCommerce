--- conflicted
+++ resolved
@@ -2,11 +2,7 @@
   "Group": "Shipping rate computation",
   "FriendlyName": "Manual (Fixed or By Weight and By Total)",
   "SystemName": "Shipping.FixedByWeightByTotal",
-<<<<<<< HEAD
-  "Version": "2.18",
-=======
   "Version": "2.19",
->>>>>>> ced0ecf7
   "SupportedVersions": [ "4.20" ],
   "Author": "nopCommerce team",
   "DisplayOrder": 1,
