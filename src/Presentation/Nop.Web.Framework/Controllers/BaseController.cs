﻿using System;
using System.Collections.Generic;
using System.IO;
using System.Net;
using System.Text.Encodings.Web;
using System.Threading.Tasks;
using Microsoft.AspNetCore.Mvc;
using Microsoft.AspNetCore.Mvc.Infrastructure;
using Microsoft.AspNetCore.Mvc.Razor;
using Microsoft.AspNetCore.Mvc.Rendering;
using Microsoft.AspNetCore.Mvc.ViewFeatures;
using Microsoft.Extensions.DependencyInjection;
using Nop.Core;
using Nop.Core.Infrastructure;
using Nop.Services.Localization;
using Nop.Web.Framework.Models;
using Nop.Web.Framework.Mvc.Filters;
using Nop.Web.Framework.UI;

namespace Nop.Web.Framework.Controllers
{
    /// <summary>
    /// Base controller
    /// </summary>
    [HttpsRequirement]
    [PublishModelEvents]
    [SignOutFromExternalAuthentication]
    [ValidatePassword]
    [SaveIpAddress]
    [SaveLastActivity]
    [SaveLastVisitedPage]
    public abstract class BaseController : Controller
    {
        #region Rendering

        /// <summary>
        /// Render component to string
        /// </summary>
        /// <param name="componentName">Component name</param>
        /// <param name="arguments">Arguments</param>
        /// <returns>Result</returns>
        protected virtual async Task<string> RenderViewComponentToString(string componentName, object arguments = null)
        {
            //original implementation: https://github.com/aspnet/Mvc/blob/dev/src/Microsoft.AspNetCore.Mvc.ViewFeatures/Internal/ViewComponentResultExecutor.cs
            //we customized it to allow running from controllers

            if (string.IsNullOrEmpty(componentName))
                throw new ArgumentNullException(nameof(componentName));

            if (!(HttpContext.RequestServices.GetService(typeof(IActionContextAccessor)) is IActionContextAccessor actionContextAccessor))
                throw new Exception("IActionContextAccessor cannot be resolved");

            var context = actionContextAccessor.ActionContext;

            var viewComponentResult = ViewComponent(componentName, arguments);

            var viewData = ViewData;
            if (viewData == null)
                throw new NotImplementedException();

            var tempData = TempData;
            if (tempData == null)
                throw new NotImplementedException();

            await using var writer = new StringWriter();
            var viewContext = new ViewContext(context, NullView.Instance, viewData, tempData, writer, new HtmlHelperOptions());

            // IViewComponentHelper is stateful, we want to make sure to retrieve it every time we need it.
            var viewComponentHelper = context.HttpContext.RequestServices.GetRequiredService<IViewComponentHelper>();
            (viewComponentHelper as IViewContextAware)?.Contextualize(viewContext);

            var result = viewComponentResult.ViewComponentType == null ?
                await viewComponentHelper.InvokeAsync(viewComponentResult.ViewComponentName, viewComponentResult.Arguments) :
                await viewComponentHelper.InvokeAsync(viewComponentResult.ViewComponentType, viewComponentResult.Arguments);

            result.WriteTo(writer, HtmlEncoder.Default);
            return writer.ToString();
        }

        /// <summary>
        /// Render partial view to string
        /// </summary>
        /// <returns>Result</returns>
        protected virtual async Task<string> RenderPartialViewToString()
        {
            return await RenderPartialViewToString(null, null);
        }

        /// <summary>
        /// Render partial view to string
        /// </summary>
        /// <param name="viewName">View name</param>
        /// <returns>Result</returns>
        protected virtual async Task<string> RenderPartialViewToString(string viewName)
        {
            return await RenderPartialViewToString(viewName, null);
        }

        /// <summary>
        /// Render partial view to string
        /// </summary>
        /// <param name="model">Model</param>
        /// <returns>Result</returns>
        protected virtual async Task<string> RenderPartialViewToString(object model)
        {
            return await RenderPartialViewToString(null, model);
        }

        /// <summary>
        /// Render partial view to string
        /// </summary>
        /// <param name="viewName">View name</param>
        /// <param name="model">Model</param>
        /// <returns>Result</returns>
        protected virtual async Task<string> RenderPartialViewToString(string viewName, object model)
        {
            //get Razor view engine
            var razorViewEngine = EngineContext.Current.Resolve<IRazorViewEngine>();

            //create action context
            var actionContext = new ActionContext(HttpContext, RouteData, ControllerContext.ActionDescriptor, ModelState);

            //set view name as action name in case if not passed
            if (string.IsNullOrEmpty(viewName))
                viewName = ControllerContext.ActionDescriptor.ActionName;

            //set model
            ViewData.Model = model;

            //try to get a view by the name
            var viewResult = razorViewEngine.FindView(actionContext, viewName, false);
            if (viewResult.View == null)
            {
                //or try to get a view by the path
                viewResult = razorViewEngine.GetView(null, viewName, false);
                if (viewResult.View == null)
                    throw new ArgumentNullException($"{viewName} view was not found");
            }
            await using var stringWriter = new StringWriter();
            var viewContext = new ViewContext(actionContext, viewResult.View, ViewData, TempData, stringWriter, new HtmlHelperOptions());

            await viewResult.View.RenderAsync(viewContext);
            return stringWriter.GetStringBuilder().ToString();
        }

        #endregion

        #region Notifications

        /// <summary>
        /// Error's JSON data
        /// </summary>
        /// <param name="error">Error text</param>
        /// <returns>Error's JSON data</returns>
        protected JsonResult ErrorJson(string error)
        {
            return Json(new
            {
                error
            });
        }

        /// <summary>
        /// Error's JSON data
        /// </summary>
        /// <param name="errors">Error messages</param>
        /// <returns>Error's JSON data</returns>
        protected JsonResult ErrorJson(object errors)
        {
            return Json(new
            {
                error = errors
            });
        }
        /// <summary>
        /// Display "Edit" (manage) link (in public store)
        /// </summary>
        /// <param name="editPageUrl">Edit page URL</param>
        protected virtual void DisplayEditLink(string editPageUrl)
        {
            var pageHeadBuilder = EngineContext.Current.Resolve<IPageHeadBuilder>();

            pageHeadBuilder.AddEditPageUrl(editPageUrl);
        }

        #endregion

        #region Localization

        /// <summary>
        /// Add locales for localizable entities
        /// </summary>
        /// <typeparam name="TLocalizedModelLocal">Localizable model</typeparam>
        /// <param name="languageService">Language service</param>
        /// <param name="locales">Locales</param>
<<<<<<< HEAD
        protected virtual async Task AddLocalesAsync<TLocalizedModelLocal>(ILanguageService languageService, 
=======
        protected virtual async Task AddLocales<TLocalizedModelLocal>(ILanguageService languageService,
>>>>>>> 1a8a2fcd
            IList<TLocalizedModelLocal> locales) where TLocalizedModelLocal : ILocalizedLocaleModel
        {
            await AddLocalesAsync(languageService, locales, null);
        }

        /// <summary>
        /// Add locales for localizable entities
        /// </summary>
        /// <typeparam name="TLocalizedModelLocal">Localizable model</typeparam>
        /// <param name="languageService">Language service</param>
        /// <param name="locales">Locales</param>
        /// <param name="configure">Configure action</param>
<<<<<<< HEAD
        protected virtual async Task AddLocalesAsync<TLocalizedModelLocal>(ILanguageService languageService, 
=======
        protected virtual async Task AddLocales<TLocalizedModelLocal>(ILanguageService languageService,
>>>>>>> 1a8a2fcd
            IList<TLocalizedModelLocal> locales, Action<TLocalizedModelLocal, int> configure) where TLocalizedModelLocal : ILocalizedLocaleModel
        {
            foreach (var language in await languageService.GetAllLanguagesAsync(true))
            {
                var locale = Activator.CreateInstance<TLocalizedModelLocal>();
                locale.LanguageId = language.Id;

                if (configure != null)
                    configure.Invoke(locale, locale.LanguageId);

                locales.Add(locale);
            }
        }


        #endregion

        #region Security

        /// <summary>
        /// Access denied view
        /// </summary>
        /// <returns>Access denied view</returns>
        protected virtual IActionResult AccessDeniedView()
        {
            var webHelper = EngineContext.Current.Resolve<IWebHelper>();

            //return Challenge();
            return RedirectToAction("AccessDenied", "Security", new { pageUrl = webHelper.GetRawUrlAsync(Request) });
        }

        /// <summary>
        /// Access denied JSON data for DataTables
        /// </summary>
        /// <returns>Access denied JSON data</returns>
        protected JsonResult AccessDeniedDataTablesJson()
        {
            var localizationService = EngineContext.Current.Resolve<ILocalizationService>();
            return ErrorJson(localizationService.GetResourceAsync("Admin.AccessDenied.Description").Result);
        }

        #endregion

        #region Panels and tabs

        /// <summary>
        /// Save selected panel name
        /// </summary>
        /// <param name="panelName">Panel name to save</param>
        /// <param name="persistForTheNextRequest">A value indicating whether a message should be persisted for the next request. Pass null to ignore</param>
        public virtual void SaveSelectedPanelName(string panelName, bool persistForTheNextRequest = true)
        {
            //keep this method synchronized with
            //"GetSelectedPanelName" method of \Nop.Web.Framework\Extensions\HtmlExtensions.cs
            if (string.IsNullOrEmpty(panelName))
                throw new ArgumentNullException(nameof(panelName));

            const string dataKey = "nop.selected-panel-name";
            if (persistForTheNextRequest)
            {
                TempData[dataKey] = panelName;
            }
            else
            {
                ViewData[dataKey] = panelName;
            }
        }

        /// <summary>
        /// Save selected tab name
        /// </summary>
        /// <param name="tabName">Tab name to save; empty to automatically detect it</param>
        /// <param name="persistForTheNextRequest">A value indicating whether a message should be persisted for the next request. Pass null to ignore</param>
        public virtual void SaveSelectedTabName(string tabName = "", bool persistForTheNextRequest = true)
        {
            //default root tab
            SaveSelectedTabName(tabName, "selected-tab-name", null, persistForTheNextRequest);
            //child tabs (usually used for localization)
            //Form is available for POST only
            if (!Request.Method.Equals(WebRequestMethods.Http.Post, StringComparison.InvariantCultureIgnoreCase))
                return;

            foreach (var key in Request.Form.Keys)
                if (key.StartsWith("selected-tab-name-", StringComparison.InvariantCultureIgnoreCase))
                    SaveSelectedTabName(null, key, key.Substring("selected-tab-name-".Length), persistForTheNextRequest);
        }

        /// <summary>
        /// Save selected tab name
        /// </summary>
        /// <param name="tabName">Tab name to save; empty to automatically detect it</param>
        /// <param name="persistForTheNextRequest">A value indicating whether a message should be persisted for the next request. Pass null to ignore</param>
        /// <param name="formKey">Form key where selected tab name is stored</param>
        /// <param name="dataKeyPrefix">A prefix for child tab to process</param>
        protected virtual void SaveSelectedTabName(string tabName, string formKey, string dataKeyPrefix, bool persistForTheNextRequest)
        {
            //keep this method synchronized with
            //"GetSelectedTabName" method of \Nop.Web.Framework\Extensions\HtmlExtensions.cs
            if (string.IsNullOrEmpty(tabName))
            {
                tabName = Request.Form[formKey];
            }

            if (string.IsNullOrEmpty(tabName))
                return;

            var dataKey = "nop.selected-tab-name";
            if (!string.IsNullOrEmpty(dataKeyPrefix))
                dataKey += $"-{dataKeyPrefix}";

            if (persistForTheNextRequest)
            {
                TempData[dataKey] = tabName;
            }
            else
            {
                ViewData[dataKey] = tabName;
            }
        }

        #endregion

        #region DataTables

        /// <summary>
        /// Creates an object that serializes the specified object to JSON
        /// Used to serialize data for DataTables
        /// </summary>
        /// <typeparam name="T">Model type</typeparam>
        /// <param name="model">The model to serialize.</param>
        /// <returns>The created object that serializes the specified data to JSON format for the response.</returns>
        /// <remarks>
        /// See also https://datatables.net/manual/server-side#Returned-data
        /// </remarks>
        public JsonResult Json<T>(BasePagedListModel<T> model) where T : BaseNopModel
        {
            return Json(new
            {
                draw = model.Draw,
                recordsTotal = model.RecordsTotal,
                recordsFiltered = model.RecordsFiltered,
                model.Data
            });
        }

        #endregion
    }
}<|MERGE_RESOLUTION|>--- conflicted
+++ resolved
@@ -1,365 +1,357 @@
-﻿using System;
-using System.Collections.Generic;
-using System.IO;
-using System.Net;
-using System.Text.Encodings.Web;
-using System.Threading.Tasks;
-using Microsoft.AspNetCore.Mvc;
-using Microsoft.AspNetCore.Mvc.Infrastructure;
-using Microsoft.AspNetCore.Mvc.Razor;
-using Microsoft.AspNetCore.Mvc.Rendering;
-using Microsoft.AspNetCore.Mvc.ViewFeatures;
-using Microsoft.Extensions.DependencyInjection;
-using Nop.Core;
-using Nop.Core.Infrastructure;
-using Nop.Services.Localization;
-using Nop.Web.Framework.Models;
-using Nop.Web.Framework.Mvc.Filters;
-using Nop.Web.Framework.UI;
-
-namespace Nop.Web.Framework.Controllers
-{
-    /// <summary>
-    /// Base controller
-    /// </summary>
-    [HttpsRequirement]
-    [PublishModelEvents]
-    [SignOutFromExternalAuthentication]
-    [ValidatePassword]
-    [SaveIpAddress]
-    [SaveLastActivity]
-    [SaveLastVisitedPage]
-    public abstract class BaseController : Controller
-    {
-        #region Rendering
-
-        /// <summary>
-        /// Render component to string
-        /// </summary>
-        /// <param name="componentName">Component name</param>
-        /// <param name="arguments">Arguments</param>
-        /// <returns>Result</returns>
-        protected virtual async Task<string> RenderViewComponentToString(string componentName, object arguments = null)
-        {
-            //original implementation: https://github.com/aspnet/Mvc/blob/dev/src/Microsoft.AspNetCore.Mvc.ViewFeatures/Internal/ViewComponentResultExecutor.cs
-            //we customized it to allow running from controllers
-
-            if (string.IsNullOrEmpty(componentName))
-                throw new ArgumentNullException(nameof(componentName));
-
-            if (!(HttpContext.RequestServices.GetService(typeof(IActionContextAccessor)) is IActionContextAccessor actionContextAccessor))
-                throw new Exception("IActionContextAccessor cannot be resolved");
-
-            var context = actionContextAccessor.ActionContext;
-
-            var viewComponentResult = ViewComponent(componentName, arguments);
-
-            var viewData = ViewData;
-            if (viewData == null)
-                throw new NotImplementedException();
-
-            var tempData = TempData;
-            if (tempData == null)
-                throw new NotImplementedException();
-
-            await using var writer = new StringWriter();
-            var viewContext = new ViewContext(context, NullView.Instance, viewData, tempData, writer, new HtmlHelperOptions());
-
-            // IViewComponentHelper is stateful, we want to make sure to retrieve it every time we need it.
-            var viewComponentHelper = context.HttpContext.RequestServices.GetRequiredService<IViewComponentHelper>();
-            (viewComponentHelper as IViewContextAware)?.Contextualize(viewContext);
-
-            var result = viewComponentResult.ViewComponentType == null ?
-                await viewComponentHelper.InvokeAsync(viewComponentResult.ViewComponentName, viewComponentResult.Arguments) :
-                await viewComponentHelper.InvokeAsync(viewComponentResult.ViewComponentType, viewComponentResult.Arguments);
-
-            result.WriteTo(writer, HtmlEncoder.Default);
-            return writer.ToString();
-        }
-
-        /// <summary>
-        /// Render partial view to string
-        /// </summary>
-        /// <returns>Result</returns>
-        protected virtual async Task<string> RenderPartialViewToString()
-        {
-            return await RenderPartialViewToString(null, null);
-        }
-
-        /// <summary>
-        /// Render partial view to string
-        /// </summary>
-        /// <param name="viewName">View name</param>
-        /// <returns>Result</returns>
-        protected virtual async Task<string> RenderPartialViewToString(string viewName)
-        {
-            return await RenderPartialViewToString(viewName, null);
-        }
-
-        /// <summary>
-        /// Render partial view to string
-        /// </summary>
-        /// <param name="model">Model</param>
-        /// <returns>Result</returns>
-        protected virtual async Task<string> RenderPartialViewToString(object model)
-        {
-            return await RenderPartialViewToString(null, model);
-        }
-
-        /// <summary>
-        /// Render partial view to string
-        /// </summary>
-        /// <param name="viewName">View name</param>
-        /// <param name="model">Model</param>
-        /// <returns>Result</returns>
-        protected virtual async Task<string> RenderPartialViewToString(string viewName, object model)
-        {
-            //get Razor view engine
-            var razorViewEngine = EngineContext.Current.Resolve<IRazorViewEngine>();
-
-            //create action context
-            var actionContext = new ActionContext(HttpContext, RouteData, ControllerContext.ActionDescriptor, ModelState);
-
-            //set view name as action name in case if not passed
-            if (string.IsNullOrEmpty(viewName))
-                viewName = ControllerContext.ActionDescriptor.ActionName;
-
-            //set model
-            ViewData.Model = model;
-
-            //try to get a view by the name
-            var viewResult = razorViewEngine.FindView(actionContext, viewName, false);
-            if (viewResult.View == null)
-            {
-                //or try to get a view by the path
-                viewResult = razorViewEngine.GetView(null, viewName, false);
-                if (viewResult.View == null)
-                    throw new ArgumentNullException($"{viewName} view was not found");
-            }
-            await using var stringWriter = new StringWriter();
-            var viewContext = new ViewContext(actionContext, viewResult.View, ViewData, TempData, stringWriter, new HtmlHelperOptions());
-
-            await viewResult.View.RenderAsync(viewContext);
-            return stringWriter.GetStringBuilder().ToString();
-        }
-
-        #endregion
-
-        #region Notifications
-
-        /// <summary>
-        /// Error's JSON data
-        /// </summary>
-        /// <param name="error">Error text</param>
-        /// <returns>Error's JSON data</returns>
-        protected JsonResult ErrorJson(string error)
-        {
-            return Json(new
-            {
-                error
-            });
-        }
-
-        /// <summary>
-        /// Error's JSON data
-        /// </summary>
-        /// <param name="errors">Error messages</param>
-        /// <returns>Error's JSON data</returns>
-        protected JsonResult ErrorJson(object errors)
-        {
-            return Json(new
-            {
-                error = errors
-            });
-        }
-        /// <summary>
-        /// Display "Edit" (manage) link (in public store)
-        /// </summary>
-        /// <param name="editPageUrl">Edit page URL</param>
-        protected virtual void DisplayEditLink(string editPageUrl)
-        {
-            var pageHeadBuilder = EngineContext.Current.Resolve<IPageHeadBuilder>();
-
-            pageHeadBuilder.AddEditPageUrl(editPageUrl);
-        }
-
-        #endregion
-
-        #region Localization
-
-        /// <summary>
-        /// Add locales for localizable entities
-        /// </summary>
-        /// <typeparam name="TLocalizedModelLocal">Localizable model</typeparam>
-        /// <param name="languageService">Language service</param>
-        /// <param name="locales">Locales</param>
-<<<<<<< HEAD
-        protected virtual async Task AddLocalesAsync<TLocalizedModelLocal>(ILanguageService languageService, 
-=======
-        protected virtual async Task AddLocales<TLocalizedModelLocal>(ILanguageService languageService,
->>>>>>> 1a8a2fcd
-            IList<TLocalizedModelLocal> locales) where TLocalizedModelLocal : ILocalizedLocaleModel
-        {
-            await AddLocalesAsync(languageService, locales, null);
-        }
-
-        /// <summary>
-        /// Add locales for localizable entities
-        /// </summary>
-        /// <typeparam name="TLocalizedModelLocal">Localizable model</typeparam>
-        /// <param name="languageService">Language service</param>
-        /// <param name="locales">Locales</param>
-        /// <param name="configure">Configure action</param>
-<<<<<<< HEAD
-        protected virtual async Task AddLocalesAsync<TLocalizedModelLocal>(ILanguageService languageService, 
-=======
-        protected virtual async Task AddLocales<TLocalizedModelLocal>(ILanguageService languageService,
->>>>>>> 1a8a2fcd
-            IList<TLocalizedModelLocal> locales, Action<TLocalizedModelLocal, int> configure) where TLocalizedModelLocal : ILocalizedLocaleModel
-        {
-            foreach (var language in await languageService.GetAllLanguagesAsync(true))
-            {
-                var locale = Activator.CreateInstance<TLocalizedModelLocal>();
-                locale.LanguageId = language.Id;
-
-                if (configure != null)
-                    configure.Invoke(locale, locale.LanguageId);
-
-                locales.Add(locale);
-            }
-        }
-
-
-        #endregion
-
-        #region Security
-
-        /// <summary>
-        /// Access denied view
-        /// </summary>
-        /// <returns>Access denied view</returns>
-        protected virtual IActionResult AccessDeniedView()
-        {
-            var webHelper = EngineContext.Current.Resolve<IWebHelper>();
-
-            //return Challenge();
-            return RedirectToAction("AccessDenied", "Security", new { pageUrl = webHelper.GetRawUrlAsync(Request) });
-        }
-
-        /// <summary>
-        /// Access denied JSON data for DataTables
-        /// </summary>
-        /// <returns>Access denied JSON data</returns>
-        protected JsonResult AccessDeniedDataTablesJson()
-        {
-            var localizationService = EngineContext.Current.Resolve<ILocalizationService>();
-            return ErrorJson(localizationService.GetResourceAsync("Admin.AccessDenied.Description").Result);
-        }
-
-        #endregion
-
-        #region Panels and tabs
-
-        /// <summary>
-        /// Save selected panel name
-        /// </summary>
-        /// <param name="panelName">Panel name to save</param>
-        /// <param name="persistForTheNextRequest">A value indicating whether a message should be persisted for the next request. Pass null to ignore</param>
-        public virtual void SaveSelectedPanelName(string panelName, bool persistForTheNextRequest = true)
-        {
-            //keep this method synchronized with
-            //"GetSelectedPanelName" method of \Nop.Web.Framework\Extensions\HtmlExtensions.cs
-            if (string.IsNullOrEmpty(panelName))
-                throw new ArgumentNullException(nameof(panelName));
-
-            const string dataKey = "nop.selected-panel-name";
-            if (persistForTheNextRequest)
-            {
-                TempData[dataKey] = panelName;
-            }
-            else
-            {
-                ViewData[dataKey] = panelName;
-            }
-        }
-
-        /// <summary>
-        /// Save selected tab name
-        /// </summary>
-        /// <param name="tabName">Tab name to save; empty to automatically detect it</param>
-        /// <param name="persistForTheNextRequest">A value indicating whether a message should be persisted for the next request. Pass null to ignore</param>
-        public virtual void SaveSelectedTabName(string tabName = "", bool persistForTheNextRequest = true)
-        {
-            //default root tab
-            SaveSelectedTabName(tabName, "selected-tab-name", null, persistForTheNextRequest);
-            //child tabs (usually used for localization)
-            //Form is available for POST only
-            if (!Request.Method.Equals(WebRequestMethods.Http.Post, StringComparison.InvariantCultureIgnoreCase))
-                return;
-
-            foreach (var key in Request.Form.Keys)
-                if (key.StartsWith("selected-tab-name-", StringComparison.InvariantCultureIgnoreCase))
-                    SaveSelectedTabName(null, key, key.Substring("selected-tab-name-".Length), persistForTheNextRequest);
-        }
-
-        /// <summary>
-        /// Save selected tab name
-        /// </summary>
-        /// <param name="tabName">Tab name to save; empty to automatically detect it</param>
-        /// <param name="persistForTheNextRequest">A value indicating whether a message should be persisted for the next request. Pass null to ignore</param>
-        /// <param name="formKey">Form key where selected tab name is stored</param>
-        /// <param name="dataKeyPrefix">A prefix for child tab to process</param>
-        protected virtual void SaveSelectedTabName(string tabName, string formKey, string dataKeyPrefix, bool persistForTheNextRequest)
-        {
-            //keep this method synchronized with
-            //"GetSelectedTabName" method of \Nop.Web.Framework\Extensions\HtmlExtensions.cs
-            if (string.IsNullOrEmpty(tabName))
-            {
-                tabName = Request.Form[formKey];
-            }
-
-            if (string.IsNullOrEmpty(tabName))
-                return;
-
-            var dataKey = "nop.selected-tab-name";
-            if (!string.IsNullOrEmpty(dataKeyPrefix))
-                dataKey += $"-{dataKeyPrefix}";
-
-            if (persistForTheNextRequest)
-            {
-                TempData[dataKey] = tabName;
-            }
-            else
-            {
-                ViewData[dataKey] = tabName;
-            }
-        }
-
-        #endregion
-
-        #region DataTables
-
-        /// <summary>
-        /// Creates an object that serializes the specified object to JSON
-        /// Used to serialize data for DataTables
-        /// </summary>
-        /// <typeparam name="T">Model type</typeparam>
-        /// <param name="model">The model to serialize.</param>
-        /// <returns>The created object that serializes the specified data to JSON format for the response.</returns>
-        /// <remarks>
-        /// See also https://datatables.net/manual/server-side#Returned-data
-        /// </remarks>
-        public JsonResult Json<T>(BasePagedListModel<T> model) where T : BaseNopModel
-        {
-            return Json(new
-            {
-                draw = model.Draw,
-                recordsTotal = model.RecordsTotal,
-                recordsFiltered = model.RecordsFiltered,
-                model.Data
-            });
-        }
-
-        #endregion
-    }
+﻿using System;
+using System.Collections.Generic;
+using System.IO;
+using System.Net;
+using System.Text.Encodings.Web;
+using System.Threading.Tasks;
+using Microsoft.AspNetCore.Mvc;
+using Microsoft.AspNetCore.Mvc.Infrastructure;
+using Microsoft.AspNetCore.Mvc.Razor;
+using Microsoft.AspNetCore.Mvc.Rendering;
+using Microsoft.AspNetCore.Mvc.ViewFeatures;
+using Microsoft.Extensions.DependencyInjection;
+using Nop.Core;
+using Nop.Core.Infrastructure;
+using Nop.Services.Localization;
+using Nop.Web.Framework.Models;
+using Nop.Web.Framework.Mvc.Filters;
+using Nop.Web.Framework.UI;
+
+namespace Nop.Web.Framework.Controllers
+{
+    /// <summary>
+    /// Base controller
+    /// </summary>
+    [HttpsRequirement]
+    [PublishModelEvents]
+    [SignOutFromExternalAuthentication]
+    [ValidatePassword]
+    [SaveIpAddress]
+    [SaveLastActivity]
+    [SaveLastVisitedPage]
+    public abstract class BaseController : Controller
+    {
+        #region Rendering
+
+        /// <summary>
+        /// Render component to string
+        /// </summary>
+        /// <param name="componentName">Component name</param>
+        /// <param name="arguments">Arguments</param>
+        /// <returns>Result</returns>
+        protected virtual async Task<string> RenderViewComponentToString(string componentName, object arguments = null)
+        {
+            //original implementation: https://github.com/aspnet/Mvc/blob/dev/src/Microsoft.AspNetCore.Mvc.ViewFeatures/Internal/ViewComponentResultExecutor.cs
+            //we customized it to allow running from controllers
+
+            if (string.IsNullOrEmpty(componentName))
+                throw new ArgumentNullException(nameof(componentName));
+
+            if (!(HttpContext.RequestServices.GetService(typeof(IActionContextAccessor)) is IActionContextAccessor actionContextAccessor))
+                throw new Exception("IActionContextAccessor cannot be resolved");
+
+            var context = actionContextAccessor.ActionContext;
+
+            var viewComponentResult = ViewComponent(componentName, arguments);
+
+            var viewData = ViewData;
+            if (viewData == null)
+                throw new NotImplementedException();
+
+            var tempData = TempData;
+            if (tempData == null)
+                throw new NotImplementedException();
+
+            await using var writer = new StringWriter();
+            var viewContext = new ViewContext(context, NullView.Instance, viewData, tempData, writer, new HtmlHelperOptions());
+
+            // IViewComponentHelper is stateful, we want to make sure to retrieve it every time we need it.
+            var viewComponentHelper = context.HttpContext.RequestServices.GetRequiredService<IViewComponentHelper>();
+            (viewComponentHelper as IViewContextAware)?.Contextualize(viewContext);
+
+            var result = viewComponentResult.ViewComponentType == null ?
+                await viewComponentHelper.InvokeAsync(viewComponentResult.ViewComponentName, viewComponentResult.Arguments) :
+                await viewComponentHelper.InvokeAsync(viewComponentResult.ViewComponentType, viewComponentResult.Arguments);
+
+            result.WriteTo(writer, HtmlEncoder.Default);
+            return writer.ToString();
+        }
+
+        /// <summary>
+        /// Render partial view to string
+        /// </summary>
+        /// <returns>Result</returns>
+        protected virtual async Task<string> RenderPartialViewToString()
+        {
+            return await RenderPartialViewToString(null, null);
+        }
+
+        /// <summary>
+        /// Render partial view to string
+        /// </summary>
+        /// <param name="viewName">View name</param>
+        /// <returns>Result</returns>
+        protected virtual async Task<string> RenderPartialViewToString(string viewName)
+        {
+            return await RenderPartialViewToString(viewName, null);
+        }
+
+        /// <summary>
+        /// Render partial view to string
+        /// </summary>
+        /// <param name="model">Model</param>
+        /// <returns>Result</returns>
+        protected virtual async Task<string> RenderPartialViewToString(object model)
+        {
+            return await RenderPartialViewToString(null, model);
+        }
+
+        /// <summary>
+        /// Render partial view to string
+        /// </summary>
+        /// <param name="viewName">View name</param>
+        /// <param name="model">Model</param>
+        /// <returns>Result</returns>
+        protected virtual async Task<string> RenderPartialViewToString(string viewName, object model)
+        {
+            //get Razor view engine
+            var razorViewEngine = EngineContext.Current.Resolve<IRazorViewEngine>();
+
+            //create action context
+            var actionContext = new ActionContext(HttpContext, RouteData, ControllerContext.ActionDescriptor, ModelState);
+
+            //set view name as action name in case if not passed
+            if (string.IsNullOrEmpty(viewName))
+                viewName = ControllerContext.ActionDescriptor.ActionName;
+
+            //set model
+            ViewData.Model = model;
+
+            //try to get a view by the name
+            var viewResult = razorViewEngine.FindView(actionContext, viewName, false);
+            if (viewResult.View == null)
+            {
+                //or try to get a view by the path
+                viewResult = razorViewEngine.GetView(null, viewName, false);
+                if (viewResult.View == null)
+                    throw new ArgumentNullException($"{viewName} view was not found");
+            }
+            await using var stringWriter = new StringWriter();
+            var viewContext = new ViewContext(actionContext, viewResult.View, ViewData, TempData, stringWriter, new HtmlHelperOptions());
+
+            await viewResult.View.RenderAsync(viewContext);
+            return stringWriter.GetStringBuilder().ToString();
+        }
+
+        #endregion
+
+        #region Notifications
+
+        /// <summary>
+        /// Error's JSON data
+        /// </summary>
+        /// <param name="error">Error text</param>
+        /// <returns>Error's JSON data</returns>
+        protected JsonResult ErrorJson(string error)
+        {
+            return Json(new
+            {
+                error
+            });
+        }
+
+        /// <summary>
+        /// Error's JSON data
+        /// </summary>
+        /// <param name="errors">Error messages</param>
+        /// <returns>Error's JSON data</returns>
+        protected JsonResult ErrorJson(object errors)
+        {
+            return Json(new
+            {
+                error = errors
+            });
+        }
+        /// <summary>
+        /// Display "Edit" (manage) link (in public store)
+        /// </summary>
+        /// <param name="editPageUrl">Edit page URL</param>
+        protected virtual void DisplayEditLink(string editPageUrl)
+        {
+            var pageHeadBuilder = EngineContext.Current.Resolve<IPageHeadBuilder>();
+
+            pageHeadBuilder.AddEditPageUrl(editPageUrl);
+        }
+
+        #endregion
+
+        #region Localization
+
+        /// <summary>
+        /// Add locales for localizable entities
+        /// </summary>
+        /// <typeparam name="TLocalizedModelLocal">Localizable model</typeparam>
+        /// <param name="languageService">Language service</param>
+        /// <param name="locales">Locales</param>
+        protected virtual async Task AddLocalesAsync<TLocalizedModelLocal>(ILanguageService languageService,
+            IList<TLocalizedModelLocal> locales) where TLocalizedModelLocal : ILocalizedLocaleModel
+        {
+            await AddLocalesAsync(languageService, locales, null);
+        }
+
+        /// <summary>
+        /// Add locales for localizable entities
+        /// </summary>
+        /// <typeparam name="TLocalizedModelLocal">Localizable model</typeparam>
+        /// <param name="languageService">Language service</param>
+        /// <param name="locales">Locales</param>
+        /// <param name="configure">Configure action</param>
+        protected virtual async Task AddLocalesAsync<TLocalizedModelLocal>(ILanguageService languageService,
+            IList<TLocalizedModelLocal> locales, Action<TLocalizedModelLocal, int> configure) where TLocalizedModelLocal : ILocalizedLocaleModel
+        {
+            foreach (var language in await languageService.GetAllLanguagesAsync(true))
+            {
+                var locale = Activator.CreateInstance<TLocalizedModelLocal>();
+                locale.LanguageId = language.Id;
+
+                if (configure != null)
+                    configure.Invoke(locale, locale.LanguageId);
+
+                locales.Add(locale);
+            }
+        }
+
+
+        #endregion
+
+        #region Security
+
+        /// <summary>
+        /// Access denied view
+        /// </summary>
+        /// <returns>Access denied view</returns>
+        protected virtual IActionResult AccessDeniedView()
+        {
+            var webHelper = EngineContext.Current.Resolve<IWebHelper>();
+
+            //return Challenge();
+            return RedirectToAction("AccessDenied", "Security", new { pageUrl = webHelper.GetRawUrlAsync(Request) });
+        }
+
+        /// <summary>
+        /// Access denied JSON data for DataTables
+        /// </summary>
+        /// <returns>Access denied JSON data</returns>
+        protected JsonResult AccessDeniedDataTablesJson()
+        {
+            var localizationService = EngineContext.Current.Resolve<ILocalizationService>();
+            return ErrorJson(localizationService.GetResourceAsync("Admin.AccessDenied.Description").Result);
+        }
+
+        #endregion
+
+        #region Panels and tabs
+
+        /// <summary>
+        /// Save selected panel name
+        /// </summary>
+        /// <param name="panelName">Panel name to save</param>
+        /// <param name="persistForTheNextRequest">A value indicating whether a message should be persisted for the next request. Pass null to ignore</param>
+        public virtual void SaveSelectedPanelName(string panelName, bool persistForTheNextRequest = true)
+        {
+            //keep this method synchronized with
+            //"GetSelectedPanelName" method of \Nop.Web.Framework\Extensions\HtmlExtensions.cs
+            if (string.IsNullOrEmpty(panelName))
+                throw new ArgumentNullException(nameof(panelName));
+
+            const string dataKey = "nop.selected-panel-name";
+            if (persistForTheNextRequest)
+            {
+                TempData[dataKey] = panelName;
+            }
+            else
+            {
+                ViewData[dataKey] = panelName;
+            }
+        }
+
+        /// <summary>
+        /// Save selected tab name
+        /// </summary>
+        /// <param name="tabName">Tab name to save; empty to automatically detect it</param>
+        /// <param name="persistForTheNextRequest">A value indicating whether a message should be persisted for the next request. Pass null to ignore</param>
+        public virtual void SaveSelectedTabName(string tabName = "", bool persistForTheNextRequest = true)
+        {
+            //default root tab
+            SaveSelectedTabName(tabName, "selected-tab-name", null, persistForTheNextRequest);
+            //child tabs (usually used for localization)
+            //Form is available for POST only
+            if (!Request.Method.Equals(WebRequestMethods.Http.Post, StringComparison.InvariantCultureIgnoreCase))
+                return;
+
+            foreach (var key in Request.Form.Keys)
+                if (key.StartsWith("selected-tab-name-", StringComparison.InvariantCultureIgnoreCase))
+                    SaveSelectedTabName(null, key, key.Substring("selected-tab-name-".Length), persistForTheNextRequest);
+        }
+
+        /// <summary>
+        /// Save selected tab name
+        /// </summary>
+        /// <param name="tabName">Tab name to save; empty to automatically detect it</param>
+        /// <param name="persistForTheNextRequest">A value indicating whether a message should be persisted for the next request. Pass null to ignore</param>
+        /// <param name="formKey">Form key where selected tab name is stored</param>
+        /// <param name="dataKeyPrefix">A prefix for child tab to process</param>
+        protected virtual void SaveSelectedTabName(string tabName, string formKey, string dataKeyPrefix, bool persistForTheNextRequest)
+        {
+            //keep this method synchronized with
+            //"GetSelectedTabName" method of \Nop.Web.Framework\Extensions\HtmlExtensions.cs
+            if (string.IsNullOrEmpty(tabName))
+            {
+                tabName = Request.Form[formKey];
+            }
+
+            if (string.IsNullOrEmpty(tabName))
+                return;
+
+            var dataKey = "nop.selected-tab-name";
+            if (!string.IsNullOrEmpty(dataKeyPrefix))
+                dataKey += $"-{dataKeyPrefix}";
+
+            if (persistForTheNextRequest)
+            {
+                TempData[dataKey] = tabName;
+            }
+            else
+            {
+                ViewData[dataKey] = tabName;
+            }
+        }
+
+        #endregion
+
+        #region DataTables
+
+        /// <summary>
+        /// Creates an object that serializes the specified object to JSON
+        /// Used to serialize data for DataTables
+        /// </summary>
+        /// <typeparam name="T">Model type</typeparam>
+        /// <param name="model">The model to serialize.</param>
+        /// <returns>The created object that serializes the specified data to JSON format for the response.</returns>
+        /// <remarks>
+        /// See also https://datatables.net/manual/server-side#Returned-data
+        /// </remarks>
+        public JsonResult Json<T>(BasePagedListModel<T> model) where T : BaseNopModel
+        {
+            return Json(new
+            {
+                draw = model.Draw,
+                recordsTotal = model.RecordsTotal,
+                recordsFiltered = model.RecordsFiltered,
+                model.Data
+            });
+        }
+
+        #endregion
+    }
 }