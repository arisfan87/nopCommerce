--- conflicted
+++ resolved
@@ -353,13 +353,8 @@
         /// <summary>
         /// Load plugins info (names of already installed, going to be installed, going to be uninstalled and going to be deleted plugins)
         /// </summary>
-<<<<<<< HEAD
-        /// <param name="config"></param>
-        private static async Task LoadPluginsInfo(NopConfig config)
-=======
         /// <param name="appSettings">App settings</param>
-        private static void LoadPluginsInfo(AppSettings appSettings)
->>>>>>> 8df5bf22
+        private static async Task LoadPluginsInfo(AppSettings appSettings)
         {
             var useRedisToStorePluginsInfo = appSettings.RedisConfig.Enabled && appSettings.RedisConfig.StorePluginsInfo;
 
@@ -368,11 +363,7 @@
                 ? new RedisPluginsInfo(appSettings, _fileProvider, new RedisConnectionWrapper(appSettings))
                 : new PluginsInfo(_fileProvider);
 
-<<<<<<< HEAD
-            if (await PluginsInfo.LoadPluginInfo() || useRedisToStorePluginsInfo || !config.RedisEnabled)
-=======
-            if (PluginsInfo.LoadPluginInfo() || useRedisToStorePluginsInfo || !appSettings.RedisConfig.Enabled)
->>>>>>> 8df5bf22
+            if (await PluginsInfo.LoadPluginInfo() || useRedisToStorePluginsInfo || !appSettings.RedisConfig.Enabled)
                 return;
 
             var redisPluginsInfo = new RedisPluginsInfo(appSettings, _fileProvider, new RedisConnectionWrapper(appSettings));
@@ -385,13 +376,8 @@
             await PluginsInfo.Save();
 
             //clear redis plugins info data
-<<<<<<< HEAD
-            redisPluginsInfo = new RedisPluginsInfo(_fileProvider, new RedisConnectionWrapper(config), config);
+            redisPluginsInfo = new RedisPluginsInfo(appSettings, _fileProvider, new RedisConnectionWrapper(appSettings));
             await redisPluginsInfo.Save();
-=======
-            redisPluginsInfo = new RedisPluginsInfo(appSettings, _fileProvider, new RedisConnectionWrapper(appSettings));
-            redisPluginsInfo.Save();
->>>>>>> 8df5bf22
         }
 
         #endregion
@@ -402,13 +388,8 @@
         /// Initialize plugins system
         /// </summary>
         /// <param name="applicationPartManager">Application part manager</param>
-<<<<<<< HEAD
-        /// <param name="config">Config</param>
-        public static async Task InitializePlugins(this ApplicationPartManager applicationPartManager, NopConfig config)
-=======
         /// <param name="appSettings">App settings</param>
-        public static void InitializePlugins(this ApplicationPartManager applicationPartManager, AppSettings appSettings)
->>>>>>> 8df5bf22
+        public static async Task InitializePlugins(this ApplicationPartManager applicationPartManager, AppSettings appSettings)
         {
             if (applicationPartManager == null)
                 throw new ArgumentNullException(nameof(applicationPartManager));
@@ -416,11 +397,7 @@
             if (appSettings == null)
                 throw new ArgumentNullException(nameof(appSettings));
 
-<<<<<<< HEAD
-            await LoadPluginsInfo(config);
-=======
-            LoadPluginsInfo(appSettings);
->>>>>>> 8df5bf22
+            await LoadPluginsInfo(appSettings);
 
             //perform with locked access to resources
             using (new ReaderWriteLockDisposable(_locker))
