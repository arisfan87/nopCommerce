--- conflicted
+++ resolved
@@ -101,11 +101,7 @@
                 {
                     //we publish the ModelReceived event for all models as the BaseNopModel, 
                     //so you need to implement IConsumer<ModelReceived<BaseNopModel>> interface to handle this event
-<<<<<<< HEAD
-                    _eventPublisher.ModelReceivedAsync(model, context.ModelState).Wait();
-=======
-                    await _eventPublisher.ModelReceived(model, context.ModelState);
->>>>>>> 1a8a2fcd
+                    await _eventPublisher.ModelReceivedAsync(model, context.ModelState);
                 }
             }
 
@@ -140,22 +136,14 @@
                     {
                         //we publish the ModelPrepared event for all models as the BaseNopModel, 
                         //so you need to implement IConsumer<ModelPrepared<BaseNopModel>> interface to handle this event
-<<<<<<< HEAD
-                        _eventPublisher.ModelPreparedAsync(model).Wait();
-=======
-                        await _eventPublisher.ModelPrepared(model);
->>>>>>> 1a8a2fcd
+                        await _eventPublisher.ModelPreparedAsync(model);
                     }
 
                     if (controller.ViewData.Model is IEnumerable<BaseNopModel> modelCollection)
                     {
                         //we publish the ModelPrepared event for collection as the IEnumerable<BaseNopModel>, 
                         //so you need to implement IConsumer<ModelPrepared<IEnumerable<BaseNopModel>>> interface to handle this event
-<<<<<<< HEAD
-                        _eventPublisher.ModelPreparedAsync(modelCollection).Wait();
-=======
-                        await _eventPublisher.ModelPrepared(modelCollection);
->>>>>>> 1a8a2fcd
+                        await _eventPublisher.ModelPreparedAsync(modelCollection);
                     }
                 }
             }
