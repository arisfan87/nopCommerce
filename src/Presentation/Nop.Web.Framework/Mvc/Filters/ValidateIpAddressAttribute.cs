﻿using System;
using System.Linq;
using System.Threading.Tasks;
using Microsoft.AspNetCore.Mvc;
using Microsoft.AspNetCore.Mvc.Controllers;
using Microsoft.AspNetCore.Mvc.Filters;
using Nop.Core;
using Nop.Core.Domain.Security;
using Nop.Data;

namespace Nop.Web.Framework.Mvc.Filters
{
    /// <summary>
    /// Represents filter attribute that validates IP address
    /// </summary>
    public sealed class ValidateIpAddressAttribute : TypeFilterAttribute
    {
        #region Ctor

        /// <summary>
        /// Create instance of the filter attribute
        /// </summary>
        public ValidateIpAddressAttribute() : base(typeof(ValidateIpAddressFilter))
        {
        }

        #endregion

        #region Nested filter

        /// <summary>
        /// Represents a filter that validates IP address
        /// </summary>
        private class ValidateIpAddressFilter : IAsyncActionFilter
        {
            #region Fields

            private readonly IWebHelper _webHelper;
            private readonly SecuritySettings _securitySettings;

            #endregion

            #region Ctor

            public ValidateIpAddressFilter(IWebHelper webHelper,
                SecuritySettings securitySettings)
            {
                _webHelper = webHelper;
                _securitySettings = securitySettings;
            }

            #endregion

            #region Utilities

            /// <summary>
            /// Called asynchronously before the action, after model binding is complete.
            /// </summary>
            /// <param name="context">A context for action filters</param>
            /// <returns>A task that on completion indicates the necessary filter actions have been executed</returns>
            private async Task ValidateIpAddressAsync(ActionExecutingContext context)
            {
                if (context == null)
                    throw new ArgumentNullException(nameof(context));

                if (context.HttpContext.Request == null)
                    return;

                if (!DataSettingsManager.DatabaseIsInstalled)
                    return;

                //get action and controller names
                var actionDescriptor = context.ActionDescriptor as ControllerActionDescriptor;
                var actionName = actionDescriptor?.ActionName;
                var controllerName = actionDescriptor?.ControllerName;

                if (string.IsNullOrEmpty(actionName) || string.IsNullOrEmpty(controllerName))
                    return;

                //don't validate on the 'Access denied' page
                if (controllerName.Equals("Security", StringComparison.InvariantCultureIgnoreCase) &&
                    actionName.Equals("AccessDenied", StringComparison.InvariantCultureIgnoreCase))
                {
                    return;
                }

                //get allowed IP addresses
                var ipAddresses = _securitySettings.AdminAreaAllowedIpAddresses;

                //there are no restrictions
                if (ipAddresses == null || !ipAddresses.Any())
                    return;

                //whether current IP is allowed
<<<<<<< HEAD
                var currentIp = _webHelper.GetCurrentIpAddressAsync().Result;
=======
                var currentIp = await _webHelper.GetCurrentIpAddress();
>>>>>>> 1a8a2fcd
                if (ipAddresses.Any(ip => ip.Equals(currentIp, StringComparison.InvariantCultureIgnoreCase)))
                    return;

                //redirect to 'Access denied' page
                context.Result = new RedirectToActionResult("AccessDenied", "Security", context.RouteData.Values);
            }

            #endregion

            #region Methods

            /// <summary>
            /// Called asynchronously before the action, after model binding is complete.
            /// </summary>
            /// <param name="context">A context for action filters</param>
            /// <param name="next">A delegate invoked to execute the next action filter or the action itself</param>
            /// <returns>A task that on completion indicates the filter has executed</returns>
            public async Task OnActionExecutionAsync(ActionExecutingContext context, ActionExecutionDelegate next)
            {
                await ValidateIpAddressAsync(context);
                if (context.Result == null)
                    await next();
            }

            #endregion
        }

        #endregion
    }
}<|MERGE_RESOLUTION|>--- conflicted
+++ resolved
@@ -92,11 +92,8 @@
                     return;
 
                 //whether current IP is allowed
-<<<<<<< HEAD
-                var currentIp = _webHelper.GetCurrentIpAddressAsync().Result;
-=======
-                var currentIp = await _webHelper.GetCurrentIpAddress();
->>>>>>> 1a8a2fcd
+                var currentIp = await _webHelper.GetCurrentIpAddressAsync();
+
                 if (ipAddresses.Any(ip => ip.Equals(currentIp, StringComparison.InvariantCultureIgnoreCase)))
                     return;
 
