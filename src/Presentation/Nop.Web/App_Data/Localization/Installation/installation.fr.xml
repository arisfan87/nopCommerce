﻿<Language Name="Français" IsDefault="false" IsRightToLeft="false">
  <LocaleResource Name="AdminEmail">
    <Value>E-mail l'utilisateur Admin</Value>
  </LocaleResource>
  <LocaleResource Name="AdminEmailRequired">
    <Value>Entrez courriel de l'administrateur</Value>
  </LocaleResource>
  <LocaleResource Name="AdminPassword">
    <Value>Mot de passe d'utilisateur Admin</Value>
  </LocaleResource>
  <LocaleResource Name="AdminPasswordRequired">
    <Value>Entrez mot de passe admin</Value>
  </LocaleResource>
  <LocaleResource Name="ConfigureDirectoryPermissions">
    <Value>Le '{0}'compte n'est pas accordé avec l'autorisation de modification sur le dossier '{1}'. S'il vous plaît configurer ces autorisations</Value>
  </LocaleResource>
  <LocaleResource Name="ConfigureFilePermissions">
    <Value>Le '{0}'compte n'est pas accordé avec l'autorisation de modification sur le fichier '{1}'. S'il vous plaît configurer ces autorisations</Value>
  </LocaleResource>
  <LocaleResource Name="ConfirmPassword">
    <Value>Confirmez le mot de passe</Value>
  </LocaleResource>
  <LocaleResource Name="ConfirmPasswordRequired">
    <Value>Entrez le mot de passe de confirmer</Value>
  </LocaleResource>
  <LocaleResource Name="ConnectionString">
    <Value>chaîne de connexion</Value>
  </LocaleResource>
  <LocaleResource Name="ConnectionStringRequired">
    <Value>Une chaîne de connexion SQL est requise</Value>
  </LocaleResource>
  <LocaleResource Name="ConnectionStringValues">
    <Value>Entrez les valeurs de connexion SQL</Value>
  </LocaleResource>
  <LocaleResource Name="ConnectionStringWrongFormat">
    <Value>Mauvaise format de chaîne de connexion SQL</Value>
  </LocaleResource>
  <LocaleResource Name="CreateDatabaseIfDoesNotExist">
    <Value>Créer base de données si elle n'existe pas</Value>
  </LocaleResource>
  <LocaleResource Name="CreateSampleData">
    <Value>Créer données-échantillon</Value>
  </LocaleResource>
  <LocaleResource Name="CustomCollation">
    <Value>Spécifiez personnalisée classement SQL Server</Value>
  </LocaleResource>
  <LocaleResource Name="DatabaseCreationError">
    <Value>Une erreur s'est produite lors de la création de base de données: {0}</Value>
  </LocaleResource>
  <LocaleResource Name="Database">
    <Value>Base de données</Value>
  </LocaleResource>
  <LocaleResource Name="DatabaseInformation">
    <Value>base de données des informations</Value>
  </LocaleResource>
  <LocaleResource Name="DatabaseName">
    <Value>nom de la base</Value>
  </LocaleResource>
  <LocaleResource Name="DatabaseNameRequired">
    <Value>Nom de la base est nécessaire</Value>
  </LocaleResource>
  <LocaleResource Name="DatabaseNotExists">
    <Value>Base de données n'existe pas ou vous ne disposez pas des autorisations pour se connecter à l'</Value>
  </LocaleResource>
  <LocaleResource Name="DataProviderRequired">
    <Value>Sélectionnez le fournisseur de données</Value>
  </LocaleResource>
  <LocaleResource Name="Documentation1">
    <Value>Si vous avez besoin d'informations sur la façon d'utiliser nopCommerce, visitez le site</Value>
  </LocaleResource>
  <LocaleResource Name="Documentation2">
    <Value>la section de documentation sur nopCommerce.com</Value>
  </LocaleResource>
  <LocaleResource Name="Example">
    <Value>exemple</Value>
  </LocaleResource>
  <LocaleResource Name="Install">
    <Value>installer</Value>
  </LocaleResource>
  <LocaleResource Name="Installing">
    <Value>Installation nopCommerce ...</Value>
  </LocaleResource>
  <LocaleResource Name="PasswordsDoNotMatch">
    <Value>Les mots de passe ne correspondent pas</Value>
  </LocaleResource>
  <LocaleResource Name="RawConnectionString">
    <Value>Entrez la chaîne de connexion brut (avancé)</Value>
  </LocaleResource>
  <LocaleResource Name="Recommended">
    <Value>[Recommandé]</Value>
  </LocaleResource>
  <LocaleResource Name="RestartInstallation">
    <Value>redémarrez l'installation</Value>
  </LocaleResource>
  <LocaleResource Name="RestartInstallationTooltip">
    <Value>Cliquez ici pour redémarrer le processus d'installation (effacer toutes les valeurs mises en cache)</Value>
  </LocaleResource>
  <LocaleResource Name="SetupFailed">
    <Value>Échec du programme: {0}</Value>
  </LocaleResource>
  <LocaleResource Name="SqlAuthentication">
    <Value>Utiliser un compte SQL Server</Value>
  </LocaleResource>
  <LocaleResource Name="SqlCompact">
    <Value>Utilisez la fonction de stockage de données (SQL Server Compact)</Value>
  </LocaleResource>
  <LocaleResource Name="ServerName">
    <Value>Nom du serveur SQL</Value>
  </LocaleResource>
  <LocaleResource Name="ServerNameRequired">
    <Value>Nom du serveur SQL est requise</Value>
  </LocaleResource>
  <LocaleResource Name="SqlPassword">
    <Value>SQL Mot de passe</Value>
  </LocaleResource>
  <LocaleResource Name="SqlPasswordRequired">
    <Value>Mot de passe SQL est requise</Value>
  </LocaleResource>
  <LocaleResource Name="SqlUsername">
    <Value>Nom d'utilisateur SQL</Value>
  </LocaleResource>
  <LocaleResource Name="SqlUsernameRequired">
    <Value>Nom d'utilisateur SQL est requise</Value>
  </LocaleResource>
<<<<<<< HEAD
  <LocaleResource Name="SqlStandard">
    <Value>Utilisez Microsoft SQL Server (ou SQL Express) base de données</Value>
  </LocaleResource>
=======
>>>>>>> 81c7285d
  <LocaleResource Name="StoreInformation">
    <Value>informations sur le magasin</Value>
  </LocaleResource>
  <LocaleResource Name="Title">
    <Value>l'installation nopCommerce</Value>
  </LocaleResource>
  <LocaleResource Name="Tooltip1">
    <Value>nopCommerce est le leader ASP.NET boutique en ligne solution e-commerce. Cet assistant va vous guider à travers le processus de configuration nopCommerce</Value>
  </LocaleResource>
  <LocaleResource Name="Tooltip2">
    <Value>Pour compléter cet assistant, vous devez connaître certaines informations concernant votre serveur de base de données ("chaîne de connexion"). S'il vous plaît contactez votre FAI si nécessaire. Si vous installez sur une machine locale ou serveur que vous pourriez avoir besoin d'informations à partir de votre système d'administration</Value>
  </LocaleResource>
  <LocaleResource Name="IntegratedAuthentication">
    <Value>Utilisez l'authentification Windows intégrée</Value>
  </LocaleResource>
</Language><|MERGE_RESOLUTION|>--- conflicted
+++ resolved
@@ -1,146 +1,140 @@
-﻿<Language Name="Français" IsDefault="false" IsRightToLeft="false">
-  <LocaleResource Name="AdminEmail">
-    <Value>E-mail l'utilisateur Admin</Value>
-  </LocaleResource>
-  <LocaleResource Name="AdminEmailRequired">
-    <Value>Entrez courriel de l'administrateur</Value>
-  </LocaleResource>
-  <LocaleResource Name="AdminPassword">
-    <Value>Mot de passe d'utilisateur Admin</Value>
-  </LocaleResource>
-  <LocaleResource Name="AdminPasswordRequired">
-    <Value>Entrez mot de passe admin</Value>
-  </LocaleResource>
-  <LocaleResource Name="ConfigureDirectoryPermissions">
-    <Value>Le '{0}'compte n'est pas accordé avec l'autorisation de modification sur le dossier '{1}'. S'il vous plaît configurer ces autorisations</Value>
-  </LocaleResource>
-  <LocaleResource Name="ConfigureFilePermissions">
-    <Value>Le '{0}'compte n'est pas accordé avec l'autorisation de modification sur le fichier '{1}'. S'il vous plaît configurer ces autorisations</Value>
-  </LocaleResource>
-  <LocaleResource Name="ConfirmPassword">
-    <Value>Confirmez le mot de passe</Value>
-  </LocaleResource>
-  <LocaleResource Name="ConfirmPasswordRequired">
-    <Value>Entrez le mot de passe de confirmer</Value>
-  </LocaleResource>
-  <LocaleResource Name="ConnectionString">
-    <Value>chaîne de connexion</Value>
-  </LocaleResource>
-  <LocaleResource Name="ConnectionStringRequired">
-    <Value>Une chaîne de connexion SQL est requise</Value>
-  </LocaleResource>
-  <LocaleResource Name="ConnectionStringValues">
-    <Value>Entrez les valeurs de connexion SQL</Value>
-  </LocaleResource>
-  <LocaleResource Name="ConnectionStringWrongFormat">
-    <Value>Mauvaise format de chaîne de connexion SQL</Value>
-  </LocaleResource>
-  <LocaleResource Name="CreateDatabaseIfDoesNotExist">
-    <Value>Créer base de données si elle n'existe pas</Value>
-  </LocaleResource>
-  <LocaleResource Name="CreateSampleData">
-    <Value>Créer données-échantillon</Value>
-  </LocaleResource>
-  <LocaleResource Name="CustomCollation">
-    <Value>Spécifiez personnalisée classement SQL Server</Value>
-  </LocaleResource>
-  <LocaleResource Name="DatabaseCreationError">
-    <Value>Une erreur s'est produite lors de la création de base de données: {0}</Value>
-  </LocaleResource>
-  <LocaleResource Name="Database">
-    <Value>Base de données</Value>
-  </LocaleResource>
-  <LocaleResource Name="DatabaseInformation">
-    <Value>base de données des informations</Value>
-  </LocaleResource>
-  <LocaleResource Name="DatabaseName">
-    <Value>nom de la base</Value>
-  </LocaleResource>
-  <LocaleResource Name="DatabaseNameRequired">
-    <Value>Nom de la base est nécessaire</Value>
-  </LocaleResource>
-  <LocaleResource Name="DatabaseNotExists">
-    <Value>Base de données n'existe pas ou vous ne disposez pas des autorisations pour se connecter à l'</Value>
-  </LocaleResource>
-  <LocaleResource Name="DataProviderRequired">
-    <Value>Sélectionnez le fournisseur de données</Value>
-  </LocaleResource>
-  <LocaleResource Name="Documentation1">
-    <Value>Si vous avez besoin d'informations sur la façon d'utiliser nopCommerce, visitez le site</Value>
-  </LocaleResource>
-  <LocaleResource Name="Documentation2">
-    <Value>la section de documentation sur nopCommerce.com</Value>
-  </LocaleResource>
-  <LocaleResource Name="Example">
-    <Value>exemple</Value>
-  </LocaleResource>
-  <LocaleResource Name="Install">
-    <Value>installer</Value>
-  </LocaleResource>
-  <LocaleResource Name="Installing">
-    <Value>Installation nopCommerce ...</Value>
-  </LocaleResource>
-  <LocaleResource Name="PasswordsDoNotMatch">
-    <Value>Les mots de passe ne correspondent pas</Value>
-  </LocaleResource>
-  <LocaleResource Name="RawConnectionString">
-    <Value>Entrez la chaîne de connexion brut (avancé)</Value>
-  </LocaleResource>
-  <LocaleResource Name="Recommended">
-    <Value>[Recommandé]</Value>
-  </LocaleResource>
-  <LocaleResource Name="RestartInstallation">
-    <Value>redémarrez l'installation</Value>
-  </LocaleResource>
-  <LocaleResource Name="RestartInstallationTooltip">
-    <Value>Cliquez ici pour redémarrer le processus d'installation (effacer toutes les valeurs mises en cache)</Value>
-  </LocaleResource>
-  <LocaleResource Name="SetupFailed">
-    <Value>Échec du programme: {0}</Value>
-  </LocaleResource>
-  <LocaleResource Name="SqlAuthentication">
-    <Value>Utiliser un compte SQL Server</Value>
-  </LocaleResource>
-  <LocaleResource Name="SqlCompact">
-    <Value>Utilisez la fonction de stockage de données (SQL Server Compact)</Value>
-  </LocaleResource>
-  <LocaleResource Name="ServerName">
-    <Value>Nom du serveur SQL</Value>
-  </LocaleResource>
-  <LocaleResource Name="ServerNameRequired">
-    <Value>Nom du serveur SQL est requise</Value>
-  </LocaleResource>
-  <LocaleResource Name="SqlPassword">
-    <Value>SQL Mot de passe</Value>
-  </LocaleResource>
-  <LocaleResource Name="SqlPasswordRequired">
-    <Value>Mot de passe SQL est requise</Value>
-  </LocaleResource>
-  <LocaleResource Name="SqlUsername">
-    <Value>Nom d'utilisateur SQL</Value>
-  </LocaleResource>
-  <LocaleResource Name="SqlUsernameRequired">
-    <Value>Nom d'utilisateur SQL est requise</Value>
-  </LocaleResource>
-<<<<<<< HEAD
-  <LocaleResource Name="SqlStandard">
-    <Value>Utilisez Microsoft SQL Server (ou SQL Express) base de données</Value>
-  </LocaleResource>
-=======
->>>>>>> 81c7285d
-  <LocaleResource Name="StoreInformation">
-    <Value>informations sur le magasin</Value>
-  </LocaleResource>
-  <LocaleResource Name="Title">
-    <Value>l'installation nopCommerce</Value>
-  </LocaleResource>
-  <LocaleResource Name="Tooltip1">
-    <Value>nopCommerce est le leader ASP.NET boutique en ligne solution e-commerce. Cet assistant va vous guider à travers le processus de configuration nopCommerce</Value>
-  </LocaleResource>
-  <LocaleResource Name="Tooltip2">
-    <Value>Pour compléter cet assistant, vous devez connaître certaines informations concernant votre serveur de base de données ("chaîne de connexion"). S'il vous plaît contactez votre FAI si nécessaire. Si vous installez sur une machine locale ou serveur que vous pourriez avoir besoin d'informations à partir de votre système d'administration</Value>
-  </LocaleResource>
-  <LocaleResource Name="IntegratedAuthentication">
-    <Value>Utilisez l'authentification Windows intégrée</Value>
-  </LocaleResource>
+﻿<Language Name="Français" IsDefault="false" IsRightToLeft="false">
+  <LocaleResource Name="AdminEmail">
+    <Value>E-mail l'utilisateur Admin</Value>
+  </LocaleResource>
+  <LocaleResource Name="AdminEmailRequired">
+    <Value>Entrez courriel de l'administrateur</Value>
+  </LocaleResource>
+  <LocaleResource Name="AdminPassword">
+    <Value>Mot de passe d'utilisateur Admin</Value>
+  </LocaleResource>
+  <LocaleResource Name="AdminPasswordRequired">
+    <Value>Entrez mot de passe admin</Value>
+  </LocaleResource>
+  <LocaleResource Name="ConfigureDirectoryPermissions">
+    <Value>Le '{0}'compte n'est pas accordé avec l'autorisation de modification sur le dossier '{1}'. S'il vous plaît configurer ces autorisations</Value>
+  </LocaleResource>
+  <LocaleResource Name="ConfigureFilePermissions">
+    <Value>Le '{0}'compte n'est pas accordé avec l'autorisation de modification sur le fichier '{1}'. S'il vous plaît configurer ces autorisations</Value>
+  </LocaleResource>
+  <LocaleResource Name="ConfirmPassword">
+    <Value>Confirmez le mot de passe</Value>
+  </LocaleResource>
+  <LocaleResource Name="ConfirmPasswordRequired">
+    <Value>Entrez le mot de passe de confirmer</Value>
+  </LocaleResource>
+  <LocaleResource Name="ConnectionString">
+    <Value>chaîne de connexion</Value>
+  </LocaleResource>
+  <LocaleResource Name="ConnectionStringRequired">
+    <Value>Une chaîne de connexion SQL est requise</Value>
+  </LocaleResource>
+  <LocaleResource Name="ConnectionStringValues">
+    <Value>Entrez les valeurs de connexion SQL</Value>
+  </LocaleResource>
+  <LocaleResource Name="ConnectionStringWrongFormat">
+    <Value>Mauvaise format de chaîne de connexion SQL</Value>
+  </LocaleResource>
+  <LocaleResource Name="CreateDatabaseIfDoesNotExist">
+    <Value>Créer base de données si elle n'existe pas</Value>
+  </LocaleResource>
+  <LocaleResource Name="CreateSampleData">
+    <Value>Créer données-échantillon</Value>
+  </LocaleResource>
+  <LocaleResource Name="CustomCollation">
+    <Value>Spécifiez personnalisée classement SQL Server</Value>
+  </LocaleResource>
+  <LocaleResource Name="DatabaseCreationError">
+    <Value>Une erreur s'est produite lors de la création de base de données: {0}</Value>
+  </LocaleResource>
+  <LocaleResource Name="Database">
+    <Value>Base de données</Value>
+  </LocaleResource>
+  <LocaleResource Name="DatabaseInformation">
+    <Value>base de données des informations</Value>
+  </LocaleResource>
+  <LocaleResource Name="DatabaseName">
+    <Value>nom de la base</Value>
+  </LocaleResource>
+  <LocaleResource Name="DatabaseNameRequired">
+    <Value>Nom de la base est nécessaire</Value>
+  </LocaleResource>
+  <LocaleResource Name="DatabaseNotExists">
+    <Value>Base de données n'existe pas ou vous ne disposez pas des autorisations pour se connecter à l'</Value>
+  </LocaleResource>
+  <LocaleResource Name="DataProviderRequired">
+    <Value>Sélectionnez le fournisseur de données</Value>
+  </LocaleResource>
+  <LocaleResource Name="Documentation1">
+    <Value>Si vous avez besoin d'informations sur la façon d'utiliser nopCommerce, visitez le site</Value>
+  </LocaleResource>
+  <LocaleResource Name="Documentation2">
+    <Value>la section de documentation sur nopCommerce.com</Value>
+  </LocaleResource>
+  <LocaleResource Name="Example">
+    <Value>exemple</Value>
+  </LocaleResource>
+  <LocaleResource Name="Install">
+    <Value>installer</Value>
+  </LocaleResource>
+  <LocaleResource Name="Installing">
+    <Value>Installation nopCommerce ...</Value>
+  </LocaleResource>
+  <LocaleResource Name="PasswordsDoNotMatch">
+    <Value>Les mots de passe ne correspondent pas</Value>
+  </LocaleResource>
+  <LocaleResource Name="RawConnectionString">
+    <Value>Entrez la chaîne de connexion brut (avancé)</Value>
+  </LocaleResource>
+  <LocaleResource Name="Recommended">
+    <Value>[Recommandé]</Value>
+  </LocaleResource>
+  <LocaleResource Name="RestartInstallation">
+    <Value>redémarrez l'installation</Value>
+  </LocaleResource>
+  <LocaleResource Name="RestartInstallationTooltip">
+    <Value>Cliquez ici pour redémarrer le processus d'installation (effacer toutes les valeurs mises en cache)</Value>
+  </LocaleResource>
+  <LocaleResource Name="SetupFailed">
+    <Value>Échec du programme: {0}</Value>
+  </LocaleResource>
+  <LocaleResource Name="SqlAuthentication">
+    <Value>Utiliser un compte SQL Server</Value>
+  </LocaleResource>
+  <LocaleResource Name="SqlCompact">
+    <Value>Utilisez la fonction de stockage de données (SQL Server Compact)</Value>
+  </LocaleResource>
+  <LocaleResource Name="ServerName">
+    <Value>Nom du serveur SQL</Value>
+  </LocaleResource>
+  <LocaleResource Name="ServerNameRequired">
+    <Value>Nom du serveur SQL est requise</Value>
+  </LocaleResource>
+  <LocaleResource Name="SqlPassword">
+    <Value>SQL Mot de passe</Value>
+  </LocaleResource>
+  <LocaleResource Name="SqlPasswordRequired">
+    <Value>Mot de passe SQL est requise</Value>
+  </LocaleResource>
+  <LocaleResource Name="SqlUsername">
+    <Value>Nom d'utilisateur SQL</Value>
+  </LocaleResource>
+  <LocaleResource Name="SqlUsernameRequired">
+    <Value>Nom d'utilisateur SQL est requise</Value>
+  </LocaleResource>
+  <LocaleResource Name="StoreInformation">
+    <Value>informations sur le magasin</Value>
+  </LocaleResource>
+  <LocaleResource Name="Title">
+    <Value>l'installation nopCommerce</Value>
+  </LocaleResource>
+  <LocaleResource Name="Tooltip1">
+    <Value>nopCommerce est le leader ASP.NET boutique en ligne solution e-commerce. Cet assistant va vous guider à travers le processus de configuration nopCommerce</Value>
+  </LocaleResource>
+  <LocaleResource Name="Tooltip2">
+    <Value>Pour compléter cet assistant, vous devez connaître certaines informations concernant votre serveur de base de données ("chaîne de connexion"). S'il vous plaît contactez votre FAI si nécessaire. Si vous installez sur une machine locale ou serveur que vous pourriez avoir besoin d'informations à partir de votre système d'administration</Value>
+  </LocaleResource>
+  <LocaleResource Name="IntegratedAuthentication">
+    <Value>Utilisez l'authentification Windows intégrée</Value>
+  </LocaleResource>
 </Language>