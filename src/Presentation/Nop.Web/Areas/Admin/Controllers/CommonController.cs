--- conflicted
+++ resolved
@@ -366,14 +366,9 @@
 
         public virtual async Task<IActionResult> RestartApplication()
         {
-<<<<<<< HEAD
             if (!await _permissionService.Authorize(StandardPermissionProvider.ManageMaintenance) &&
-                !await _permissionService.Authorize(StandardPermissionProvider.ManagePlugins))
-=======
-            if (!_permissionService.Authorize(StandardPermissionProvider.ManageMaintenance) &&
-                !_permissionService.Authorize(StandardPermissionProvider.ManagePlugins) &&
-                !_permissionService.Authorize(StandardPermissionProvider.ManageSettings))
->>>>>>> 8df5bf22
+                !await _permissionService.Authorize(StandardPermissionProvider.ManagePlugins) &&
+                !await _permissionService.Authorize(StandardPermissionProvider.ManageSettings))
             {
                 return AccessDeniedView();
             }
