﻿using System;
using System.Collections.Generic;
using System.IO;
using System.Net;
using System.Text.RegularExpressions;
using System.Threading.Tasks;
using Microsoft.AspNetCore.Http;
using Microsoft.AspNetCore.Mvc;
using Microsoft.Extensions.DependencyInjection;
using Nop.Core;
using Nop.Core.Configuration;
using Nop.Core.Domain;
using Nop.Core.Domain.Blogs;
using Nop.Core.Domain.Catalog;
using Nop.Core.Domain.Common;
using Nop.Core.Domain.Customers;
using Nop.Core.Domain.Forums;
using Nop.Core.Domain.Gdpr;
using Nop.Core.Domain.Localization;
using Nop.Core.Domain.Media;
using Nop.Core.Domain.News;
using Nop.Core.Domain.Orders;
using Nop.Core.Domain.Security;
using Nop.Core.Domain.Seo;
using Nop.Core.Domain.Shipping;
using Nop.Core.Domain.Tax;
using Nop.Core.Domain.Vendors;
using Nop.Core.Infrastructure;
using Nop.Data;
using Nop.Services.Authentication.MultiFactor;
using Nop.Services.Common;
using Nop.Services.Configuration;
using Nop.Services.Customers;
using Nop.Services.Gdpr;
using Nop.Services.Helpers;
using Nop.Services.Localization;
using Nop.Services.Logging;
using Nop.Services.Media;
using Nop.Services.Media.RoxyFileman;
using Nop.Services.Messages;
using Nop.Services.Orders;
using Nop.Services.Plugins;
using Nop.Services.Security;
using Nop.Services.Stores;
using Nop.Web.Areas.Admin.Factories;
using Nop.Web.Areas.Admin.Infrastructure.Mapper.Extensions;
using Nop.Web.Areas.Admin.Models.Settings;
using Nop.Web.Framework;
using Nop.Web.Framework.Controllers;
using Nop.Web.Framework.Mvc;
using Nop.Web.Framework.Mvc.Filters;
using Nop.Web.Framework.Mvc.ModelBinding;

namespace Nop.Web.Areas.Admin.Controllers
{
    public partial class SettingController : BaseAdminController
    {
        #region Fields

        private readonly AppSettings _appSettings;
        private readonly IAddressService _addressService;
        private readonly ICustomerActivityService _customerActivityService;
        private readonly ICustomerService _customerService;
        private readonly INopDataProvider _dataProvider;
        private readonly IEncryptionService _encryptionService;
        private readonly IGenericAttributeService _genericAttributeService;
        private readonly IGdprService _gdprService;
        private readonly ILocalizedEntityService _localizedEntityService;
        private readonly ILocalizationService _localizationService;
        private readonly IMultiFactorAuthenticationPluginManager _multiFactorAuthenticationPluginManager;
        private readonly INopFileProvider _fileProvider;
        private readonly INotificationService _notificationService;
        private readonly IOrderService _orderService;
        private readonly IPermissionService _permissionService;
        private readonly IPictureService _pictureService;
        private readonly IRoxyFilemanService _roxyFilemanService;
        private readonly IServiceScopeFactory _serviceScopeFactory;
        private readonly ISettingModelFactory _settingModelFactory;
        private readonly ISettingService _settingService;
        private readonly IStoreContext _storeContext;
        private readonly IStoreService _storeService;
        private readonly IWorkContext _workContext;
        private readonly IUploadService _uploadService;

        #endregion

        #region Ctor

        public SettingController(AppSettings appSettings,
            IAddressService addressService,
            ICustomerActivityService customerActivityService,
            ICustomerService customerService,
            INopDataProvider dataProvider,
            IEncryptionService encryptionService,
            IGenericAttributeService genericAttributeService,
            IGdprService gdprService,
            ILocalizedEntityService localizedEntityService,
            ILocalizationService localizationService,
            IMultiFactorAuthenticationPluginManager multiFactorAuthenticationPluginManager,
            INopFileProvider fileProvider,
            INotificationService notificationService,
            IOrderService orderService,
            IPermissionService permissionService,
            IPictureService pictureService,
            IRoxyFilemanService roxyFilemanService,
            IServiceScopeFactory serviceScopeFactory,
            ISettingModelFactory settingModelFactory,
            ISettingService settingService,
            IStoreContext storeContext,
            IStoreService storeService,
            IWorkContext workContext,
            IUploadService uploadService)
        {
            _appSettings = appSettings;
            _addressService = addressService;
            _customerActivityService = customerActivityService;
            _customerService = customerService;
            _dataProvider = dataProvider;
            _encryptionService = encryptionService;
            _genericAttributeService = genericAttributeService;
            _gdprService = gdprService;
            _localizedEntityService = localizedEntityService;
            _localizationService = localizationService;
            _multiFactorAuthenticationPluginManager = multiFactorAuthenticationPluginManager;
            _fileProvider = fileProvider;
            _notificationService = notificationService;
            _orderService = orderService;
            _permissionService = permissionService;
            _pictureService = pictureService;
            _roxyFilemanService = roxyFilemanService;
            _serviceScopeFactory = serviceScopeFactory;
            _settingModelFactory = settingModelFactory;
            _settingService = settingService;
            _storeContext = storeContext;
            _storeService = storeService;
            _workContext = workContext;
            _uploadService = uploadService;
        }

        #endregion

        #region Utilities

        protected virtual async Task UpdateGdprConsentLocalesAsync(GdprConsent gdprConsent, GdprConsentModel model)
        {
            foreach (var localized in model.Locales)
            {
                await _localizedEntityService.SaveLocalizedValueAsync(gdprConsent,
                    x => x.Message,
                    localized.Message,
                    localized.LanguageId);

                await _localizedEntityService.SaveLocalizedValueAsync(gdprConsent,
                    x => x.RequiredMessage,
                    localized.RequiredMessage,
                    localized.LanguageId);
            }
        }

        #endregion

        #region Methods

        public virtual async Task<IActionResult> ChangeStoreScopeConfiguration(int storeid, string returnUrl = "")
        {
            var store = await _storeService.GetStoreByIdAsync(storeid);
            if (store != null || storeid == 0)
            {
                await _genericAttributeService
                    .SaveAttributeAsync(await _workContext.GetCurrentCustomerAsync(), NopCustomerDefaults.AdminAreaStoreScopeConfigurationAttribute, storeid);
            }

            //home page
            if (string.IsNullOrEmpty(returnUrl))
                returnUrl = Url.Action("Index", "Home", new { area = AreaNames.Admin });

            //prevent open redirection attack
            if (!Url.IsLocalUrl(returnUrl))
                return RedirectToAction("Index", "Home", new { area = AreaNames.Admin });

            return Redirect(returnUrl);
        }

        public virtual async Task<IActionResult> AppSettings()
        {
            if (!await _permissionService.AuthorizeAsync(StandardPermissionProvider.ManageSettings))
                return AccessDeniedView();

            //prepare model
            var model = _settingModelFactory.PrepareAppSettingsModel();

            return View(model);
        }

        [HttpPost]
        public virtual async Task<IActionResult> AppSettings(AppSettingsModel model)
        {
            if (!await _permissionService.AuthorizeAsync(StandardPermissionProvider.ManageSettings))
                return AccessDeniedView();

            var appSettings = _appSettings;
            appSettings.CacheConfig = model.CacheConfigModel.ToConfig(appSettings.CacheConfig);
            appSettings.HostingConfig = model.HostingConfigModel.ToConfig(appSettings.HostingConfig);
            appSettings.RedisConfig = model.RedisConfigModel.ToConfig(appSettings.RedisConfig);
            appSettings.AzureBlobConfig = model.AzureBlobConfigModel.ToConfig(appSettings.AzureBlobConfig);
            appSettings.InstallationConfig = model.InstallationConfigModel.ToConfig(appSettings.InstallationConfig);
            appSettings.PluginConfig = model.PluginConfigModel.ToConfig(appSettings.PluginConfig);
            appSettings.CommonConfig = model.CommonConfigModel.ToConfig(appSettings.CommonConfig);
            await AppSettingsHelper.SaveAppSettingsAsync(appSettings, _fileProvider);

            await _customerActivityService.InsertActivityAsync("EditSettings", await _localizationService.GetResourceAsync("ActivityLog.EditSettings"));

            _notificationService.SuccessNotification(await _localizationService.GetResourceAsync("Admin.Configuration.Updated"));

            var returnUrl = Url.Action("AppSettings", "Setting", new { area = AreaNames.Admin });
            return View("RestartApplication", returnUrl);
        }

        public virtual async Task<IActionResult> Blog()
        {
            if (!await _permissionService.AuthorizeAsync(StandardPermissionProvider.ManageSettings))
                return AccessDeniedView();

            //prepare model
            var model = await _settingModelFactory.PrepareBlogSettingsModelAsync();

            return View(model);
        }

        [HttpPost]
        public virtual async Task<IActionResult> Blog(BlogSettingsModel model)
        {
            if (!await _permissionService.AuthorizeAsync(StandardPermissionProvider.ManageSettings))
                return AccessDeniedView();

            //load settings for a chosen store scope
            var storeScope = await _storeContext.GetActiveStoreScopeConfigurationAsync();
            var blogSettings = await _settingService.LoadSettingAsync<BlogSettings>(storeScope);
            blogSettings = model.ToSettings(blogSettings);

            //we do not clear cache after each setting update.
            //this behavior can increase performance because cached settings will not be cleared 
            //and loaded from database after each update
            await _settingService.SaveSettingOverridablePerStoreAsync(blogSettings, x => x.Enabled, model.Enabled_OverrideForStore, storeScope, false);
            await _settingService.SaveSettingOverridablePerStoreAsync(blogSettings, x => x.PostsPageSize, model.PostsPageSize_OverrideForStore, storeScope, false);
            await _settingService.SaveSettingOverridablePerStoreAsync(blogSettings, x => x.AllowNotRegisteredUsersToLeaveComments, model.AllowNotRegisteredUsersToLeaveComments_OverrideForStore, storeScope, false);
            await _settingService.SaveSettingOverridablePerStoreAsync(blogSettings, x => x.NotifyAboutNewBlogComments, model.NotifyAboutNewBlogComments_OverrideForStore, storeScope, false);
            await _settingService.SaveSettingOverridablePerStoreAsync(blogSettings, x => x.NumberOfTags, model.NumberOfTags_OverrideForStore, storeScope, false);
            await _settingService.SaveSettingOverridablePerStoreAsync(blogSettings, x => x.ShowHeaderRssUrl, model.ShowHeaderRssUrl_OverrideForStore, storeScope, false);
            await _settingService.SaveSettingOverridablePerStoreAsync(blogSettings, x => x.BlogCommentsMustBeApproved, model.BlogCommentsMustBeApproved_OverrideForStore, storeScope, false);
            await _settingService.SaveSettingAsync(blogSettings, x => x.ShowBlogCommentsPerStore, clearCache: false);

            //now clear settings cache
            await _settingService.ClearCacheAsync();

            //activity log
            await _customerActivityService.InsertActivityAsync("EditSettings", await _localizationService.GetResourceAsync("ActivityLog.EditSettings"));

            _notificationService.SuccessNotification(await _localizationService.GetResourceAsync("Admin.Configuration.Updated"));

            return RedirectToAction("Blog");
        }

        public virtual async Task<IActionResult> Vendor()
        {
            if (!await _permissionService.AuthorizeAsync(StandardPermissionProvider.ManageSettings))
                return AccessDeniedView();

            //prepare model
            var model = await _settingModelFactory.PrepareVendorSettingsModelAsync();

            return View(model);
        }

        [HttpPost]
        public virtual async Task<IActionResult> Vendor(VendorSettingsModel model)
        {
            if (!await _permissionService.AuthorizeAsync(StandardPermissionProvider.ManageSettings))
                return AccessDeniedView();

            //load settings for a chosen store scope
            var storeScope = await _storeContext.GetActiveStoreScopeConfigurationAsync();
            var vendorSettings = await _settingService.LoadSettingAsync<VendorSettings>(storeScope);
            vendorSettings = model.ToSettings(vendorSettings);

            //we do not clear cache after each setting update.
            //this behavior can increase performance because cached settings will not be cleared 
            //and loaded from database after each update
            await _settingService.SaveSettingOverridablePerStoreAsync(vendorSettings, x => x.VendorsBlockItemsToDisplay, model.VendorsBlockItemsToDisplay_OverrideForStore, storeScope, false);
            await _settingService.SaveSettingOverridablePerStoreAsync(vendorSettings, x => x.ShowVendorOnProductDetailsPage, model.ShowVendorOnProductDetailsPage_OverrideForStore, storeScope, false);
            await _settingService.SaveSettingOverridablePerStoreAsync(vendorSettings, x => x.ShowVendorOnOrderDetailsPage, model.ShowVendorOnOrderDetailsPage_OverrideForStore, storeScope, false);
            await _settingService.SaveSettingOverridablePerStoreAsync(vendorSettings, x => x.AllowCustomersToContactVendors, model.AllowCustomersToContactVendors_OverrideForStore, storeScope, false);
            await _settingService.SaveSettingOverridablePerStoreAsync(vendorSettings, x => x.AllowCustomersToApplyForVendorAccount, model.AllowCustomersToApplyForVendorAccount_OverrideForStore, storeScope, false);
            await _settingService.SaveSettingOverridablePerStoreAsync(vendorSettings, x => x.TermsOfServiceEnabled, model.TermsOfServiceEnabled_OverrideForStore, storeScope, false);
            await _settingService.SaveSettingOverridablePerStoreAsync(vendorSettings, x => x.AllowSearchByVendor, model.AllowSearchByVendor_OverrideForStore, storeScope, false);
            await _settingService.SaveSettingOverridablePerStoreAsync(vendorSettings, x => x.AllowVendorsToEditInfo, model.AllowVendorsToEditInfo_OverrideForStore, storeScope, false);
            await _settingService.SaveSettingOverridablePerStoreAsync(vendorSettings, x => x.NotifyStoreOwnerAboutVendorInformationChange, model.NotifyStoreOwnerAboutVendorInformationChange_OverrideForStore, storeScope, false);
            await _settingService.SaveSettingOverridablePerStoreAsync(vendorSettings, x => x.MaximumProductNumber, model.MaximumProductNumber_OverrideForStore, storeScope, false);
            await _settingService.SaveSettingOverridablePerStoreAsync(vendorSettings, x => x.AllowVendorsToImportProducts, model.AllowVendorsToImportProducts_OverrideForStore, storeScope, false);

            //now clear settings cache
            await _settingService.ClearCacheAsync();

            //activity log
            await _customerActivityService.InsertActivityAsync("EditSettings", await _localizationService.GetResourceAsync("ActivityLog.EditSettings"));

            _notificationService.SuccessNotification(await _localizationService.GetResourceAsync("Admin.Configuration.Updated"));

            return RedirectToAction("Vendor");
        }

        public virtual async Task<IActionResult> Forum()
        {
            if (!await _permissionService.AuthorizeAsync(StandardPermissionProvider.ManageSettings))
                return AccessDeniedView();

            //prepare model
            var model = await _settingModelFactory.PrepareForumSettingsModelAsync();

            return View(model);
        }

        [HttpPost]
        public virtual async Task<IActionResult> Forum(ForumSettingsModel model)
        {
            if (!await _permissionService.AuthorizeAsync(StandardPermissionProvider.ManageSettings))
                return AccessDeniedView();

            //load settings for a chosen store scope
            var storeScope = await _storeContext.GetActiveStoreScopeConfigurationAsync();
            var forumSettings = await _settingService.LoadSettingAsync<ForumSettings>(storeScope);
            forumSettings = model.ToSettings(forumSettings);

            //we do not clear cache after each setting update.
            //this behavior can increase performance because cached settings will not be cleared 
            //and loaded from database after each update
            await _settingService.SaveSettingOverridablePerStoreAsync(forumSettings, x => x.ForumsEnabled, model.ForumsEnabled_OverrideForStore, storeScope, false);
            await _settingService.SaveSettingOverridablePerStoreAsync(forumSettings, x => x.RelativeDateTimeFormattingEnabled, model.RelativeDateTimeFormattingEnabled_OverrideForStore, storeScope, false);
            await _settingService.SaveSettingOverridablePerStoreAsync(forumSettings, x => x.ShowCustomersPostCount, model.ShowCustomersPostCount_OverrideForStore, storeScope, false);
            await _settingService.SaveSettingOverridablePerStoreAsync(forumSettings, x => x.AllowGuestsToCreatePosts, model.AllowGuestsToCreatePosts_OverrideForStore, storeScope, false);
            await _settingService.SaveSettingOverridablePerStoreAsync(forumSettings, x => x.AllowGuestsToCreateTopics, model.AllowGuestsToCreateTopics_OverrideForStore, storeScope, false);
            await _settingService.SaveSettingOverridablePerStoreAsync(forumSettings, x => x.AllowCustomersToEditPosts, model.AllowCustomersToEditPosts_OverrideForStore, storeScope, false);
            await _settingService.SaveSettingOverridablePerStoreAsync(forumSettings, x => x.AllowCustomersToDeletePosts, model.AllowCustomersToDeletePosts_OverrideForStore, storeScope, false);
            await _settingService.SaveSettingOverridablePerStoreAsync(forumSettings, x => x.AllowPostVoting, model.AllowPostVoting_OverrideForStore, storeScope, false);
            await _settingService.SaveSettingOverridablePerStoreAsync(forumSettings, x => x.MaxVotesPerDay, model.MaxVotesPerDay_OverrideForStore, storeScope, false);
            await _settingService.SaveSettingOverridablePerStoreAsync(forumSettings, x => x.AllowCustomersToManageSubscriptions, model.AllowCustomersToManageSubscriptions_OverrideForStore, storeScope, false);
            await _settingService.SaveSettingOverridablePerStoreAsync(forumSettings, x => x.TopicsPageSize, model.TopicsPageSize_OverrideForStore, storeScope, false);
            await _settingService.SaveSettingOverridablePerStoreAsync(forumSettings, x => x.PostsPageSize, model.PostsPageSize_OverrideForStore, storeScope, false);
            await _settingService.SaveSettingOverridablePerStoreAsync(forumSettings, x => x.ForumEditor, model.ForumEditor_OverrideForStore, storeScope, false);
            await _settingService.SaveSettingOverridablePerStoreAsync(forumSettings, x => x.SignaturesEnabled, model.SignaturesEnabled_OverrideForStore, storeScope, false);
            await _settingService.SaveSettingOverridablePerStoreAsync(forumSettings, x => x.AllowPrivateMessages, model.AllowPrivateMessages_OverrideForStore, storeScope, false);
            await _settingService.SaveSettingOverridablePerStoreAsync(forumSettings, x => x.ShowAlertForPM, model.ShowAlertForPM_OverrideForStore, storeScope, false);
            await _settingService.SaveSettingOverridablePerStoreAsync(forumSettings, x => x.NotifyAboutPrivateMessages, model.NotifyAboutPrivateMessages_OverrideForStore, storeScope, false);
            await _settingService.SaveSettingOverridablePerStoreAsync(forumSettings, x => x.ActiveDiscussionsFeedEnabled, model.ActiveDiscussionsFeedEnabled_OverrideForStore, storeScope, false);
            await _settingService.SaveSettingOverridablePerStoreAsync(forumSettings, x => x.ActiveDiscussionsFeedCount, model.ActiveDiscussionsFeedCount_OverrideForStore, storeScope, false);
            await _settingService.SaveSettingOverridablePerStoreAsync(forumSettings, x => x.ForumFeedsEnabled, model.ForumFeedsEnabled_OverrideForStore, storeScope, false);
            await _settingService.SaveSettingOverridablePerStoreAsync(forumSettings, x => x.ForumFeedCount, model.ForumFeedCount_OverrideForStore, storeScope, false);
            await _settingService.SaveSettingOverridablePerStoreAsync(forumSettings, x => x.SearchResultsPageSize, model.SearchResultsPageSize_OverrideForStore, storeScope, false);
            await _settingService.SaveSettingOverridablePerStoreAsync(forumSettings, x => x.ActiveDiscussionsPageSize, model.ActiveDiscussionsPageSize_OverrideForStore, storeScope, false);

            //now clear settings cache
            await _settingService.ClearCacheAsync();

            //activity log
            await _customerActivityService.InsertActivityAsync("EditSettings", await _localizationService.GetResourceAsync("ActivityLog.EditSettings"));

            _notificationService.SuccessNotification(await _localizationService.GetResourceAsync("Admin.Configuration.Updated"));

            return RedirectToAction("Forum");
        }

        public virtual async Task<IActionResult> News()
        {
            if (!await _permissionService.AuthorizeAsync(StandardPermissionProvider.ManageSettings))
                return AccessDeniedView();

            //prepare model
            var model = await _settingModelFactory.PrepareNewsSettingsModelAsync();

            return View(model);
        }

        [HttpPost]
        public virtual async Task<IActionResult> News(NewsSettingsModel model)
        {
            if (!await _permissionService.AuthorizeAsync(StandardPermissionProvider.ManageSettings))
                return AccessDeniedView();

            //load settings for a chosen store scope
            var storeScope = await _storeContext.GetActiveStoreScopeConfigurationAsync();
            var newsSettings = await _settingService.LoadSettingAsync<NewsSettings>(storeScope);
            newsSettings = model.ToSettings(newsSettings);

            //we do not clear cache after each setting update.
            //this behavior can increase performance because cached settings will not be cleared 
            //and loaded from database after each update
            await _settingService.SaveSettingOverridablePerStoreAsync(newsSettings, x => x.Enabled, model.Enabled_OverrideForStore, storeScope, false);
            await _settingService.SaveSettingOverridablePerStoreAsync(newsSettings, x => x.AllowNotRegisteredUsersToLeaveComments, model.AllowNotRegisteredUsersToLeaveComments_OverrideForStore, storeScope, false);
            await _settingService.SaveSettingOverridablePerStoreAsync(newsSettings, x => x.NotifyAboutNewNewsComments, model.NotifyAboutNewNewsComments_OverrideForStore, storeScope, false);
            await _settingService.SaveSettingOverridablePerStoreAsync(newsSettings, x => x.ShowNewsOnMainPage, model.ShowNewsOnMainPage_OverrideForStore, storeScope, false);
            await _settingService.SaveSettingOverridablePerStoreAsync(newsSettings, x => x.MainPageNewsCount, model.MainPageNewsCount_OverrideForStore, storeScope, false);
            await _settingService.SaveSettingOverridablePerStoreAsync(newsSettings, x => x.NewsArchivePageSize, model.NewsArchivePageSize_OverrideForStore, storeScope, false);
            await _settingService.SaveSettingOverridablePerStoreAsync(newsSettings, x => x.ShowHeaderRssUrl, model.ShowHeaderRssUrl_OverrideForStore, storeScope, false);
            await _settingService.SaveSettingOverridablePerStoreAsync(newsSettings, x => x.NewsCommentsMustBeApproved, model.NewsCommentsMustBeApproved_OverrideForStore, storeScope, false);
            await _settingService.SaveSettingAsync(newsSettings, x => x.ShowNewsCommentsPerStore, clearCache: false);

            //now clear settings cache
            await _settingService.ClearCacheAsync();

            //activity log
            await _customerActivityService.InsertActivityAsync("EditSettings", await _localizationService.GetResourceAsync("ActivityLog.EditSettings"));

            _notificationService.SuccessNotification(await _localizationService.GetResourceAsync("Admin.Configuration.Updated"));

            return RedirectToAction("News");
        }

        public virtual async Task<IActionResult> Shipping()
        {
            if (!await _permissionService.AuthorizeAsync(StandardPermissionProvider.ManageSettings))
                return AccessDeniedView();

            //prepare model
            var model = await _settingModelFactory.PrepareShippingSettingsModelAsync();

            return View(model);
        }

        [HttpPost]
        public virtual async Task<IActionResult> Shipping(ShippingSettingsModel model)
        {
            if (!await _permissionService.AuthorizeAsync(StandardPermissionProvider.ManageSettings))
                return AccessDeniedView();

            //load settings for a chosen store scope
            var storeScope = await _storeContext.GetActiveStoreScopeConfigurationAsync();
            var shippingSettings = await _settingService.LoadSettingAsync<ShippingSettings>(storeScope);
            shippingSettings = model.ToSettings(shippingSettings);

            //we do not clear cache after each setting update.
            //this behavior can increase performance because cached settings will not be cleared 
            //and loaded from database after each update
            await _settingService.SaveSettingOverridablePerStoreAsync(shippingSettings, x => x.ShipToSameAddress, model.ShipToSameAddress_OverrideForStore, storeScope, false);
            await _settingService.SaveSettingOverridablePerStoreAsync(shippingSettings, x => x.AllowPickupInStore, model.AllowPickupInStore_OverrideForStore, storeScope, false);
            await _settingService.SaveSettingOverridablePerStoreAsync(shippingSettings, x => x.DisplayPickupPointsOnMap, model.DisplayPickupPointsOnMap_OverrideForStore, storeScope, false);
            await _settingService.SaveSettingOverridablePerStoreAsync(shippingSettings, x => x.IgnoreAdditionalShippingChargeForPickupInStore, model.IgnoreAdditionalShippingChargeForPickupInStore_OverrideForStore, storeScope, false);
            await _settingService.SaveSettingOverridablePerStoreAsync(shippingSettings, x => x.GoogleMapsApiKey, model.GoogleMapsApiKey_OverrideForStore, storeScope, false);
            await _settingService.SaveSettingOverridablePerStoreAsync(shippingSettings, x => x.UseWarehouseLocation, model.UseWarehouseLocation_OverrideForStore, storeScope, false);
            await _settingService.SaveSettingOverridablePerStoreAsync(shippingSettings, x => x.NotifyCustomerAboutShippingFromMultipleLocations, model.NotifyCustomerAboutShippingFromMultipleLocations_OverrideForStore, storeScope, false);
            await _settingService.SaveSettingOverridablePerStoreAsync(shippingSettings, x => x.FreeShippingOverXEnabled, model.FreeShippingOverXEnabled_OverrideForStore, storeScope, false);
            await _settingService.SaveSettingOverridablePerStoreAsync(shippingSettings, x => x.FreeShippingOverXValue, model.FreeShippingOverXValue_OverrideForStore, storeScope, false);
            await _settingService.SaveSettingOverridablePerStoreAsync(shippingSettings, x => x.FreeShippingOverXIncludingTax, model.FreeShippingOverXIncludingTax_OverrideForStore, storeScope, false);
            await _settingService.SaveSettingOverridablePerStoreAsync(shippingSettings, x => x.EstimateShippingCartPageEnabled, model.EstimateShippingCartPageEnabled_OverrideForStore, storeScope, false);
            await _settingService.SaveSettingOverridablePerStoreAsync(shippingSettings, x => x.EstimateShippingProductPageEnabled, model.EstimateShippingProductPageEnabled_OverrideForStore, storeScope, false);
            await _settingService.SaveSettingOverridablePerStoreAsync(shippingSettings, x => x.DisplayShipmentEventsToCustomers, model.DisplayShipmentEventsToCustomers_OverrideForStore, storeScope, false);
            await _settingService.SaveSettingOverridablePerStoreAsync(shippingSettings, x => x.DisplayShipmentEventsToStoreOwner, model.DisplayShipmentEventsToStoreOwner_OverrideForStore, storeScope, false);
            await _settingService.SaveSettingOverridablePerStoreAsync(shippingSettings, x => x.HideShippingTotal, model.HideShippingTotal_OverrideForStore, storeScope, false);
            await _settingService.SaveSettingOverridablePerStoreAsync(shippingSettings, x => x.BypassShippingMethodSelectionIfOnlyOne, model.BypassShippingMethodSelectionIfOnlyOne_OverrideForStore, storeScope, false);
            await _settingService.SaveSettingOverridablePerStoreAsync(shippingSettings, x => x.ConsiderAssociatedProductsDimensions, model.ConsiderAssociatedProductsDimensions_OverrideForStore, storeScope, false);

            if (model.ShippingOriginAddress_OverrideForStore || storeScope == 0)
            {
                //update address
                var addressId = await _settingService.SettingExistsAsync(shippingSettings, x => x.ShippingOriginAddressId, storeScope) ?
                    shippingSettings.ShippingOriginAddressId : 0;
                var originAddress = await _addressService.GetAddressByIdAsync(addressId) ??
                    new Address
                    {
                        CreatedOnUtc = DateTime.UtcNow
                    };
                //update ID manually (in case we're in multi-store configuration mode it'll be set to the shared one)
                model.ShippingOriginAddress.Id = addressId;
                originAddress = model.ShippingOriginAddress.ToEntity(originAddress);
                if (originAddress.Id > 0)
                    await _addressService.UpdateAddressAsync(originAddress);
                else
                    await _addressService.InsertAddressAsync(originAddress);
                shippingSettings.ShippingOriginAddressId = originAddress.Id;

                await _settingService.SaveSettingAsync(shippingSettings, x => x.ShippingOriginAddressId, storeScope, false);
            }
            else if (storeScope > 0)
                await _settingService.DeleteSettingAsync(shippingSettings, x => x.ShippingOriginAddressId, storeScope);

            //now clear settings cache
            await _settingService.ClearCacheAsync();

            //activity log
            await _customerActivityService.InsertActivityAsync("EditSettings", await _localizationService.GetResourceAsync("ActivityLog.EditSettings"));

            _notificationService.SuccessNotification(await _localizationService.GetResourceAsync("Admin.Configuration.Updated"));

            return RedirectToAction("Shipping");
        }

        public virtual async Task<IActionResult> Tax()
        {
            if (!await _permissionService.AuthorizeAsync(StandardPermissionProvider.ManageSettings))
                return AccessDeniedView();

            //prepare model
            var model = await _settingModelFactory.PrepareTaxSettingsModelAsync();

            return View(model);
        }

        [HttpPost]
        public virtual async Task<IActionResult> Tax(TaxSettingsModel model)
        {
            if (!await _permissionService.AuthorizeAsync(StandardPermissionProvider.ManageSettings))
                return AccessDeniedView();

            //load settings for a chosen store scope
            var storeScope = await _storeContext.GetActiveStoreScopeConfigurationAsync();
            var taxSettings = await _settingService.LoadSettingAsync<TaxSettings>(storeScope);
            taxSettings = model.ToSettings(taxSettings);

            //we do not clear cache after each setting update.
            //this behavior can increase performance because cached settings will not be cleared 
            //and loaded from database after each update
            await _settingService.SaveSettingOverridablePerStoreAsync(taxSettings, x => x.PricesIncludeTax, model.PricesIncludeTax_OverrideForStore, storeScope, false);
            await _settingService.SaveSettingOverridablePerStoreAsync(taxSettings, x => x.AllowCustomersToSelectTaxDisplayType, model.AllowCustomersToSelectTaxDisplayType_OverrideForStore, storeScope, false);
            await _settingService.SaveSettingOverridablePerStoreAsync(taxSettings, x => x.TaxDisplayType, model.TaxDisplayType_OverrideForStore, storeScope, false);
            await _settingService.SaveSettingOverridablePerStoreAsync(taxSettings, x => x.DisplayTaxSuffix, model.DisplayTaxSuffix_OverrideForStore, storeScope, false);
            await _settingService.SaveSettingOverridablePerStoreAsync(taxSettings, x => x.DisplayTaxRates, model.DisplayTaxRates_OverrideForStore, storeScope, false);
            await _settingService.SaveSettingOverridablePerStoreAsync(taxSettings, x => x.HideZeroTax, model.HideZeroTax_OverrideForStore, storeScope, false);
            await _settingService.SaveSettingOverridablePerStoreAsync(taxSettings, x => x.HideTaxInOrderSummary, model.HideTaxInOrderSummary_OverrideForStore, storeScope, false);
            await _settingService.SaveSettingOverridablePerStoreAsync(taxSettings, x => x.ForceTaxExclusionFromOrderSubtotal, model.ForceTaxExclusionFromOrderSubtotal_OverrideForStore, storeScope, false);
            await _settingService.SaveSettingOverridablePerStoreAsync(taxSettings, x => x.DefaultTaxCategoryId, model.DefaultTaxCategoryId_OverrideForStore, storeScope, false);
            await _settingService.SaveSettingOverridablePerStoreAsync(taxSettings, x => x.TaxBasedOn, model.TaxBasedOn_OverrideForStore, storeScope, false);
            await _settingService.SaveSettingOverridablePerStoreAsync(taxSettings, x => x.TaxBasedOnPickupPointAddress, model.TaxBasedOnPickupPointAddress_OverrideForStore, storeScope, false);

            if (model.DefaultTaxAddress_OverrideForStore || storeScope == 0)
            {
                //update address
                var addressId = await _settingService.SettingExistsAsync(taxSettings, x => x.DefaultTaxAddressId, storeScope) ?
                    taxSettings.DefaultTaxAddressId : 0;
                var originAddress = await _addressService.GetAddressByIdAsync(addressId) ??
                    new Address
                    {
                        CreatedOnUtc = DateTime.UtcNow
                    };
                //update ID manually (in case we're in multi-store configuration mode it'll be set to the shared one)
                model.DefaultTaxAddress.Id = addressId;
                originAddress = model.DefaultTaxAddress.ToEntity(originAddress);
                if (originAddress.Id > 0)
                    await _addressService.UpdateAddressAsync(originAddress);
                else
                    await _addressService.InsertAddressAsync(originAddress);
                taxSettings.DefaultTaxAddressId = originAddress.Id;

                await _settingService.SaveSettingAsync(taxSettings, x => x.DefaultTaxAddressId, storeScope, false);
            }
            else if (storeScope > 0)
                await _settingService.DeleteSettingAsync(taxSettings, x => x.DefaultTaxAddressId, storeScope);

            await _settingService.SaveSettingOverridablePerStoreAsync(taxSettings, x => x.ShippingIsTaxable, model.ShippingIsTaxable_OverrideForStore, storeScope, false);
            await _settingService.SaveSettingOverridablePerStoreAsync(taxSettings, x => x.ShippingPriceIncludesTax, model.ShippingPriceIncludesTax_OverrideForStore, storeScope, false);
            await _settingService.SaveSettingOverridablePerStoreAsync(taxSettings, x => x.ShippingTaxClassId, model.ShippingTaxClassId_OverrideForStore, storeScope, false);
            await _settingService.SaveSettingOverridablePerStoreAsync(taxSettings, x => x.PaymentMethodAdditionalFeeIsTaxable, model.PaymentMethodAdditionalFeeIsTaxable_OverrideForStore, storeScope, false);
            await _settingService.SaveSettingOverridablePerStoreAsync(taxSettings, x => x.PaymentMethodAdditionalFeeIncludesTax, model.PaymentMethodAdditionalFeeIncludesTax_OverrideForStore, storeScope, false);
            await _settingService.SaveSettingOverridablePerStoreAsync(taxSettings, x => x.PaymentMethodAdditionalFeeTaxClassId, model.PaymentMethodAdditionalFeeTaxClassId_OverrideForStore, storeScope, false);
            await _settingService.SaveSettingOverridablePerStoreAsync(taxSettings, x => x.EuVatEnabled, model.EuVatEnabled_OverrideForStore, storeScope, false);
            await _settingService.SaveSettingOverridablePerStoreAsync(taxSettings, x => x.EuVatShopCountryId, model.EuVatShopCountryId_OverrideForStore, storeScope, false);
            await _settingService.SaveSettingOverridablePerStoreAsync(taxSettings, x => x.EuVatAllowVatExemption, model.EuVatAllowVatExemption_OverrideForStore, storeScope, false);
            await _settingService.SaveSettingOverridablePerStoreAsync(taxSettings, x => x.EuVatUseWebService, model.EuVatUseWebService_OverrideForStore, storeScope, false);
            await _settingService.SaveSettingOverridablePerStoreAsync(taxSettings, x => x.EuVatAssumeValid, model.EuVatAssumeValid_OverrideForStore, storeScope, false);
            await _settingService.SaveSettingOverridablePerStoreAsync(taxSettings, x => x.EuVatEmailAdminWhenNewVatSubmitted, model.EuVatEmailAdminWhenNewVatSubmitted_OverrideForStore, storeScope, false);

            //now clear settings cache
            await _settingService.ClearCacheAsync();

            //activity log
            await _customerActivityService.InsertActivityAsync("EditSettings", await _localizationService.GetResourceAsync("ActivityLog.EditSettings"));

            _notificationService.SuccessNotification(await _localizationService.GetResourceAsync("Admin.Configuration.Updated"));

            return RedirectToAction("Tax");
        }

        public virtual async Task<IActionResult> Catalog()
        {
            if (!await _permissionService.AuthorizeAsync(StandardPermissionProvider.ManageSettings))
                return AccessDeniedView();

            //prepare model
            var model = await _settingModelFactory.PrepareCatalogSettingsModelAsync();

            return View(model);
        }

        [HttpPost]
        public virtual async Task<IActionResult> Catalog(CatalogSettingsModel model)
        {
            if (!await _permissionService.AuthorizeAsync(StandardPermissionProvider.ManageSettings))
                return AccessDeniedView();

            //load settings for a chosen store scope
            var storeScope = await _storeContext.GetActiveStoreScopeConfigurationAsync();
            var catalogSettings = await _settingService.LoadSettingAsync<CatalogSettings>(storeScope);
            catalogSettings = model.ToSettings(catalogSettings);

            //we do not clear cache after each setting update.
            //this behavior can increase performance because cached settings will not be cleared 
            //and loaded from database after each update
            await _settingService.SaveSettingOverridablePerStoreAsync(catalogSettings, x => x.AllowViewUnpublishedProductPage, model.AllowViewUnpublishedProductPage_OverrideForStore, storeScope, false);
            await _settingService.SaveSettingOverridablePerStoreAsync(catalogSettings, x => x.DisplayDiscontinuedMessageForUnpublishedProducts, model.DisplayDiscontinuedMessageForUnpublishedProducts_OverrideForStore, storeScope, false);
            await _settingService.SaveSettingOverridablePerStoreAsync(catalogSettings, x => x.ShowSkuOnProductDetailsPage, model.ShowSkuOnProductDetailsPage_OverrideForStore, storeScope, false);
            await _settingService.SaveSettingOverridablePerStoreAsync(catalogSettings, x => x.ShowSkuOnCatalogPages, model.ShowSkuOnCatalogPages_OverrideForStore, storeScope, false);
            await _settingService.SaveSettingOverridablePerStoreAsync(catalogSettings, x => x.ShowManufacturerPartNumber, model.ShowManufacturerPartNumber_OverrideForStore, storeScope, false);
            await _settingService.SaveSettingOverridablePerStoreAsync(catalogSettings, x => x.ShowGtin, model.ShowGtin_OverrideForStore, storeScope, false);
            await _settingService.SaveSettingOverridablePerStoreAsync(catalogSettings, x => x.ShowFreeShippingNotification, model.ShowFreeShippingNotification_OverrideForStore, storeScope, false);
            await _settingService.SaveSettingOverridablePerStoreAsync(catalogSettings, x => x.AllowProductSorting, model.AllowProductSorting_OverrideForStore, storeScope, false);
            await _settingService.SaveSettingOverridablePerStoreAsync(catalogSettings, x => x.AllowProductViewModeChanging, model.AllowProductViewModeChanging_OverrideForStore, storeScope, false);
            await _settingService.SaveSettingOverridablePerStoreAsync(catalogSettings, x => x.DefaultViewMode, model.DefaultViewMode_OverrideForStore, storeScope, false);
            await _settingService.SaveSettingOverridablePerStoreAsync(catalogSettings, x => x.ShowProductsFromSubcategories, model.ShowProductsFromSubcategories_OverrideForStore, storeScope, false);
            await _settingService.SaveSettingOverridablePerStoreAsync(catalogSettings, x => x.ShowCategoryProductNumber, model.ShowCategoryProductNumber_OverrideForStore, storeScope, false);
            await _settingService.SaveSettingOverridablePerStoreAsync(catalogSettings, x => x.ShowCategoryProductNumberIncludingSubcategories, model.ShowCategoryProductNumberIncludingSubcategories_OverrideForStore, storeScope, false);
            await _settingService.SaveSettingOverridablePerStoreAsync(catalogSettings, x => x.CategoryBreadcrumbEnabled, model.CategoryBreadcrumbEnabled_OverrideForStore, storeScope, false);
            await _settingService.SaveSettingOverridablePerStoreAsync(catalogSettings, x => x.ShowShareButton, model.ShowShareButton_OverrideForStore, storeScope, false);
            await _settingService.SaveSettingOverridablePerStoreAsync(catalogSettings, x => x.PageShareCode, model.PageShareCode_OverrideForStore, storeScope, false);
            await _settingService.SaveSettingOverridablePerStoreAsync(catalogSettings, x => x.ProductReviewsMustBeApproved, model.ProductReviewsMustBeApproved_OverrideForStore, storeScope, false);
            await _settingService.SaveSettingOverridablePerStoreAsync(catalogSettings, x => x.OneReviewPerProductFromCustomer, model.OneReviewPerProductFromCustomer, storeScope, false);
            await _settingService.SaveSettingOverridablePerStoreAsync(catalogSettings, x => x.AllowAnonymousUsersToReviewProduct, model.AllowAnonymousUsersToReviewProduct_OverrideForStore, storeScope, false);
            await _settingService.SaveSettingOverridablePerStoreAsync(catalogSettings, x => x.ProductReviewPossibleOnlyAfterPurchasing, model.ProductReviewPossibleOnlyAfterPurchasing_OverrideForStore, storeScope, false);
            await _settingService.SaveSettingOverridablePerStoreAsync(catalogSettings, x => x.NotifyStoreOwnerAboutNewProductReviews, model.NotifyStoreOwnerAboutNewProductReviews_OverrideForStore, storeScope, false);
            await _settingService.SaveSettingOverridablePerStoreAsync(catalogSettings, x => x.NotifyCustomerAboutProductReviewReply, model.NotifyCustomerAboutProductReviewReply_OverrideForStore, storeScope, false);
            await _settingService.SaveSettingOverridablePerStoreAsync(catalogSettings, x => x.EmailAFriendEnabled, model.EmailAFriendEnabled_OverrideForStore, storeScope, false);
            await _settingService.SaveSettingOverridablePerStoreAsync(catalogSettings, x => x.AllowAnonymousUsersToEmailAFriend, model.AllowAnonymousUsersToEmailAFriend_OverrideForStore, storeScope, false);
            await _settingService.SaveSettingOverridablePerStoreAsync(catalogSettings, x => x.RecentlyViewedProductsNumber, model.RecentlyViewedProductsNumber_OverrideForStore, storeScope, false);
            await _settingService.SaveSettingOverridablePerStoreAsync(catalogSettings, x => x.RecentlyViewedProductsEnabled, model.RecentlyViewedProductsEnabled_OverrideForStore, storeScope, false);
            await _settingService.SaveSettingOverridablePerStoreAsync(catalogSettings, x => x.NewProductsNumber, model.NewProductsNumber_OverrideForStore, storeScope, false);
            await _settingService.SaveSettingOverridablePerStoreAsync(catalogSettings, x => x.NewProductsEnabled, model.NewProductsEnabled_OverrideForStore, storeScope, false);
            await _settingService.SaveSettingOverridablePerStoreAsync(catalogSettings, x => x.CompareProductsEnabled, model.CompareProductsEnabled_OverrideForStore, storeScope, false);
            await _settingService.SaveSettingOverridablePerStoreAsync(catalogSettings, x => x.ShowBestsellersOnHomepage, model.ShowBestsellersOnHomepage_OverrideForStore, storeScope, false);
            await _settingService.SaveSettingOverridablePerStoreAsync(catalogSettings, x => x.NumberOfBestsellersOnHomepage, model.NumberOfBestsellersOnHomepage_OverrideForStore, storeScope, false);
            await _settingService.SaveSettingOverridablePerStoreAsync(catalogSettings, x => x.SearchPageProductsPerPage, model.SearchPageProductsPerPage_OverrideForStore, storeScope, false);
            await _settingService.SaveSettingOverridablePerStoreAsync(catalogSettings, x => x.SearchPageAllowCustomersToSelectPageSize, model.SearchPageAllowCustomersToSelectPageSize_OverrideForStore, storeScope, false);
            await _settingService.SaveSettingOverridablePerStoreAsync(catalogSettings, x => x.SearchPagePageSizeOptions, model.SearchPagePageSizeOptions_OverrideForStore, storeScope, false);
            await _settingService.SaveSettingOverridablePerStoreAsync(catalogSettings, x => x.ProductSearchAutoCompleteEnabled, model.ProductSearchAutoCompleteEnabled_OverrideForStore, storeScope, false);
            await _settingService.SaveSettingOverridablePerStoreAsync(catalogSettings, x => x.ProductSearchEnabled, model.ProductSearchEnabled_OverrideForStore, storeScope, false);
            await _settingService.SaveSettingOverridablePerStoreAsync(catalogSettings, x => x.ProductSearchAutoCompleteNumberOfProducts, model.ProductSearchAutoCompleteNumberOfProducts_OverrideForStore, storeScope, false);
            await _settingService.SaveSettingOverridablePerStoreAsync(catalogSettings, x => x.ShowProductImagesInSearchAutoComplete, model.ShowProductImagesInSearchAutoComplete_OverrideForStore, storeScope, false);
            await _settingService.SaveSettingOverridablePerStoreAsync(catalogSettings, x => x.ShowLinkToAllResultInSearchAutoComplete, model.ShowLinkToAllResultInSearchAutoComplete_OverrideForStore, storeScope, false);
            await _settingService.SaveSettingOverridablePerStoreAsync(catalogSettings, x => x.ProductSearchTermMinimumLength, model.ProductSearchTermMinimumLength_OverrideForStore, storeScope, false);
            await _settingService.SaveSettingOverridablePerStoreAsync(catalogSettings, x => x.ProductsAlsoPurchasedEnabled, model.ProductsAlsoPurchasedEnabled_OverrideForStore, storeScope, false);
            await _settingService.SaveSettingOverridablePerStoreAsync(catalogSettings, x => x.ProductsAlsoPurchasedNumber, model.ProductsAlsoPurchasedNumber_OverrideForStore, storeScope, false);
            await _settingService.SaveSettingOverridablePerStoreAsync(catalogSettings, x => x.NumberOfProductTags, model.NumberOfProductTags_OverrideForStore, storeScope, false);
            await _settingService.SaveSettingOverridablePerStoreAsync(catalogSettings, x => x.ProductsByTagPageSize, model.ProductsByTagPageSize_OverrideForStore, storeScope, false);
            await _settingService.SaveSettingOverridablePerStoreAsync(catalogSettings, x => x.ProductsByTagAllowCustomersToSelectPageSize, model.ProductsByTagAllowCustomersToSelectPageSize_OverrideForStore, storeScope, false);
            await _settingService.SaveSettingOverridablePerStoreAsync(catalogSettings, x => x.ProductsByTagPageSizeOptions, model.ProductsByTagPageSizeOptions_OverrideForStore, storeScope, false);
            await _settingService.SaveSettingOverridablePerStoreAsync(catalogSettings, x => x.IncludeShortDescriptionInCompareProducts, model.IncludeShortDescriptionInCompareProducts_OverrideForStore, storeScope, false);
            await _settingService.SaveSettingOverridablePerStoreAsync(catalogSettings, x => x.IncludeFullDescriptionInCompareProducts, model.IncludeFullDescriptionInCompareProducts_OverrideForStore, storeScope, false);
            await _settingService.SaveSettingOverridablePerStoreAsync(catalogSettings, x => x.ManufacturersBlockItemsToDisplay, model.ManufacturersBlockItemsToDisplay_OverrideForStore, storeScope, false);
            await _settingService.SaveSettingOverridablePerStoreAsync(catalogSettings, x => x.DisplayTaxShippingInfoFooter, model.DisplayTaxShippingInfoFooter_OverrideForStore, storeScope, false);
            await _settingService.SaveSettingOverridablePerStoreAsync(catalogSettings, x => x.DisplayTaxShippingInfoProductDetailsPage, model.DisplayTaxShippingInfoProductDetailsPage_OverrideForStore, storeScope, false);
            await _settingService.SaveSettingOverridablePerStoreAsync(catalogSettings, x => x.DisplayTaxShippingInfoProductBoxes, model.DisplayTaxShippingInfoProductBoxes_OverrideForStore, storeScope, false);
            await _settingService.SaveSettingOverridablePerStoreAsync(catalogSettings, x => x.DisplayTaxShippingInfoShoppingCart, model.DisplayTaxShippingInfoShoppingCart_OverrideForStore, storeScope, false);
            await _settingService.SaveSettingOverridablePerStoreAsync(catalogSettings, x => x.DisplayTaxShippingInfoWishlist, model.DisplayTaxShippingInfoWishlist_OverrideForStore, storeScope, false);
            await _settingService.SaveSettingOverridablePerStoreAsync(catalogSettings, x => x.DisplayTaxShippingInfoOrderDetailsPage, model.DisplayTaxShippingInfoOrderDetailsPage_OverrideForStore, storeScope, false);
            await _settingService.SaveSettingOverridablePerStoreAsync(catalogSettings, x => x.ShowProductReviewsPerStore, model.ShowProductReviewsPerStore_OverrideForStore, storeScope, false);
            await _settingService.SaveSettingOverridablePerStoreAsync(catalogSettings, x => x.ShowProductReviewsTabOnAccountPage, model.ShowProductReviewsOnAccountPage_OverrideForStore, storeScope, false);
            await _settingService.SaveSettingOverridablePerStoreAsync(catalogSettings, x => x.ProductReviewsPageSizeOnAccountPage, model.ProductReviewsPageSizeOnAccountPage_OverrideForStore, storeScope, false);
            await _settingService.SaveSettingOverridablePerStoreAsync(catalogSettings, x => x.ProductReviewsSortByCreatedDateAscending, model.ProductReviewsSortByCreatedDateAscending_OverrideForStore, storeScope, false);
            await _settingService.SaveSettingOverridablePerStoreAsync(catalogSettings, x => x.ExportImportProductAttributes, model.ExportImportProductAttributes_OverrideForStore, storeScope, false);
            await _settingService.SaveSettingOverridablePerStoreAsync(catalogSettings, x => x.ExportImportProductSpecificationAttributes, model.ExportImportProductSpecificationAttributes_OverrideForStore, storeScope, false);
            await _settingService.SaveSettingOverridablePerStoreAsync(catalogSettings, x => x.ExportImportProductCategoryBreadcrumb, model.ExportImportProductCategoryBreadcrumb_OverrideForStore, storeScope, false);
            await _settingService.SaveSettingOverridablePerStoreAsync(catalogSettings, x => x.ExportImportCategoriesUsingCategoryName, model.ExportImportCategoriesUsingCategoryName_OverrideForStore, storeScope, false);
            await _settingService.SaveSettingOverridablePerStoreAsync(catalogSettings, x => x.ExportImportAllowDownloadImages, model.ExportImportAllowDownloadImages_OverrideForStore, storeScope, false);
            await _settingService.SaveSettingOverridablePerStoreAsync(catalogSettings, x => x.ExportImportSplitProductsFile, model.ExportImportSplitProductsFile_OverrideForStore, storeScope, false);
            await _settingService.SaveSettingOverridablePerStoreAsync(catalogSettings, x => x.RemoveRequiredProducts, model.RemoveRequiredProducts_OverrideForStore, storeScope, false);
            await _settingService.SaveSettingOverridablePerStoreAsync(catalogSettings, x => x.ExportImportRelatedEntitiesByName, model.ExportImportRelatedEntitiesByName_OverrideForStore, storeScope, false);
            await _settingService.SaveSettingOverridablePerStoreAsync(catalogSettings, x => x.ExportImportProductUseLimitedToStores, model.ExportImportProductUseLimitedToStores_OverrideForStore, storeScope, false);
            await _settingService.SaveSettingOverridablePerStoreAsync(catalogSettings, x => x.DisplayDatePreOrderAvailability, model.DisplayDatePreOrderAvailability_OverrideForStore, storeScope, false);

            //now settings not overridable per store
            await _settingService.SaveSettingAsync(catalogSettings, x => x.IgnoreDiscounts, 0, false);
            await _settingService.SaveSettingAsync(catalogSettings, x => x.IgnoreFeaturedProducts, 0, false);
            await _settingService.SaveSettingAsync(catalogSettings, x => x.IgnoreAcl, 0, false);
            await _settingService.SaveSettingAsync(catalogSettings, x => x.IgnoreStoreLimitations, 0, false);
            await _settingService.SaveSettingAsync(catalogSettings, x => x.CacheProductPrices, 0, false);

            //now clear settings cache
            await _settingService.ClearCacheAsync();

            //activity log
            await _customerActivityService.InsertActivityAsync("EditSettings", await _localizationService.GetResourceAsync("ActivityLog.EditSettings"));

            _notificationService.SuccessNotification(await _localizationService.GetResourceAsync("Admin.Configuration.Updated"));

            return RedirectToAction("Catalog");
        }

        [HttpPost]
        public virtual async Task<IActionResult> SortOptionsList(SortOptionSearchModel searchModel)
        {
            if (!await _permissionService.AuthorizeAsync(StandardPermissionProvider.ManageSettings))
                return await AccessDeniedDataTablesJson();

            //prepare model
            var model = await _settingModelFactory.PrepareSortOptionListModelAsync(searchModel);

            return Json(model);
        }

        [HttpPost]
        public virtual async Task<IActionResult> SortOptionUpdate(SortOptionModel model)
        {
            if (!await _permissionService.AuthorizeAsync(StandardPermissionProvider.ManageSettings))
                return AccessDeniedView();

            var storeScope = await _storeContext.GetActiveStoreScopeConfigurationAsync();
            var catalogSettings = await _settingService.LoadSettingAsync<CatalogSettings>(storeScope);

            catalogSettings.ProductSortingEnumDisplayOrder[model.Id] = model.DisplayOrder;
            if (model.IsActive && catalogSettings.ProductSortingEnumDisabled.Contains(model.Id))
                catalogSettings.ProductSortingEnumDisabled.Remove(model.Id);
            if (!model.IsActive && !catalogSettings.ProductSortingEnumDisabled.Contains(model.Id))
                catalogSettings.ProductSortingEnumDisabled.Add(model.Id);

            await _settingService.SaveSettingAsync(catalogSettings, x => x.ProductSortingEnumDisplayOrder, storeScope, false);
            await _settingService.SaveSettingAsync(catalogSettings, x => x.ProductSortingEnumDisabled, storeScope, false);

            //now clear settings cache
            await _settingService.ClearCacheAsync();

            return new NullJsonResult();
        }

        public virtual async Task<IActionResult> RewardPoints()
        {
            if (!await _permissionService.AuthorizeAsync(StandardPermissionProvider.ManageSettings))
                return AccessDeniedView();

            //prepare model
            var model = await _settingModelFactory.PrepareRewardPointsSettingsModelAsync();

            return View(model);
        }

        [HttpPost]
        public virtual async Task<IActionResult> RewardPoints(RewardPointsSettingsModel model)
        {
            if (!await _permissionService.AuthorizeAsync(StandardPermissionProvider.ManageSettings))
                return AccessDeniedView();

            if (ModelState.IsValid)
            {
                //load settings for a chosen store scope
                var storeScope = await _storeContext.GetActiveStoreScopeConfigurationAsync();
                var rewardPointsSettings = await _settingService.LoadSettingAsync<RewardPointsSettings>(storeScope);
                rewardPointsSettings = model.ToSettings(rewardPointsSettings);

                if (model.ActivatePointsImmediately)
                    rewardPointsSettings.ActivationDelay = 0;

                //we do not clear cache after each setting update.
                //this behavior can increase performance because cached settings will not be cleared 
                //and loaded from database after each update
                await _settingService.SaveSettingOverridablePerStoreAsync(rewardPointsSettings, x => x.Enabled, model.Enabled_OverrideForStore, storeScope, false);
                await _settingService.SaveSettingOverridablePerStoreAsync(rewardPointsSettings, x => x.ExchangeRate, model.ExchangeRate_OverrideForStore, storeScope, false);
                await _settingService.SaveSettingOverridablePerStoreAsync(rewardPointsSettings, x => x.MinimumRewardPointsToUse, model.MinimumRewardPointsToUse_OverrideForStore, storeScope, false);
                await _settingService.SaveSettingOverridablePerStoreAsync(rewardPointsSettings, x => x.MaximumRewardPointsToUsePerOrder, model.MaximumRewardPointsToUsePerOrder_OverrideForStore, storeScope, false);
                await _settingService.SaveSettingOverridablePerStoreAsync(rewardPointsSettings, x => x.PointsForRegistration, model.PointsForRegistration_OverrideForStore, storeScope, false);
                await _settingService.SaveSettingOverridablePerStoreAsync(rewardPointsSettings, x => x.RegistrationPointsValidity, model.RegistrationPointsValidity_OverrideForStore, storeScope, false);
                await _settingService.SaveSettingOverridablePerStoreAsync(rewardPointsSettings, x => x.PointsForPurchases_Amount, model.PointsForPurchases_OverrideForStore, storeScope, false);
                await _settingService.SaveSettingOverridablePerStoreAsync(rewardPointsSettings, x => x.PointsForPurchases_Points, model.PointsForPurchases_OverrideForStore, storeScope, false);
                await _settingService.SaveSettingOverridablePerStoreAsync(rewardPointsSettings, x => x.MinOrderTotalToAwardPoints, model.MinOrderTotalToAwardPoints_OverrideForStore, storeScope, false);
                await _settingService.SaveSettingOverridablePerStoreAsync(rewardPointsSettings, x => x.PurchasesPointsValidity, model.PurchasesPointsValidity_OverrideForStore, storeScope, false);
                await _settingService.SaveSettingOverridablePerStoreAsync(rewardPointsSettings, x => x.ActivationDelay, model.ActivationDelay_OverrideForStore, storeScope, false);
                await _settingService.SaveSettingOverridablePerStoreAsync(rewardPointsSettings, x => x.ActivationDelayPeriodId, model.ActivationDelay_OverrideForStore, storeScope, false);
                await _settingService.SaveSettingOverridablePerStoreAsync(rewardPointsSettings, x => x.DisplayHowMuchWillBeEarned, model.DisplayHowMuchWillBeEarned_OverrideForStore, storeScope, false);
                await _settingService.SaveSettingOverridablePerStoreAsync(rewardPointsSettings, x => x.PageSize, model.PageSize_OverrideForStore, storeScope, false);
                await _settingService.SaveSettingAsync(rewardPointsSettings, x => x.PointsAccumulatedForAllStores, 0, false);

                //now clear settings cache
                await _settingService.ClearCacheAsync();

                //activity log
                await _customerActivityService.InsertActivityAsync("EditSettings", await _localizationService.GetResourceAsync("ActivityLog.EditSettings"));

                _notificationService.SuccessNotification(await _localizationService.GetResourceAsync("Admin.Configuration.Updated"));
            }
            else
            {
                //if we got this far, something failed, redisplay form
                foreach (var modelState in ModelState.Values)
                    foreach (var error in modelState.Errors)
                        _notificationService.ErrorNotification(error.ErrorMessage);
            }

            return RedirectToAction("RewardPoints");
        }

        public virtual async Task<IActionResult> Order()
        {
            if (!await _permissionService.AuthorizeAsync(StandardPermissionProvider.ManageSettings))
                return AccessDeniedView();

            //prepare model
            var model = await _settingModelFactory.PrepareOrderSettingsModelAsync();

            return View(model);
        }

        [HttpPost]
        public virtual async Task<IActionResult> Order(OrderSettingsModel model)
        {
            if (!await _permissionService.AuthorizeAsync(StandardPermissionProvider.ManageSettings))
                return AccessDeniedView();

            if (ModelState.IsValid)
            {
                //load settings for a chosen store scope
                var storeScope = await _storeContext.GetActiveStoreScopeConfigurationAsync();
                var orderSettings = await _settingService.LoadSettingAsync<OrderSettings>(storeScope);
                orderSettings = model.ToSettings(orderSettings);

                //we do not clear cache after each setting update.
                //this behavior can increase performance because cached settings will not be cleared 
                //and loaded from database after each update
                await _settingService.SaveSettingOverridablePerStoreAsync(orderSettings, x => x.IsReOrderAllowed, model.IsReOrderAllowed_OverrideForStore, storeScope, false);
                await _settingService.SaveSettingOverridablePerStoreAsync(orderSettings, x => x.MinOrderSubtotalAmount, model.MinOrderSubtotalAmount_OverrideForStore, storeScope, false);
                await _settingService.SaveSettingOverridablePerStoreAsync(orderSettings, x => x.MinOrderSubtotalAmountIncludingTax, model.MinOrderSubtotalAmountIncludingTax_OverrideForStore, storeScope, false);
                await _settingService.SaveSettingOverridablePerStoreAsync(orderSettings, x => x.MinOrderTotalAmount, model.MinOrderTotalAmount_OverrideForStore, storeScope, false);
                await _settingService.SaveSettingOverridablePerStoreAsync(orderSettings, x => x.AutoUpdateOrderTotalsOnEditingOrder, model.AutoUpdateOrderTotalsOnEditingOrder_OverrideForStore, storeScope, false);
                await _settingService.SaveSettingOverridablePerStoreAsync(orderSettings, x => x.AnonymousCheckoutAllowed, model.AnonymousCheckoutAllowed_OverrideForStore, storeScope, false);
                await _settingService.SaveSettingOverridablePerStoreAsync(orderSettings, x => x.CheckoutDisabled, model.CheckoutDisabled_OverrideForStore, storeScope, false);
                await _settingService.SaveSettingOverridablePerStoreAsync(orderSettings, x => x.TermsOfServiceOnShoppingCartPage, model.TermsOfServiceOnShoppingCartPage_OverrideForStore, storeScope, false);
                await _settingService.SaveSettingOverridablePerStoreAsync(orderSettings, x => x.TermsOfServiceOnOrderConfirmPage, model.TermsOfServiceOnOrderConfirmPage_OverrideForStore, storeScope, false);
                await _settingService.SaveSettingOverridablePerStoreAsync(orderSettings, x => x.OnePageCheckoutEnabled, model.OnePageCheckoutEnabled_OverrideForStore, storeScope, false);
                await _settingService.SaveSettingOverridablePerStoreAsync(orderSettings, x => x.OnePageCheckoutDisplayOrderTotalsOnPaymentInfoTab, model.OnePageCheckoutDisplayOrderTotalsOnPaymentInfoTab_OverrideForStore, storeScope, false);
                await _settingService.SaveSettingOverridablePerStoreAsync(orderSettings, x => x.DisableBillingAddressCheckoutStep, model.DisableBillingAddressCheckoutStep_OverrideForStore, storeScope, false);
                await _settingService.SaveSettingOverridablePerStoreAsync(orderSettings, x => x.DisableOrderCompletedPage, model.DisableOrderCompletedPage_OverrideForStore, storeScope, false);
                await _settingService.SaveSettingOverridablePerStoreAsync(orderSettings, x => x.DisplayPickupInStoreOnShippingMethodPage, model.DisplayPickupInStoreOnShippingMethodPage_OverrideForStore, storeScope, false);
                await _settingService.SaveSettingOverridablePerStoreAsync(orderSettings, x => x.AttachPdfInvoiceToOrderPlacedEmail, model.AttachPdfInvoiceToOrderPlacedEmail_OverrideForStore, storeScope, false);
                await _settingService.SaveSettingOverridablePerStoreAsync(orderSettings, x => x.AttachPdfInvoiceToOrderPaidEmail, model.AttachPdfInvoiceToOrderPaidEmail_OverrideForStore, storeScope, false);
                await _settingService.SaveSettingOverridablePerStoreAsync(orderSettings, x => x.AttachPdfInvoiceToOrderCompletedEmail, model.AttachPdfInvoiceToOrderCompletedEmail_OverrideForStore, storeScope, false);
                await _settingService.SaveSettingOverridablePerStoreAsync(orderSettings, x => x.ReturnRequestsEnabled, model.ReturnRequestsEnabled_OverrideForStore, storeScope, false);
                await _settingService.SaveSettingOverridablePerStoreAsync(orderSettings, x => x.ReturnRequestsAllowFiles, model.ReturnRequestsAllowFiles_OverrideForStore, storeScope, false);
                await _settingService.SaveSettingOverridablePerStoreAsync(orderSettings, x => x.ReturnRequestNumberMask, model.ReturnRequestNumberMask_OverrideForStore, storeScope, false);
                await _settingService.SaveSettingOverridablePerStoreAsync(orderSettings, x => x.NumberOfDaysReturnRequestAvailable, model.NumberOfDaysReturnRequestAvailable_OverrideForStore, storeScope, false);
                await _settingService.SaveSettingOverridablePerStoreAsync(orderSettings, x => x.CustomOrderNumberMask, model.CustomOrderNumberMask_OverrideForStore, storeScope, false);
                await _settingService.SaveSettingOverridablePerStoreAsync(orderSettings, x => x.ExportWithProducts, model.ExportWithProducts_OverrideForStore, storeScope, false);
                await _settingService.SaveSettingOverridablePerStoreAsync(orderSettings, x => x.AllowAdminsToBuyCallForPriceProducts, model.AllowAdminsToBuyCallForPriceProducts_OverrideForStore, storeScope, false);
                await _settingService.SaveSettingOverridablePerStoreAsync(orderSettings, x => x.DeleteGiftCardUsageHistory, model.DeleteGiftCardUsageHistory_OverrideForStore, storeScope, false);
                await _settingService.SaveSettingAsync(orderSettings, x => x.ActivateGiftCardsAfterCompletingOrder, 0, false);
                await _settingService.SaveSettingAsync(orderSettings, x => x.DeactivateGiftCardsAfterCancellingOrder, 0, false);
                await _settingService.SaveSettingAsync(orderSettings, x => x.DeactivateGiftCardsAfterDeletingOrder, 0, false);
                await _settingService.SaveSettingAsync(orderSettings, x => x.CompleteOrderWhenDelivered, 0, false);

                //now clear settings cache
                await _settingService.ClearCacheAsync();

                //order ident
                if (model.OrderIdent.HasValue)
                {
                    try
                    {
                        await _dataProvider.SetTableIdentAsync<Order>(model.OrderIdent.Value);
                    }
                    catch (Exception exc)
                    {
                        _notificationService.ErrorNotification(exc.Message);
                    }
                }

                //activity log
                await _customerActivityService.InsertActivityAsync("EditSettings", await _localizationService.GetResourceAsync("ActivityLog.EditSettings"));

                _notificationService.SuccessNotification(await _localizationService.GetResourceAsync("Admin.Configuration.Updated"));
            }
            else
            {
                //if we got this far, something failed, redisplay form
                foreach (var modelState in ModelState.Values)
                    foreach (var error in modelState.Errors)
                        _notificationService.ErrorNotification(error.ErrorMessage);
            }

            return RedirectToAction("Order");
        }

        public virtual async Task<IActionResult> ShoppingCart()
        {
            if (!await _permissionService.AuthorizeAsync(StandardPermissionProvider.ManageSettings))
                return AccessDeniedView();

            //prepare model
            var model = await _settingModelFactory.PrepareShoppingCartSettingsModelAsync();

            return View(model);
        }

        [HttpPost]
        public virtual async Task<IActionResult> ShoppingCart(ShoppingCartSettingsModel model)
        {
            if (!await _permissionService.AuthorizeAsync(StandardPermissionProvider.ManageSettings))
                return AccessDeniedView();

            //load settings for a chosen store scope
            var storeScope = await _storeContext.GetActiveStoreScopeConfigurationAsync();
            var shoppingCartSettings = await _settingService.LoadSettingAsync<ShoppingCartSettings>(storeScope);
            shoppingCartSettings = model.ToSettings(shoppingCartSettings);

            //we do not clear cache after each setting update.
            //this behavior can increase performance because cached settings will not be cleared 
            //and loaded from database after each update
            await _settingService.SaveSettingOverridablePerStoreAsync(shoppingCartSettings, x => x.DisplayCartAfterAddingProduct, model.DisplayCartAfterAddingProduct_OverrideForStore, storeScope, false);
            await _settingService.SaveSettingOverridablePerStoreAsync(shoppingCartSettings, x => x.DisplayWishlistAfterAddingProduct, model.DisplayWishlistAfterAddingProduct_OverrideForStore, storeScope, false);
            await _settingService.SaveSettingOverridablePerStoreAsync(shoppingCartSettings, x => x.MaximumShoppingCartItems, model.MaximumShoppingCartItems_OverrideForStore, storeScope, false);
            await _settingService.SaveSettingOverridablePerStoreAsync(shoppingCartSettings, x => x.MaximumWishlistItems, model.MaximumWishlistItems_OverrideForStore, storeScope, false);
            await _settingService.SaveSettingOverridablePerStoreAsync(shoppingCartSettings, x => x.AllowOutOfStockItemsToBeAddedToWishlist, model.AllowOutOfStockItemsToBeAddedToWishlist_OverrideForStore, storeScope, false);
            await _settingService.SaveSettingOverridablePerStoreAsync(shoppingCartSettings, x => x.MoveItemsFromWishlistToCart, model.MoveItemsFromWishlistToCart_OverrideForStore, storeScope, false);
            await _settingService.SaveSettingOverridablePerStoreAsync(shoppingCartSettings, x => x.CartsSharedBetweenStores, model.CartsSharedBetweenStores_OverrideForStore, storeScope, false);
            await _settingService.SaveSettingOverridablePerStoreAsync(shoppingCartSettings, x => x.ShowProductImagesOnShoppingCart, model.ShowProductImagesOnShoppingCart_OverrideForStore, storeScope, false);
            await _settingService.SaveSettingOverridablePerStoreAsync(shoppingCartSettings, x => x.ShowProductImagesOnWishList, model.ShowProductImagesOnWishList_OverrideForStore, storeScope, false);
            await _settingService.SaveSettingOverridablePerStoreAsync(shoppingCartSettings, x => x.ShowDiscountBox, model.ShowDiscountBox_OverrideForStore, storeScope, false);
            await _settingService.SaveSettingOverridablePerStoreAsync(shoppingCartSettings, x => x.ShowGiftCardBox, model.ShowGiftCardBox_OverrideForStore, storeScope, false);
            await _settingService.SaveSettingOverridablePerStoreAsync(shoppingCartSettings, x => x.CrossSellsNumber, model.CrossSellsNumber_OverrideForStore, storeScope, false);
            await _settingService.SaveSettingOverridablePerStoreAsync(shoppingCartSettings, x => x.EmailWishlistEnabled, model.EmailWishlistEnabled_OverrideForStore, storeScope, false);
            await _settingService.SaveSettingOverridablePerStoreAsync(shoppingCartSettings, x => x.AllowAnonymousUsersToEmailWishlist, model.AllowAnonymousUsersToEmailWishlist_OverrideForStore, storeScope, false);
            await _settingService.SaveSettingOverridablePerStoreAsync(shoppingCartSettings, x => x.MiniShoppingCartEnabled, model.MiniShoppingCartEnabled_OverrideForStore, storeScope, false);
            await _settingService.SaveSettingOverridablePerStoreAsync(shoppingCartSettings, x => x.ShowProductImagesInMiniShoppingCart, model.ShowProductImagesInMiniShoppingCart_OverrideForStore, storeScope, false);
            await _settingService.SaveSettingOverridablePerStoreAsync(shoppingCartSettings, x => x.MiniShoppingCartProductNumber, model.MiniShoppingCartProductNumber_OverrideForStore, storeScope, false);
            await _settingService.SaveSettingOverridablePerStoreAsync(shoppingCartSettings, x => x.AllowCartItemEditing, model.AllowCartItemEditing_OverrideForStore, storeScope, false);
            await _settingService.SaveSettingOverridablePerStoreAsync(shoppingCartSettings, x => x.GroupTierPricesForDistinctShoppingCartItems, model.GroupTierPricesForDistinctShoppingCartItems_OverrideForStore, storeScope, false);

            //now clear settings cache
            await _settingService.ClearCacheAsync();

            //activity log
            await _customerActivityService.InsertActivityAsync("EditSettings", await _localizationService.GetResourceAsync("ActivityLog.EditSettings"));

            _notificationService.SuccessNotification(await _localizationService.GetResourceAsync("Admin.Configuration.Updated"));

            return RedirectToAction("ShoppingCart");
        }

        public virtual async Task<IActionResult> Media()
        {
            if (!await _permissionService.AuthorizeAsync(StandardPermissionProvider.ManageSettings))
                return AccessDeniedView();

            //prepare model
            var model = await _settingModelFactory.PrepareMediaSettingsModelAsync();

            return View(model);
        }

        [HttpPost]
        [FormValueRequired("save")]
        public virtual async Task<IActionResult> Media(MediaSettingsModel model)
        {
            if (!await _permissionService.AuthorizeAsync(StandardPermissionProvider.ManageSettings))
                return AccessDeniedView();

            //load settings for a chosen store scope
            var storeScope = await _storeContext.GetActiveStoreScopeConfigurationAsync();
            var mediaSettings = await _settingService.LoadSettingAsync<MediaSettings>(storeScope);
            mediaSettings = model.ToSettings(mediaSettings);

            //we do not clear cache after each setting update.
            //this behavior can increase performance because cached settings will not be cleared 
            //and loaded from database after each update
            await _settingService.SaveSettingOverridablePerStoreAsync(mediaSettings, x => x.AvatarPictureSize, model.AvatarPictureSize_OverrideForStore, storeScope, false);
            await _settingService.SaveSettingOverridablePerStoreAsync(mediaSettings, x => x.ProductThumbPictureSize, model.ProductThumbPictureSize_OverrideForStore, storeScope, false);
            await _settingService.SaveSettingOverridablePerStoreAsync(mediaSettings, x => x.ProductDetailsPictureSize, model.ProductDetailsPictureSize_OverrideForStore, storeScope, false);
            await _settingService.SaveSettingOverridablePerStoreAsync(mediaSettings, x => x.ProductThumbPictureSizeOnProductDetailsPage, model.ProductThumbPictureSizeOnProductDetailsPage_OverrideForStore, storeScope, false);
            await _settingService.SaveSettingOverridablePerStoreAsync(mediaSettings, x => x.AssociatedProductPictureSize, model.AssociatedProductPictureSize_OverrideForStore, storeScope, false);
            await _settingService.SaveSettingOverridablePerStoreAsync(mediaSettings, x => x.CategoryThumbPictureSize, model.CategoryThumbPictureSize_OverrideForStore, storeScope, false);
            await _settingService.SaveSettingOverridablePerStoreAsync(mediaSettings, x => x.ManufacturerThumbPictureSize, model.ManufacturerThumbPictureSize_OverrideForStore, storeScope, false);
            await _settingService.SaveSettingOverridablePerStoreAsync(mediaSettings, x => x.VendorThumbPictureSize, model.VendorThumbPictureSize_OverrideForStore, storeScope, false);
            await _settingService.SaveSettingOverridablePerStoreAsync(mediaSettings, x => x.CartThumbPictureSize, model.CartThumbPictureSize_OverrideForStore, storeScope, false);
            await _settingService.SaveSettingOverridablePerStoreAsync(mediaSettings, x => x.MiniCartThumbPictureSize, model.MiniCartThumbPictureSize_OverrideForStore, storeScope, false);
            await _settingService.SaveSettingOverridablePerStoreAsync(mediaSettings, x => x.MaximumImageSize, model.MaximumImageSize_OverrideForStore, storeScope, false);
            await _settingService.SaveSettingOverridablePerStoreAsync(mediaSettings, x => x.MultipleThumbDirectories, model.MultipleThumbDirectories_OverrideForStore, storeScope, false);
            await _settingService.SaveSettingOverridablePerStoreAsync(mediaSettings, x => x.DefaultImageQuality, model.DefaultImageQuality_OverrideForStore, storeScope, false);
            await _settingService.SaveSettingOverridablePerStoreAsync(mediaSettings, x => x.ImportProductImagesUsingHash, model.ImportProductImagesUsingHash_OverrideForStore, storeScope, false);
            await _settingService.SaveSettingOverridablePerStoreAsync(mediaSettings, x => x.DefaultPictureZoomEnabled, model.DefaultPictureZoomEnabled_OverrideForStore, storeScope, false);

            //now clear settings cache
            await _settingService.ClearCacheAsync();

            //activity log
            await _customerActivityService.InsertActivityAsync("EditSettings", await _localizationService.GetResourceAsync("ActivityLog.EditSettings"));

            _notificationService.SuccessNotification(await _localizationService.GetResourceAsync("Admin.Configuration.Updated"));

            return RedirectToAction("Media");
        }

        [HttpPost, ActionName("Media")]
        [FormValueRequired("change-picture-storage")]
        public virtual async Task<IActionResult> ChangePictureStorage()
        {
            if (!await _permissionService.AuthorizeAsync(StandardPermissionProvider.ManageSettings))
                return AccessDeniedView();

            await _roxyFilemanService.FlushAllImagesOnDiskAsync();

            await _pictureService.SetIsStoreInDbAsync(!await _pictureService.IsStoreInDbAsync());

            //use "Resolve" to load the correct service
            //we do it because the IRoxyFilemanService service is registered for
            //a scope and in the usual way to get a new instance there is no possibility
            using (var scope = _serviceScopeFactory.CreateScope())
            {
                var newRoxyFilemanService = scope.ServiceProvider.GetRequiredService<IRoxyFilemanService>();
                await newRoxyFilemanService.ConfigureAsync();
            }

            //activity log
            await _customerActivityService.InsertActivityAsync("EditSettings", await _localizationService.GetResourceAsync("ActivityLog.EditSettings"));

            _notificationService.SuccessNotification(await _localizationService.GetResourceAsync("Admin.Configuration.Updated"));

            return RedirectToAction("Media");
        }

        public virtual async Task<IActionResult> CustomerUser()
        {
            if (!await _permissionService.AuthorizeAsync(StandardPermissionProvider.ManageSettings))
                return AccessDeniedView();

            //prepare model
            var model = await _settingModelFactory.PrepareCustomerUserSettingsModelAsync();

            return View(model);
        }

        [HttpPost]
        public virtual async Task<IActionResult> CustomerUser(CustomerUserSettingsModel model)
        {
            if (!await _permissionService.AuthorizeAsync(StandardPermissionProvider.ManageSettings))
                return AccessDeniedView();

            var storeScope = await _storeContext.GetActiveStoreScopeConfigurationAsync();
            var customerSettings = await _settingService.LoadSettingAsync<CustomerSettings>(storeScope);

            var lastUsernameValidationRule = customerSettings.UsernameValidationRule;
            var lastUsernameValidationEnabledValue = customerSettings.UsernameValidationEnabled;
            var lastUsernameValidationUseRegexValue = customerSettings.UsernameValidationUseRegex;

            //Phone number validation settings
            var lastPhoneNumberValidationRule = customerSettings.PhoneNumberValidationRule;
            var lastPhoneNumberValidationEnabledValue = customerSettings.PhoneNumberValidationEnabled;
            var lastPhoneNumberValidationUseRegexValue = customerSettings.PhoneNumberValidationUseRegex;

<<<<<<< HEAD
            var addressSettings = await _settingService.LoadSettingAsync<AddressSettings>(storeScope);
            var dateTimeSettings = await _settingService.LoadSettingAsync<DateTimeSettings>(storeScope);
            var externalAuthenticationSettings = await _settingService.LoadSettingAsync<ExternalAuthenticationSettings>(storeScope);

=======
            var addressSettings = _settingService.LoadSetting<AddressSettings>(storeScope);
            var dateTimeSettings = _settingService.LoadSetting<DateTimeSettings>(storeScope);
            var externalAuthenticationSettings = _settingService.LoadSetting<ExternalAuthenticationSettings>(storeScope);
            var multiFactorAuthenticationSettings = _settingService.LoadSetting<MultiFactorAuthenticationSettings>(storeScope);
           
>>>>>>> 8436c882
            customerSettings = model.CustomerSettings.ToSettings(customerSettings);

            if (customerSettings.UsernameValidationEnabled && customerSettings.UsernameValidationUseRegex)
            {
                try
                {
                    //validate regex rule
                    var unused = Regex.IsMatch("test_user_name", customerSettings.UsernameValidationRule);
                }
                catch (ArgumentException)
                {
                    //restoring previous settings
                    customerSettings.UsernameValidationRule = lastUsernameValidationRule;
                    customerSettings.UsernameValidationEnabled = lastUsernameValidationEnabledValue;
                    customerSettings.UsernameValidationUseRegex = lastUsernameValidationUseRegexValue;

                    _notificationService.ErrorNotification(await _localizationService.GetResourceAsync("Admin.Configuration.Settings.CustomerSettings.RegexValidationRule.Error"));
                }
            }

            if (customerSettings.PhoneNumberValidationEnabled && customerSettings.PhoneNumberValidationUseRegex)
            {
                try
                {
                    //validate regex rule
                    var unused = Regex.IsMatch("123456789", customerSettings.PhoneNumberValidationRule);
                }
                catch (ArgumentException)
                {
                    //restoring previous settings
                    customerSettings.PhoneNumberValidationRule = lastPhoneNumberValidationRule;
                    customerSettings.PhoneNumberValidationEnabled = lastPhoneNumberValidationEnabledValue;
                    customerSettings.PhoneNumberValidationUseRegex = lastPhoneNumberValidationUseRegexValue;

                    _notificationService.ErrorNotification(await _localizationService.GetResourceAsync("Admin.Configuration.Settings.CustomerSettings.PhoneNumberRegexValidationRule.Error"));
                }
            }

            await _settingService.SaveSettingAsync(customerSettings);

            addressSettings = model.AddressSettings.ToSettings(addressSettings);
            await _settingService.SaveSettingAsync(addressSettings);

            dateTimeSettings.DefaultStoreTimeZoneId = model.DateTimeSettings.DefaultStoreTimeZoneId;
            dateTimeSettings.AllowCustomersToSetTimeZone = model.DateTimeSettings.AllowCustomersToSetTimeZone;
            await _settingService.SaveSettingAsync(dateTimeSettings);

            externalAuthenticationSettings.AllowCustomersToRemoveAssociations = model.ExternalAuthenticationSettings.AllowCustomersToRemoveAssociations;
            await _settingService.SaveSettingAsync(externalAuthenticationSettings);

            multiFactorAuthenticationSettings = model.MultiFactorAuthenticationSettings.ToSettings(multiFactorAuthenticationSettings);
            _settingService.SaveSetting(multiFactorAuthenticationSettings);

            //activity log
            await _customerActivityService.InsertActivityAsync("EditSettings", await _localizationService.GetResourceAsync("ActivityLog.EditSettings"));

            _notificationService.SuccessNotification(await _localizationService.GetResourceAsync("Admin.Configuration.Updated"));

            return RedirectToAction("CustomerUser");
        }

        #region GDPR

        public virtual async Task<IActionResult> Gdpr()
        {
            if (!await _permissionService.AuthorizeAsync(StandardPermissionProvider.ManageSettings))
                return AccessDeniedView();

            //prepare model
            var model = await _settingModelFactory.PrepareGdprSettingsModelAsync();

            return View(model);
        }

        [HttpPost]
        public virtual async Task<IActionResult> Gdpr(GdprSettingsModel model)
        {
            if (!await _permissionService.AuthorizeAsync(StandardPermissionProvider.ManageSettings))
                return AccessDeniedView();

            //load settings for a chosen store scope
            var storeScope = await _storeContext.GetActiveStoreScopeConfigurationAsync();
            var gdprSettings = await _settingService.LoadSettingAsync<GdprSettings>(storeScope);
            gdprSettings = model.ToSettings(gdprSettings);

            //we do not clear cache after each setting update.
            //this behavior can increase performance because cached settings will not be cleared 
            //and loaded from database after each update
            await _settingService.SaveSettingOverridablePerStoreAsync(gdprSettings, x => x.GdprEnabled, model.GdprEnabled_OverrideForStore, storeScope, false);
            await _settingService.SaveSettingOverridablePerStoreAsync(gdprSettings, x => x.LogPrivacyPolicyConsent, model.LogPrivacyPolicyConsent_OverrideForStore, storeScope, false);
            await _settingService.SaveSettingOverridablePerStoreAsync(gdprSettings, x => x.LogNewsletterConsent, model.LogNewsletterConsent_OverrideForStore, storeScope, false);
            await _settingService.SaveSettingOverridablePerStoreAsync(gdprSettings, x => x.LogUserProfileChanges, model.LogUserProfileChanges_OverrideForStore, storeScope, false);

            //now clear settings cache
            await _settingService.ClearCacheAsync();

            //activity log
            await _customerActivityService.InsertActivityAsync("EditSettings", await _localizationService.GetResourceAsync("ActivityLog.EditSettings"));

            _notificationService.SuccessNotification(await _localizationService.GetResourceAsync("Admin.Configuration.Updated"));

            return RedirectToAction("Gdpr");
        }

        [HttpPost]
        public virtual async Task<IActionResult> GdprConsentList(GdprConsentSearchModel searchModel)
        {
            if (!await _permissionService.AuthorizeAsync(StandardPermissionProvider.ManageSettings))
                return await AccessDeniedDataTablesJson();

            //prepare model
            var model = await _settingModelFactory.PrepareGdprConsentListModelAsync(searchModel);

            return Json(model);
        }

        public virtual async Task<IActionResult> CreateGdprConsent()
        {
            if (!await _permissionService.AuthorizeAsync(StandardPermissionProvider.ManageSettings))
                return AccessDeniedView();

            //prepare model
            var model = await _settingModelFactory.PrepareGdprConsentModelAsync(new GdprConsentModel(), null);

            return View(model);
        }

        [HttpPost, ParameterBasedOnFormName("save-continue", "continueEditing")]
        public virtual async Task<IActionResult> CreateGdprConsent(GdprConsentModel model, bool continueEditing)
        {
            if (!await _permissionService.AuthorizeAsync(StandardPermissionProvider.ManageSettings))
                return AccessDeniedView();

            if (ModelState.IsValid)
            {
                var gdprConsent = model.ToEntity<GdprConsent>();
                await _gdprService.InsertConsentAsync(gdprConsent);

                //locales                
                await UpdateGdprConsentLocalesAsync(gdprConsent, model);

                _notificationService.SuccessNotification(await _localizationService.GetResourceAsync("Admin.Configuration.Settings.Gdpr.Consent.Added"));

                return continueEditing ? RedirectToAction("EditGdprConsent", new { gdprConsent.Id }) : RedirectToAction("Gdpr");
            }

            //prepare model
            model = await _settingModelFactory.PrepareGdprConsentModelAsync(model, null, true);

            //if we got this far, something failed, redisplay form
            return View(model);
        }

        public virtual async Task<IActionResult> EditGdprConsent(int id)
        {
            if (!await _permissionService.AuthorizeAsync(StandardPermissionProvider.ManageSettings))
                return AccessDeniedView();

            //try to get a consent with the specified id
            var gdprConsent = await _gdprService.GetConsentByIdAsync(id);
            if (gdprConsent == null)
                return RedirectToAction("Gdpr");

            //prepare model
            var model = await _settingModelFactory.PrepareGdprConsentModelAsync(null, gdprConsent);

            return View(model);
        }

        [HttpPost, ParameterBasedOnFormName("save-continue", "continueEditing")]
        public virtual async Task<IActionResult> EditGdprConsent(GdprConsentModel model, bool continueEditing)
        {
            if (!await _permissionService.AuthorizeAsync(StandardPermissionProvider.ManageSettings))
                return AccessDeniedView();

            //try to get a GDPR consent with the specified id
            var gdprConsent = await _gdprService.GetConsentByIdAsync(model.Id);
            if (gdprConsent == null)
                return RedirectToAction("Gdpr");

            if (ModelState.IsValid)
            {
                gdprConsent = model.ToEntity(gdprConsent);
                await _gdprService.UpdateConsentAsync(gdprConsent);

                //locales                
                await UpdateGdprConsentLocalesAsync(gdprConsent, model);

                _notificationService.SuccessNotification(await _localizationService.GetResourceAsync("Admin.Configuration.Settings.Gdpr.Consent.Updated"));

                return continueEditing ? RedirectToAction("EditGdprConsent", gdprConsent.Id) : RedirectToAction("Gdpr");
            }

            //prepare model
            model = await _settingModelFactory.PrepareGdprConsentModelAsync(model, gdprConsent, true);

            //if we got this far, something failed, redisplay form
            return View(model);
        }

        [HttpPost]
        public virtual async Task<IActionResult> DeleteGdprConsent(int id)
        {
            if (!await _permissionService.AuthorizeAsync(StandardPermissionProvider.ManageSettings))
                return AccessDeniedView();

            //try to get a GDPR consent with the specified id
            var gdprConsent = await _gdprService.GetConsentByIdAsync(id);
            if (gdprConsent == null)
                return RedirectToAction("Gdpr");

            await _gdprService.DeleteConsentAsync(gdprConsent);

            _notificationService.SuccessNotification(await _localizationService.GetResourceAsync("Admin.Configuration.Settings.Gdpr.Consent.Deleted"));

            return RedirectToAction("Gdpr");
        }

        #endregion

        public virtual async Task<IActionResult> GeneralCommon()
        {
            if (!await _permissionService.AuthorizeAsync(StandardPermissionProvider.ManageSettings))
                return AccessDeniedView();

            //prepare model
            var model = await _settingModelFactory.PrepareGeneralCommonSettingsModelAsync();

            //notify admin that CSS bundling is not allowed in virtual directories
            if (model.MinificationSettings.EnableCssBundling && HttpContext.Request.PathBase.HasValue)
                _notificationService.WarningNotification(await _localizationService.GetResourceAsync("Admin.Configuration.Settings.GeneralCommon.EnableCssBundling.Warning"));

            return View(model);
        }

        [HttpPost]
        [FormValueRequired("save")]
        public virtual async Task<IActionResult> GeneralCommon(GeneralCommonSettingsModel model)
        {
            if (!await _permissionService.AuthorizeAsync(StandardPermissionProvider.ManageSettings))
                return AccessDeniedView();

            //load settings for a chosen store scope
            var storeScope = await _storeContext.GetActiveStoreScopeConfigurationAsync();

            //store information settings
            var storeInformationSettings = await _settingService.LoadSettingAsync<StoreInformationSettings>(storeScope);
            var commonSettings = await _settingService.LoadSettingAsync<CommonSettings>(storeScope);
            var sitemapSettings = await _settingService.LoadSettingAsync<SitemapSettings>(storeScope);

            storeInformationSettings.StoreClosed = model.StoreInformationSettings.StoreClosed;
            storeInformationSettings.DefaultStoreTheme = model.StoreInformationSettings.DefaultStoreTheme;
            storeInformationSettings.AllowCustomerToSelectTheme = model.StoreInformationSettings.AllowCustomerToSelectTheme;
            storeInformationSettings.LogoPictureId = model.StoreInformationSettings.LogoPictureId;
            //EU Cookie law
            storeInformationSettings.DisplayEuCookieLawWarning = model.StoreInformationSettings.DisplayEuCookieLawWarning;
            //social pages
            storeInformationSettings.FacebookLink = model.StoreInformationSettings.FacebookLink;
            storeInformationSettings.TwitterLink = model.StoreInformationSettings.TwitterLink;
            storeInformationSettings.YoutubeLink = model.StoreInformationSettings.YoutubeLink;
            //contact us
            commonSettings.SubjectFieldOnContactUsForm = model.StoreInformationSettings.SubjectFieldOnContactUsForm;
            commonSettings.UseSystemEmailForContactUsForm = model.StoreInformationSettings.UseSystemEmailForContactUsForm;
            //terms of service
            commonSettings.PopupForTermsOfServiceLinks = model.StoreInformationSettings.PopupForTermsOfServiceLinks;
            //sitemap
            sitemapSettings.SitemapEnabled = model.SitemapSettings.SitemapEnabled;
            sitemapSettings.SitemapPageSize = model.SitemapSettings.SitemapPageSize;
            sitemapSettings.SitemapIncludeCategories = model.SitemapSettings.SitemapIncludeCategories;
            sitemapSettings.SitemapIncludeManufacturers = model.SitemapSettings.SitemapIncludeManufacturers;
            sitemapSettings.SitemapIncludeProducts = model.SitemapSettings.SitemapIncludeProducts;
            sitemapSettings.SitemapIncludeProductTags = model.SitemapSettings.SitemapIncludeProductTags;
            sitemapSettings.SitemapIncludeBlogPosts = model.SitemapSettings.SitemapIncludeBlogPosts;
            sitemapSettings.SitemapIncludeNews = model.SitemapSettings.SitemapIncludeNews;
            sitemapSettings.SitemapIncludeTopics = model.SitemapSettings.SitemapIncludeTopics;

            //minification
            commonSettings.EnableHtmlMinification = model.MinificationSettings.EnableHtmlMinification;
            commonSettings.EnableJsBundling = model.MinificationSettings.EnableJsBundling;
            commonSettings.EnableCssBundling = model.MinificationSettings.EnableCssBundling;
            //use response compression
            commonSettings.UseResponseCompression = model.MinificationSettings.UseResponseCompression;

            //we do not clear cache after each setting update.
            //this behavior can increase performance because cached settings will not be cleared 
            //and loaded from database after each update
            await _settingService.SaveSettingOverridablePerStoreAsync(storeInformationSettings, x => x.StoreClosed, model.StoreInformationSettings.StoreClosed_OverrideForStore, storeScope, false);
            await _settingService.SaveSettingOverridablePerStoreAsync(storeInformationSettings, x => x.DefaultStoreTheme, model.StoreInformationSettings.DefaultStoreTheme_OverrideForStore, storeScope, false);
            await _settingService.SaveSettingOverridablePerStoreAsync(storeInformationSettings, x => x.AllowCustomerToSelectTheme, model.StoreInformationSettings.AllowCustomerToSelectTheme_OverrideForStore, storeScope, false);
            await _settingService.SaveSettingOverridablePerStoreAsync(storeInformationSettings, x => x.LogoPictureId, model.StoreInformationSettings.LogoPictureId_OverrideForStore, storeScope, false);
            await _settingService.SaveSettingOverridablePerStoreAsync(storeInformationSettings, x => x.DisplayEuCookieLawWarning, model.StoreInformationSettings.DisplayEuCookieLawWarning_OverrideForStore, storeScope, false);
            await _settingService.SaveSettingOverridablePerStoreAsync(storeInformationSettings, x => x.FacebookLink, model.StoreInformationSettings.FacebookLink_OverrideForStore, storeScope, false);
            await _settingService.SaveSettingOverridablePerStoreAsync(storeInformationSettings, x => x.TwitterLink, model.StoreInformationSettings.TwitterLink_OverrideForStore, storeScope, false);
            await _settingService.SaveSettingOverridablePerStoreAsync(storeInformationSettings, x => x.YoutubeLink, model.StoreInformationSettings.YoutubeLink_OverrideForStore, storeScope, false);
            await _settingService.SaveSettingOverridablePerStoreAsync(commonSettings, x => x.SubjectFieldOnContactUsForm, model.StoreInformationSettings.SubjectFieldOnContactUsForm_OverrideForStore, storeScope, false);
            await _settingService.SaveSettingOverridablePerStoreAsync(commonSettings, x => x.UseSystemEmailForContactUsForm, model.StoreInformationSettings.UseSystemEmailForContactUsForm_OverrideForStore, storeScope, false);
            await _settingService.SaveSettingOverridablePerStoreAsync(commonSettings, x => x.PopupForTermsOfServiceLinks, model.StoreInformationSettings.PopupForTermsOfServiceLinks_OverrideForStore, storeScope, false);
            await _settingService.SaveSettingOverridablePerStoreAsync(sitemapSettings, x => x.SitemapEnabled, model.SitemapSettings.SitemapEnabled_OverrideForStore, storeScope, false);
            await _settingService.SaveSettingOverridablePerStoreAsync(sitemapSettings, x => x.SitemapPageSize, model.SitemapSettings.SitemapPageSize_OverrideForStore, storeScope, false);
            await _settingService.SaveSettingOverridablePerStoreAsync(sitemapSettings, x => x.SitemapIncludeCategories, model.SitemapSettings.SitemapIncludeCategories_OverrideForStore, storeScope, false);
            await _settingService.SaveSettingOverridablePerStoreAsync(sitemapSettings, x => x.SitemapIncludeManufacturers, model.SitemapSettings.SitemapIncludeManufacturers_OverrideForStore, storeScope, false);
            await _settingService.SaveSettingOverridablePerStoreAsync(sitemapSettings, x => x.SitemapIncludeProducts, model.SitemapSettings.SitemapIncludeProducts_OverrideForStore, storeScope, false);
            await _settingService.SaveSettingOverridablePerStoreAsync(sitemapSettings, x => x.SitemapIncludeProductTags, model.SitemapSettings.SitemapIncludeProductTags_OverrideForStore, storeScope, false);
            await _settingService.SaveSettingOverridablePerStoreAsync(sitemapSettings, x => x.SitemapIncludeBlogPosts, model.SitemapSettings.SitemapIncludeBlogPosts_OverrideForStore, storeScope, false);
            await _settingService.SaveSettingOverridablePerStoreAsync(sitemapSettings, x => x.SitemapIncludeNews, model.SitemapSettings.SitemapIncludeNews_OverrideForStore, storeScope, false);
            await _settingService.SaveSettingOverridablePerStoreAsync(sitemapSettings, x => x.SitemapIncludeTopics, model.SitemapSettings.SitemapIncludeTopics_OverrideForStore, storeScope, false);
            await _settingService.SaveSettingOverridablePerStoreAsync(commonSettings, x => x.EnableHtmlMinification, model.MinificationSettings.EnableHtmlMinification_OverrideForStore, storeScope, false);
            await _settingService.SaveSettingOverridablePerStoreAsync(commonSettings, x => x.EnableJsBundling, model.MinificationSettings.EnableJsBundling_OverrideForStore, storeScope, false);
            await _settingService.SaveSettingOverridablePerStoreAsync(commonSettings, x => x.EnableCssBundling, model.MinificationSettings.EnableCssBundling_OverrideForStore, storeScope, false);
            await _settingService.SaveSettingOverridablePerStoreAsync(commonSettings, x => x.UseResponseCompression, model.MinificationSettings.UseResponseCompression_OverrideForStore, storeScope, false);

            //now clear settings cache
            await _settingService.ClearCacheAsync();

            //seo settings
            var seoSettings = await _settingService.LoadSettingAsync<SeoSettings>(storeScope);
            seoSettings.PageTitleSeparator = model.SeoSettings.PageTitleSeparator;
            seoSettings.PageTitleSeoAdjustment = (PageTitleSeoAdjustment)model.SeoSettings.PageTitleSeoAdjustment;
            seoSettings.DefaultTitle = model.SeoSettings.DefaultTitle;
            seoSettings.DefaultMetaKeywords = model.SeoSettings.DefaultMetaKeywords;
            seoSettings.DefaultMetaDescription = model.SeoSettings.DefaultMetaDescription;
            seoSettings.GenerateProductMetaDescription = model.SeoSettings.GenerateProductMetaDescription;
            seoSettings.ConvertNonWesternChars = model.SeoSettings.ConvertNonWesternChars;
            seoSettings.CanonicalUrlsEnabled = model.SeoSettings.CanonicalUrlsEnabled;
            seoSettings.WwwRequirement = (WwwRequirement)model.SeoSettings.WwwRequirement;
            seoSettings.TwitterMetaTags = model.SeoSettings.TwitterMetaTags;
            seoSettings.OpenGraphMetaTags = model.SeoSettings.OpenGraphMetaTags;
            seoSettings.MicrodataEnabled = model.SeoSettings.MicrodataEnabled;
            seoSettings.CustomHeadTags = model.SeoSettings.CustomHeadTags;

            //we do not clear cache after each setting update.
            //this behavior can increase performance because cached settings will not be cleared 
            //and loaded from database after each update
            await _settingService.SaveSettingOverridablePerStoreAsync(seoSettings, x => x.PageTitleSeparator, model.SeoSettings.PageTitleSeparator_OverrideForStore, storeScope, false);
            await _settingService.SaveSettingOverridablePerStoreAsync(seoSettings, x => x.PageTitleSeoAdjustment, model.SeoSettings.PageTitleSeoAdjustment_OverrideForStore, storeScope, false);
            await _settingService.SaveSettingOverridablePerStoreAsync(seoSettings, x => x.DefaultTitle, model.SeoSettings.DefaultTitle_OverrideForStore, storeScope, false);
            await _settingService.SaveSettingOverridablePerStoreAsync(seoSettings, x => x.DefaultMetaKeywords, model.SeoSettings.DefaultMetaKeywords_OverrideForStore, storeScope, false);
            await _settingService.SaveSettingOverridablePerStoreAsync(seoSettings, x => x.DefaultMetaDescription, model.SeoSettings.DefaultMetaDescription_OverrideForStore, storeScope, false);
            await _settingService.SaveSettingOverridablePerStoreAsync(seoSettings, x => x.GenerateProductMetaDescription, model.SeoSettings.GenerateProductMetaDescription_OverrideForStore, storeScope, false);
            await _settingService.SaveSettingOverridablePerStoreAsync(seoSettings, x => x.ConvertNonWesternChars, model.SeoSettings.ConvertNonWesternChars_OverrideForStore, storeScope, false);
            await _settingService.SaveSettingOverridablePerStoreAsync(seoSettings, x => x.CanonicalUrlsEnabled, model.SeoSettings.CanonicalUrlsEnabled_OverrideForStore, storeScope, false);
            await _settingService.SaveSettingOverridablePerStoreAsync(seoSettings, x => x.WwwRequirement, model.SeoSettings.WwwRequirement_OverrideForStore, storeScope, false);
            await _settingService.SaveSettingOverridablePerStoreAsync(seoSettings, x => x.TwitterMetaTags, model.SeoSettings.TwitterMetaTags_OverrideForStore, storeScope, false);
            await _settingService.SaveSettingOverridablePerStoreAsync(seoSettings, x => x.OpenGraphMetaTags, model.SeoSettings.OpenGraphMetaTags_OverrideForStore, storeScope, false);
            await _settingService.SaveSettingOverridablePerStoreAsync(seoSettings, x => x.CustomHeadTags, model.SeoSettings.CustomHeadTags_OverrideForStore, storeScope, false);
            await _settingService.SaveSettingOverridablePerStoreAsync(seoSettings, x => x.MicrodataEnabled, model.SeoSettings.MicrodataEnabled_OverrideForStore, storeScope, false);

            //now clear settings cache
            await _settingService.ClearCacheAsync();

            //security settings
            var securitySettings = await _settingService.LoadSettingAsync<SecuritySettings>(storeScope);
            if (securitySettings.AdminAreaAllowedIpAddresses == null)
                securitySettings.AdminAreaAllowedIpAddresses = new List<string>();
            securitySettings.AdminAreaAllowedIpAddresses.Clear();
            if (!string.IsNullOrEmpty(model.SecuritySettings.AdminAreaAllowedIpAddresses))
                foreach (var s in model.SecuritySettings.AdminAreaAllowedIpAddresses.Split(new[] { ',' }, StringSplitOptions.RemoveEmptyEntries))
                    if (!string.IsNullOrWhiteSpace(s))
                        securitySettings.AdminAreaAllowedIpAddresses.Add(s.Trim());
            securitySettings.HoneypotEnabled = model.SecuritySettings.HoneypotEnabled;
            await _settingService.SaveSettingAsync(securitySettings);

            //captcha settings
            var captchaSettings = await _settingService.LoadSettingAsync<CaptchaSettings>(storeScope);
            captchaSettings.Enabled = model.CaptchaSettings.Enabled;
            captchaSettings.ShowOnLoginPage = model.CaptchaSettings.ShowOnLoginPage;
            captchaSettings.ShowOnRegistrationPage = model.CaptchaSettings.ShowOnRegistrationPage;
            captchaSettings.ShowOnContactUsPage = model.CaptchaSettings.ShowOnContactUsPage;
            captchaSettings.ShowOnEmailWishlistToFriendPage = model.CaptchaSettings.ShowOnEmailWishlistToFriendPage;
            captchaSettings.ShowOnEmailProductToFriendPage = model.CaptchaSettings.ShowOnEmailProductToFriendPage;
            captchaSettings.ShowOnBlogCommentPage = model.CaptchaSettings.ShowOnBlogCommentPage;
            captchaSettings.ShowOnNewsCommentPage = model.CaptchaSettings.ShowOnNewsCommentPage;
            captchaSettings.ShowOnProductReviewPage = model.CaptchaSettings.ShowOnProductReviewPage;
            captchaSettings.ShowOnForgotPasswordPage = model.CaptchaSettings.ShowOnForgotPasswordPage;
            captchaSettings.ShowOnApplyVendorPage = model.CaptchaSettings.ShowOnApplyVendorPage;
            captchaSettings.ShowOnForum = model.CaptchaSettings.ShowOnForum;
            captchaSettings.ReCaptchaPublicKey = model.CaptchaSettings.ReCaptchaPublicKey;
            captchaSettings.ReCaptchaPrivateKey = model.CaptchaSettings.ReCaptchaPrivateKey;
            captchaSettings.CaptchaType = (CaptchaType)model.CaptchaSettings.CaptchaType;
            captchaSettings.ReCaptchaV3ScoreThreshold = model.CaptchaSettings.ReCaptchaV3ScoreThreshold;

            //we do not clear cache after each setting update.
            //this behavior can increase performance because cached settings will not be cleared 
            //and loaded from database after each update
            await _settingService.SaveSettingOverridablePerStoreAsync(captchaSettings, x => x.Enabled, model.CaptchaSettings.Enabled_OverrideForStore, storeScope, false);
            await _settingService.SaveSettingOverridablePerStoreAsync(captchaSettings, x => x.ShowOnLoginPage, model.CaptchaSettings.ShowOnLoginPage_OverrideForStore, storeScope, false);
            await _settingService.SaveSettingOverridablePerStoreAsync(captchaSettings, x => x.ShowOnRegistrationPage, model.CaptchaSettings.ShowOnRegistrationPage_OverrideForStore, storeScope, false);
            await _settingService.SaveSettingOverridablePerStoreAsync(captchaSettings, x => x.ShowOnContactUsPage, model.CaptchaSettings.ShowOnContactUsPage_OverrideForStore, storeScope, false);
            await _settingService.SaveSettingOverridablePerStoreAsync(captchaSettings, x => x.ShowOnEmailWishlistToFriendPage, model.CaptchaSettings.ShowOnEmailWishlistToFriendPage_OverrideForStore, storeScope, false);
            await _settingService.SaveSettingOverridablePerStoreAsync(captchaSettings, x => x.ShowOnEmailProductToFriendPage, model.CaptchaSettings.ShowOnEmailProductToFriendPage_OverrideForStore, storeScope, false);
            await _settingService.SaveSettingOverridablePerStoreAsync(captchaSettings, x => x.ShowOnBlogCommentPage, model.CaptchaSettings.ShowOnBlogCommentPage_OverrideForStore, storeScope, false);
            await _settingService.SaveSettingOverridablePerStoreAsync(captchaSettings, x => x.ShowOnNewsCommentPage, model.CaptchaSettings.ShowOnNewsCommentPage_OverrideForStore, storeScope, false);
            await _settingService.SaveSettingOverridablePerStoreAsync(captchaSettings, x => x.ShowOnProductReviewPage, model.CaptchaSettings.ShowOnProductReviewPage_OverrideForStore, storeScope, false);
            await _settingService.SaveSettingOverridablePerStoreAsync(captchaSettings, x => x.ShowOnApplyVendorPage, model.CaptchaSettings.ShowOnApplyVendorPage_OverrideForStore, storeScope, false);
            await _settingService.SaveSettingOverridablePerStoreAsync(captchaSettings, x => x.ShowOnForgotPasswordPage, model.CaptchaSettings.ShowOnForgotPasswordPage_OverrideForStore, storeScope, false);
            await _settingService.SaveSettingOverridablePerStoreAsync(captchaSettings, x => x.ShowOnForum, model.CaptchaSettings.ShowOnForum_OverrideForStore, storeScope, false);
            await _settingService.SaveSettingOverridablePerStoreAsync(captchaSettings, x => x.ReCaptchaPublicKey, model.CaptchaSettings.ReCaptchaPublicKey_OverrideForStore, storeScope, false);
            await _settingService.SaveSettingOverridablePerStoreAsync(captchaSettings, x => x.ReCaptchaPrivateKey, model.CaptchaSettings.ReCaptchaPrivateKey_OverrideForStore, storeScope, false);
            await _settingService.SaveSettingOverridablePerStoreAsync(captchaSettings, x => x.ReCaptchaV3ScoreThreshold, model.CaptchaSettings.ReCaptchaV3ScoreThreshold_OverrideForStore, storeScope, false);
            await _settingService.SaveSettingOverridablePerStoreAsync(captchaSettings, x => x.CaptchaType, model.CaptchaSettings.CaptchaType_OverrideForStore, storeScope, false);

            // now clear settings cache
            await _settingService.ClearCacheAsync();

            if (captchaSettings.Enabled &&
                (string.IsNullOrWhiteSpace(captchaSettings.ReCaptchaPublicKey) || string.IsNullOrWhiteSpace(captchaSettings.ReCaptchaPrivateKey)))
            {
                //captcha is enabled but the keys are not entered
                _notificationService.ErrorNotification(await _localizationService.GetResourceAsync("Admin.Configuration.Settings.GeneralCommon.CaptchaAppropriateKeysNotEnteredError"));
            }

            //PDF settings
            var pdfSettings = await _settingService.LoadSettingAsync<PdfSettings>(storeScope);
            pdfSettings.LetterPageSizeEnabled = model.PdfSettings.LetterPageSizeEnabled;
            pdfSettings.LogoPictureId = model.PdfSettings.LogoPictureId;
            pdfSettings.DisablePdfInvoicesForPendingOrders = model.PdfSettings.DisablePdfInvoicesForPendingOrders;
            pdfSettings.InvoiceFooterTextColumn1 = model.PdfSettings.InvoiceFooterTextColumn1;
            pdfSettings.InvoiceFooterTextColumn2 = model.PdfSettings.InvoiceFooterTextColumn2;

            //we do not clear cache after each setting update.
            //this behavior can increase performance because cached settings will not be cleared 
            //and loaded from database after each update
            await _settingService.SaveSettingOverridablePerStoreAsync(pdfSettings, x => x.LetterPageSizeEnabled, model.PdfSettings.LetterPageSizeEnabled_OverrideForStore, storeScope, false);
            await _settingService.SaveSettingOverridablePerStoreAsync(pdfSettings, x => x.LogoPictureId, model.PdfSettings.LogoPictureId_OverrideForStore, storeScope, false);
            await _settingService.SaveSettingOverridablePerStoreAsync(pdfSettings, x => x.DisablePdfInvoicesForPendingOrders, model.PdfSettings.DisablePdfInvoicesForPendingOrders_OverrideForStore, storeScope, false);
            await _settingService.SaveSettingOverridablePerStoreAsync(pdfSettings, x => x.InvoiceFooterTextColumn1, model.PdfSettings.InvoiceFooterTextColumn1_OverrideForStore, storeScope, false);
            await _settingService.SaveSettingOverridablePerStoreAsync(pdfSettings, x => x.InvoiceFooterTextColumn2, model.PdfSettings.InvoiceFooterTextColumn2_OverrideForStore, storeScope, false);

            //now clear settings cache
            await _settingService.ClearCacheAsync();

            //localization settings
            var localizationSettings = await _settingService.LoadSettingAsync<LocalizationSettings>(storeScope);
            localizationSettings.UseImagesForLanguageSelection = model.LocalizationSettings.UseImagesForLanguageSelection;
            if (localizationSettings.SeoFriendlyUrlsForLanguagesEnabled != model.LocalizationSettings.SeoFriendlyUrlsForLanguagesEnabled)
            {
                localizationSettings.SeoFriendlyUrlsForLanguagesEnabled = model.LocalizationSettings.SeoFriendlyUrlsForLanguagesEnabled;
            }

            localizationSettings.AutomaticallyDetectLanguage = model.LocalizationSettings.AutomaticallyDetectLanguage;
            localizationSettings.LoadAllLocaleRecordsOnStartup = model.LocalizationSettings.LoadAllLocaleRecordsOnStartup;
            localizationSettings.LoadAllLocalizedPropertiesOnStartup = model.LocalizationSettings.LoadAllLocalizedPropertiesOnStartup;
            localizationSettings.LoadAllUrlRecordsOnStartup = model.LocalizationSettings.LoadAllUrlRecordsOnStartup;
            await _settingService.SaveSettingAsync(localizationSettings);

<<<<<<< HEAD
            //full-text (not overridable)
            commonSettings = await _settingService.LoadSettingAsync<CommonSettings>();
            commonSettings.FullTextMode = (FulltextSearchMode)model.FullTextSettings.SearchMode;
            await _settingService.SaveSettingAsync(commonSettings);

=======
>>>>>>> 8436c882
            //display default menu item
            var displayDefaultMenuItemSettings = await _settingService.LoadSettingAsync<DisplayDefaultMenuItemSettings>(storeScope);

            //we do not clear cache after each setting update.
            //this behavior can increase performance because cached settings will not be cleared 
            //and loaded from database after each update
            displayDefaultMenuItemSettings.DisplayHomepageMenuItem = model.DisplayDefaultMenuItemSettings.DisplayHomepageMenuItem;
            displayDefaultMenuItemSettings.DisplayNewProductsMenuItem = model.DisplayDefaultMenuItemSettings.DisplayNewProductsMenuItem;
            displayDefaultMenuItemSettings.DisplayProductSearchMenuItem = model.DisplayDefaultMenuItemSettings.DisplayProductSearchMenuItem;
            displayDefaultMenuItemSettings.DisplayCustomerInfoMenuItem = model.DisplayDefaultMenuItemSettings.DisplayCustomerInfoMenuItem;
            displayDefaultMenuItemSettings.DisplayBlogMenuItem = model.DisplayDefaultMenuItemSettings.DisplayBlogMenuItem;
            displayDefaultMenuItemSettings.DisplayForumsMenuItem = model.DisplayDefaultMenuItemSettings.DisplayForumsMenuItem;
            displayDefaultMenuItemSettings.DisplayContactUsMenuItem = model.DisplayDefaultMenuItemSettings.DisplayContactUsMenuItem;

            await _settingService.SaveSettingOverridablePerStoreAsync(displayDefaultMenuItemSettings, x => x.DisplayHomepageMenuItem, model.DisplayDefaultMenuItemSettings.DisplayHomepageMenuItem_OverrideForStore, storeScope, false);
            await _settingService.SaveSettingOverridablePerStoreAsync(displayDefaultMenuItemSettings, x => x.DisplayNewProductsMenuItem, model.DisplayDefaultMenuItemSettings.DisplayNewProductsMenuItem_OverrideForStore, storeScope, false);
            await _settingService.SaveSettingOverridablePerStoreAsync(displayDefaultMenuItemSettings, x => x.DisplayProductSearchMenuItem, model.DisplayDefaultMenuItemSettings.DisplayProductSearchMenuItem_OverrideForStore, storeScope, false);
            await _settingService.SaveSettingOverridablePerStoreAsync(displayDefaultMenuItemSettings, x => x.DisplayCustomerInfoMenuItem, model.DisplayDefaultMenuItemSettings.DisplayCustomerInfoMenuItem_OverrideForStore, storeScope, false);
            await _settingService.SaveSettingOverridablePerStoreAsync(displayDefaultMenuItemSettings, x => x.DisplayBlogMenuItem, model.DisplayDefaultMenuItemSettings.DisplayBlogMenuItem_OverrideForStore, storeScope, false);
            await _settingService.SaveSettingOverridablePerStoreAsync(displayDefaultMenuItemSettings, x => x.DisplayForumsMenuItem, model.DisplayDefaultMenuItemSettings.DisplayForumsMenuItem_OverrideForStore, storeScope, false);
            await _settingService.SaveSettingOverridablePerStoreAsync(displayDefaultMenuItemSettings, x => x.DisplayContactUsMenuItem, model.DisplayDefaultMenuItemSettings.DisplayContactUsMenuItem_OverrideForStore, storeScope, false);

            //now clear settings cache
            await _settingService.ClearCacheAsync();

            //display default footer item
            var displayDefaultFooterItemSettings = await _settingService.LoadSettingAsync<DisplayDefaultFooterItemSettings>(storeScope);

            //we do not clear cache after each setting update.
            //this behavior can increase performance because cached settings will not be cleared 
            //and loaded from database after each update
            displayDefaultFooterItemSettings.DisplaySitemapFooterItem = model.DisplayDefaultFooterItemSettings.DisplaySitemapFooterItem;
            displayDefaultFooterItemSettings.DisplayContactUsFooterItem = model.DisplayDefaultFooterItemSettings.DisplayContactUsFooterItem;
            displayDefaultFooterItemSettings.DisplayProductSearchFooterItem = model.DisplayDefaultFooterItemSettings.DisplayProductSearchFooterItem;
            displayDefaultFooterItemSettings.DisplayNewsFooterItem = model.DisplayDefaultFooterItemSettings.DisplayNewsFooterItem;
            displayDefaultFooterItemSettings.DisplayBlogFooterItem = model.DisplayDefaultFooterItemSettings.DisplayBlogFooterItem;
            displayDefaultFooterItemSettings.DisplayForumsFooterItem = model.DisplayDefaultFooterItemSettings.DisplayForumsFooterItem;
            displayDefaultFooterItemSettings.DisplayRecentlyViewedProductsFooterItem = model.DisplayDefaultFooterItemSettings.DisplayRecentlyViewedProductsFooterItem;
            displayDefaultFooterItemSettings.DisplayCompareProductsFooterItem = model.DisplayDefaultFooterItemSettings.DisplayCompareProductsFooterItem;
            displayDefaultFooterItemSettings.DisplayNewProductsFooterItem = model.DisplayDefaultFooterItemSettings.DisplayNewProductsFooterItem;
            displayDefaultFooterItemSettings.DisplayCustomerInfoFooterItem = model.DisplayDefaultFooterItemSettings.DisplayCustomerInfoFooterItem;
            displayDefaultFooterItemSettings.DisplayCustomerOrdersFooterItem = model.DisplayDefaultFooterItemSettings.DisplayCustomerOrdersFooterItem;
            displayDefaultFooterItemSettings.DisplayCustomerAddressesFooterItem = model.DisplayDefaultFooterItemSettings.DisplayCustomerAddressesFooterItem;
            displayDefaultFooterItemSettings.DisplayShoppingCartFooterItem = model.DisplayDefaultFooterItemSettings.DisplayShoppingCartFooterItem;
            displayDefaultFooterItemSettings.DisplayWishlistFooterItem = model.DisplayDefaultFooterItemSettings.DisplayWishlistFooterItem;
            displayDefaultFooterItemSettings.DisplayApplyVendorAccountFooterItem = model.DisplayDefaultFooterItemSettings.DisplayApplyVendorAccountFooterItem;

            await _settingService.SaveSettingOverridablePerStoreAsync(displayDefaultFooterItemSettings, x => x.DisplaySitemapFooterItem, model.DisplayDefaultFooterItemSettings.DisplaySitemapFooterItem_OverrideForStore, storeScope, false);
            await _settingService.SaveSettingOverridablePerStoreAsync(displayDefaultFooterItemSettings, x => x.DisplayContactUsFooterItem, model.DisplayDefaultFooterItemSettings.DisplayContactUsFooterItem_OverrideForStore, storeScope, false);
            await _settingService.SaveSettingOverridablePerStoreAsync(displayDefaultFooterItemSettings, x => x.DisplayProductSearchFooterItem, model.DisplayDefaultFooterItemSettings.DisplayProductSearchFooterItem_OverrideForStore, storeScope, false);
            await _settingService.SaveSettingOverridablePerStoreAsync(displayDefaultFooterItemSettings, x => x.DisplayNewsFooterItem, model.DisplayDefaultFooterItemSettings.DisplayNewsFooterItem_OverrideForStore, storeScope, false);
            await _settingService.SaveSettingOverridablePerStoreAsync(displayDefaultFooterItemSettings, x => x.DisplayBlogFooterItem, model.DisplayDefaultFooterItemSettings.DisplayBlogFooterItem_OverrideForStore, storeScope, false);
            await _settingService.SaveSettingOverridablePerStoreAsync(displayDefaultFooterItemSettings, x => x.DisplayForumsFooterItem, model.DisplayDefaultFooterItemSettings.DisplayForumsFooterItem_OverrideForStore, storeScope, false);
            await _settingService.SaveSettingOverridablePerStoreAsync(displayDefaultFooterItemSettings, x => x.DisplayRecentlyViewedProductsFooterItem, model.DisplayDefaultFooterItemSettings.DisplayRecentlyViewedProductsFooterItem_OverrideForStore, storeScope, false);
            await _settingService.SaveSettingOverridablePerStoreAsync(displayDefaultFooterItemSettings, x => x.DisplayCompareProductsFooterItem, model.DisplayDefaultFooterItemSettings.DisplayCompareProductsFooterItem_OverrideForStore, storeScope, false);
            await _settingService.SaveSettingOverridablePerStoreAsync(displayDefaultFooterItemSettings, x => x.DisplayNewProductsFooterItem, model.DisplayDefaultFooterItemSettings.DisplayNewProductsFooterItem_OverrideForStore, storeScope, false);
            await _settingService.SaveSettingOverridablePerStoreAsync(displayDefaultFooterItemSettings, x => x.DisplayCustomerInfoFooterItem, model.DisplayDefaultFooterItemSettings.DisplayCustomerInfoFooterItem_OverrideForStore, storeScope, false);
            await _settingService.SaveSettingOverridablePerStoreAsync(displayDefaultFooterItemSettings, x => x.DisplayCustomerOrdersFooterItem, model.DisplayDefaultFooterItemSettings.DisplayCustomerOrdersFooterItem_OverrideForStore, storeScope, false);
            await _settingService.SaveSettingOverridablePerStoreAsync(displayDefaultFooterItemSettings, x => x.DisplayCustomerAddressesFooterItem, model.DisplayDefaultFooterItemSettings.DisplayCustomerAddressesFooterItem_OverrideForStore, storeScope, false);
            await _settingService.SaveSettingOverridablePerStoreAsync(displayDefaultFooterItemSettings, x => x.DisplayShoppingCartFooterItem, model.DisplayDefaultFooterItemSettings.DisplayShoppingCartFooterItem_OverrideForStore, storeScope, false);
            await _settingService.SaveSettingOverridablePerStoreAsync(displayDefaultFooterItemSettings, x => x.DisplayWishlistFooterItem, model.DisplayDefaultFooterItemSettings.DisplayWishlistFooterItem_OverrideForStore, storeScope, false);
            await _settingService.SaveSettingOverridablePerStoreAsync(displayDefaultFooterItemSettings, x => x.DisplayApplyVendorAccountFooterItem, model.DisplayDefaultFooterItemSettings.DisplayApplyVendorAccountFooterItem_OverrideForStore, storeScope, false);

            //now clear settings cache
            await _settingService.ClearCacheAsync();

            //admin area
            var adminAreaSettings = await _settingService.LoadSettingAsync<AdminAreaSettings>(storeScope);

            //we do not clear cache after each setting update.
            //this behavior can increase performance because cached settings will not be cleared 
            //and loaded from database after each update
            adminAreaSettings.UseRichEditorInMessageTemplates = model.AdminAreaSettings.UseRichEditorInMessageTemplates;

            await _settingService.SaveSettingOverridablePerStoreAsync(adminAreaSettings, x => x.UseRichEditorInMessageTemplates, model.AdminAreaSettings.UseRichEditorInMessageTemplates_OverrideForStore, storeScope, false);

            //now clear settings cache
            await _settingService.ClearCacheAsync();

            //activity log
            await _customerActivityService.InsertActivityAsync("EditSettings", await _localizationService.GetResourceAsync("ActivityLog.EditSettings"));

            _notificationService.SuccessNotification(await _localizationService.GetResourceAsync("Admin.Configuration.Updated"));

            return RedirectToAction("GeneralCommon");
        }

        [HttpPost, ActionName("GeneralCommon")]
        [FormValueRequired("changeencryptionkey")]
        public virtual async Task<IActionResult> ChangeEncryptionKey(GeneralCommonSettingsModel model)
        {
            if (!await _permissionService.AuthorizeAsync(StandardPermissionProvider.ManageSettings))
                return AccessDeniedView();

            var storeScope = await _storeContext.GetActiveStoreScopeConfigurationAsync();
            var securitySettings = await _settingService.LoadSettingAsync<SecuritySettings>(storeScope);

            try
            {
                if (model.SecuritySettings.EncryptionKey == null)
                    model.SecuritySettings.EncryptionKey = string.Empty;

                model.SecuritySettings.EncryptionKey = model.SecuritySettings.EncryptionKey.Trim();

                var newEncryptionPrivateKey = model.SecuritySettings.EncryptionKey;
                if (string.IsNullOrEmpty(newEncryptionPrivateKey) || newEncryptionPrivateKey.Length != 16)
                    throw new NopException(await _localizationService.GetResourceAsync("Admin.Configuration.Settings.GeneralCommon.EncryptionKey.TooShort"));

                var oldEncryptionPrivateKey = securitySettings.EncryptionKey;
                if (oldEncryptionPrivateKey == newEncryptionPrivateKey)
                    throw new NopException(await _localizationService.GetResourceAsync("Admin.Configuration.Settings.GeneralCommon.EncryptionKey.TheSame"));

                //update encrypted order info
                var orders = await _orderService.SearchOrdersAsync();
                foreach (var order in orders)
                {
                    var decryptedCardType = _encryptionService.DecryptText(order.CardType, oldEncryptionPrivateKey);
                    var decryptedCardName = _encryptionService.DecryptText(order.CardName, oldEncryptionPrivateKey);
                    var decryptedCardNumber = _encryptionService.DecryptText(order.CardNumber, oldEncryptionPrivateKey);
                    var decryptedMaskedCreditCardNumber = _encryptionService.DecryptText(order.MaskedCreditCardNumber, oldEncryptionPrivateKey);
                    var decryptedCardCvv2 = _encryptionService.DecryptText(order.CardCvv2, oldEncryptionPrivateKey);
                    var decryptedCardExpirationMonth = _encryptionService.DecryptText(order.CardExpirationMonth, oldEncryptionPrivateKey);
                    var decryptedCardExpirationYear = _encryptionService.DecryptText(order.CardExpirationYear, oldEncryptionPrivateKey);

                    var encryptedCardType = _encryptionService.EncryptText(decryptedCardType, newEncryptionPrivateKey);
                    var encryptedCardName = _encryptionService.EncryptText(decryptedCardName, newEncryptionPrivateKey);
                    var encryptedCardNumber = _encryptionService.EncryptText(decryptedCardNumber, newEncryptionPrivateKey);
                    var encryptedMaskedCreditCardNumber = _encryptionService.EncryptText(decryptedMaskedCreditCardNumber, newEncryptionPrivateKey);
                    var encryptedCardCvv2 = _encryptionService.EncryptText(decryptedCardCvv2, newEncryptionPrivateKey);
                    var encryptedCardExpirationMonth = _encryptionService.EncryptText(decryptedCardExpirationMonth, newEncryptionPrivateKey);
                    var encryptedCardExpirationYear = _encryptionService.EncryptText(decryptedCardExpirationYear, newEncryptionPrivateKey);

                    order.CardType = encryptedCardType;
                    order.CardName = encryptedCardName;
                    order.CardNumber = encryptedCardNumber;
                    order.MaskedCreditCardNumber = encryptedMaskedCreditCardNumber;
                    order.CardCvv2 = encryptedCardCvv2;
                    order.CardExpirationMonth = encryptedCardExpirationMonth;
                    order.CardExpirationYear = encryptedCardExpirationYear;
                    await _orderService.UpdateOrderAsync(order);
                }

                //update password information
                //optimization - load only passwords with PasswordFormat.Encrypted
                var customerPasswords = await _customerService.GetCustomerPasswordsAsync(passwordFormat: PasswordFormat.Encrypted);
                foreach (var customerPassword in customerPasswords)
                {
                    var decryptedPassword = _encryptionService.DecryptText(customerPassword.Password, oldEncryptionPrivateKey);
                    var encryptedPassword = _encryptionService.EncryptText(decryptedPassword, newEncryptionPrivateKey);

                    customerPassword.Password = encryptedPassword;
                    await _customerService.UpdateCustomerPasswordAsync(customerPassword);
                }

                securitySettings.EncryptionKey = newEncryptionPrivateKey;
                await _settingService.SaveSettingAsync(securitySettings);

                _notificationService.SuccessNotification(await _localizationService.GetResourceAsync("Admin.Configuration.Settings.GeneralCommon.EncryptionKey.Changed"));
            }
            catch (Exception exc)
            {
                await _notificationService.ErrorNotificationAsync(exc);
            }

            return RedirectToAction("GeneralCommon");
        }

<<<<<<< HEAD
        [HttpPost, ActionName("GeneralCommon")]
        [FormValueRequired("togglefulltext")]
        public virtual async Task<IActionResult> ToggleFullText(GeneralCommonSettingsModel model)
        {
            if (!await _permissionService.AuthorizeAsync(StandardPermissionProvider.ManageSettings))
                return AccessDeniedView();

            var storeScope = await _storeContext.GetActiveStoreScopeConfigurationAsync();
            var commonSettings = await _settingService.LoadSettingAsync<CommonSettings>(storeScope);
            try
            {
                if (!await _fulltextService.IsFullTextSupportedAsync())
                    throw new NopException(await _localizationService.GetResourceAsync("Admin.Configuration.Settings.GeneralCommon.FullTextSettings.NotSupported"));

                if (commonSettings.UseFullTextSearch)
                {
                    await _fulltextService.DisableFullTextAsync();

                    commonSettings.UseFullTextSearch = false;
                    await _settingService.SaveSettingAsync(commonSettings);

                    _notificationService.SuccessNotification(await _localizationService.GetResourceAsync("Admin.Configuration.Settings.GeneralCommon.FullTextSettings.Disabled"));
                }
                else
                {
                    await _fulltextService.EnableFullTextAsync();

                    commonSettings.UseFullTextSearch = true;
                    await _settingService.SaveSettingAsync(commonSettings);

                    _notificationService.SuccessNotification(await _localizationService.GetResourceAsync("Admin.Configuration.Settings.GeneralCommon.FullTextSettings.Enabled"));
                }
            }
            catch (Exception exc)
            {
                await _notificationService.ErrorNotificationAsync(exc);
            }

            return RedirectToAction("GeneralCommon");
        }

=======
>>>>>>> 8436c882
        [HttpPost]
        public virtual async Task<IActionResult> UploadLocalePattern()
        {
            if (!await _permissionService.AuthorizeAsync(StandardPermissionProvider.ManageSettings))
                return AccessDeniedView();

            try
            {
                _uploadService.UploadLocalePattern();
                _notificationService.SuccessNotification(await _localizationService.GetResourceAsync("Admin.Configuration.Settings.GeneralCommon.LocalePattern.SuccessUpload"));
            }
            catch (Exception exc)
            {
                await _notificationService.ErrorNotificationAsync(exc);
            }

            return RedirectToAction("GeneralCommon");
        }

        [HttpPost]
        public virtual async Task<IActionResult> UploadIcons(IFormFile iconsFile)
        {
            if (!await _permissionService.AuthorizeAsync(StandardPermissionProvider.ManageSettings))
                return AccessDeniedView();

            try
            {
                if (iconsFile == null || iconsFile.Length == 0)
                {
                    _notificationService.ErrorNotification(await _localizationService.GetResourceAsync("Admin.Common.UploadFile"));
                    return RedirectToAction("GeneralCommon");
                }

                //load settings for a chosen store scope
                var storeScope = await _storeContext.GetActiveStoreScopeConfigurationAsync();
                var commonSettings = await _settingService.LoadSettingAsync<CommonSettings>(storeScope);

                switch (_fileProvider.GetFileExtension(iconsFile.FileName))
                {
                    case ".ico":
                        _uploadService.UploadFavicon(iconsFile);
                        commonSettings.FaviconAndAppIconsHeadCode = string.Format(NopCommonDefaults.SingleFaviconHeadLink, storeScope, iconsFile.FileName);

                        break;

                    case ".zip":
                        _uploadService.UploadIconsArchive(iconsFile);

                        var headCodePath = _fileProvider.GetAbsolutePath(string.Format(NopCommonDefaults.FaviconAndAppIconsPath, storeScope), NopCommonDefaults.HeadCodeFileName);
                        if (!_fileProvider.FileExists(headCodePath))
                            throw new Exception(string.Format(await _localizationService.GetResourceAsync("Admin.Configuration.Settings.GeneralCommon.FaviconAndAppIcons.MissingFile"), NopCommonDefaults.HeadCodeFileName));

                        using (var sr = new StreamReader(headCodePath))
                            commonSettings.FaviconAndAppIconsHeadCode = sr.ReadToEnd();

                        break;

                    default:
                        throw new InvalidOperationException("File is not supported.");
                }

                await _settingService.SaveSettingOverridablePerStoreAsync(commonSettings, x => x.FaviconAndAppIconsHeadCode, true, storeScope);

                //delete old favicon icon if exist
                var oldFaviconIconPath = _fileProvider.GetAbsolutePath(string.Format(NopCommonDefaults.OldFaviconIconName, storeScope));
                if (_fileProvider.FileExists(oldFaviconIconPath))
                {
                    _fileProvider.DeleteFile(oldFaviconIconPath);
                }

                //activity log
                await _customerActivityService.InsertActivityAsync("UploadIcons", string.Format(await _localizationService.GetResourceAsync("ActivityLog.UploadNewIcons"), storeScope));
                _notificationService.SuccessNotification(await _localizationService.GetResourceAsync("Admin.Configuration.FaviconAndAppIcons.Uploaded"));
            }
            catch (Exception exc)
            {
                await _notificationService.ErrorNotificationAsync(exc);
            }

            return RedirectToAction("GeneralCommon");
        }

        public virtual async Task<IActionResult> AllSettings(string settingName)
        {
            if (!await _permissionService.AuthorizeAsync(StandardPermissionProvider.ManageSettings))
                return AccessDeniedView();

            //prepare model
            var model = await _settingModelFactory.PrepareSettingSearchModelAsync(new SettingSearchModel { SearchSettingName = WebUtility.HtmlEncode(settingName) });

            return View(model);
        }

        [HttpPost]
        public virtual async Task<IActionResult> AllSettings(SettingSearchModel searchModel)
        {
            if (!await _permissionService.AuthorizeAsync(StandardPermissionProvider.ManageSettings))
                return await AccessDeniedDataTablesJson();

            //prepare model
            var model = await _settingModelFactory.PrepareSettingListModelAsync(searchModel);

            return Json(model);
        }

        [HttpPost]
        public virtual async Task<IActionResult> SettingUpdate(SettingModel model)
        {
            if (!await _permissionService.AuthorizeAsync(StandardPermissionProvider.ManageSettings))
                return AccessDeniedView();

            if (model.Name != null)
                model.Name = model.Name.Trim();

            if (model.Value != null)
                model.Value = model.Value.Trim();

            if (!ModelState.IsValid)
                return ErrorJson(ModelState.SerializeErrors());

            //try to get a setting with the specified id
            var setting = await _settingService.GetSettingByIdAsync(model.Id)
                ?? throw new ArgumentException("No setting found with the specified id");

            if (!setting.Name.Equals(model.Name, StringComparison.InvariantCultureIgnoreCase))
            {
                //setting name has been changed
                await _settingService.DeleteSettingAsync(setting);
            }

            await _settingService.SetSettingAsync(model.Name, model.Value, setting.StoreId);

            //activity log
            await _customerActivityService.InsertActivityAsync("EditSettings", await _localizationService.GetResourceAsync("ActivityLog.EditSettings"), setting);

            return new NullJsonResult();
        }

        [HttpPost]
        public virtual async Task<IActionResult> SettingAdd(SettingModel model)
        {
            if (!await _permissionService.AuthorizeAsync(StandardPermissionProvider.ManageSettings))
                return AccessDeniedView();

            if (model.Name != null)
                model.Name = model.Name.Trim();

            if (model.Value != null)
                model.Value = model.Value.Trim();

            if (!ModelState.IsValid)
                return ErrorJson(ModelState.SerializeErrors());

            var storeId = model.StoreId;
            await _settingService.SetSettingAsync(model.Name, model.Value, storeId);

            //activity log
            await _customerActivityService.InsertActivityAsync("AddNewSetting",
                string.Format(await _localizationService.GetResourceAsync("ActivityLog.AddNewSetting"), model.Name),
                await _settingService.GetSettingAsync(model.Name, storeId));

            return Json(new { Result = true });
        }

        [HttpPost]
        public virtual async Task<IActionResult> SettingDelete(int id)
        {
            if (!await _permissionService.AuthorizeAsync(StandardPermissionProvider.ManageSettings))
                return AccessDeniedView();

            //try to get a setting with the specified id
            var setting = await _settingService.GetSettingByIdAsync(id)
                ?? throw new ArgumentException("No setting found with the specified id", nameof(id));

            await _settingService.DeleteSettingAsync(setting);

            //activity log
            await _customerActivityService.InsertActivityAsync("DeleteSetting",
                string.Format(await _localizationService.GetResourceAsync("ActivityLog.DeleteSetting"), setting.Name), setting);

            return new NullJsonResult();
        }

        //action displaying notification (warning) to a store owner about a lot of traffic 
        //between the Redis server and the application when LoadAllLocaleRecordsOnStartup setting is set
        public async Task<IActionResult> RedisCacheHighTrafficWarning(bool loadAllLocaleRecordsOnStartup)
        {
            //LoadAllLocaleRecordsOnStartup is set and Redis cache is used, so display warning
            if (_appSettings.RedisConfig.Enabled && _appSettings.RedisConfig.UseCaching && loadAllLocaleRecordsOnStartup)
                return Json(new
                {
                    Result = await _localizationService.GetResourceAsync(
                        "Admin.Configuration.Settings.GeneralCommon.LoadAllLocaleRecordsOnStartup.Warning")
                });

            return Json(new { Result = string.Empty });
        }

        //Action that displays a notification (warning) to the store owner about the absence of active authentication providers
        public IActionResult ForceMultifactorAuthenticationWarning(bool forceMultifactorAuthentication)
        {
            //ForceMultifactorAuthentication is set and the store haven't active Authentication provider , so display warning
            if (forceMultifactorAuthentication && !_multiFactorAuthenticationPluginManager.HasActivePlugins())
                return Json(new
                {
                    Result = _localizationService.GetResource(
                        "Admin.Configuration.Settings.CustomerUser.ForceMultifactorAuthentication.Warning")
                });

            return Json(new { Result = string.Empty });
        }

        #endregion
    }
}<|MERGE_RESOLUTION|>--- conflicted
+++ resolved
@@ -1047,18 +1047,11 @@
             var lastPhoneNumberValidationEnabledValue = customerSettings.PhoneNumberValidationEnabled;
             var lastPhoneNumberValidationUseRegexValue = customerSettings.PhoneNumberValidationUseRegex;
 
-<<<<<<< HEAD
             var addressSettings = await _settingService.LoadSettingAsync<AddressSettings>(storeScope);
             var dateTimeSettings = await _settingService.LoadSettingAsync<DateTimeSettings>(storeScope);
             var externalAuthenticationSettings = await _settingService.LoadSettingAsync<ExternalAuthenticationSettings>(storeScope);
-
-=======
-            var addressSettings = _settingService.LoadSetting<AddressSettings>(storeScope);
-            var dateTimeSettings = _settingService.LoadSetting<DateTimeSettings>(storeScope);
-            var externalAuthenticationSettings = _settingService.LoadSetting<ExternalAuthenticationSettings>(storeScope);
-            var multiFactorAuthenticationSettings = _settingService.LoadSetting<MultiFactorAuthenticationSettings>(storeScope);
-           
->>>>>>> 8436c882
+            var multiFactorAuthenticationSettings = await _settingService.LoadSettingAsync<MultiFactorAuthenticationSettings>(storeScope);
+
             customerSettings = model.CustomerSettings.ToSettings(customerSettings);
 
             if (customerSettings.UsernameValidationEnabled && customerSettings.UsernameValidationUseRegex)
@@ -1504,14 +1497,6 @@
             localizationSettings.LoadAllUrlRecordsOnStartup = model.LocalizationSettings.LoadAllUrlRecordsOnStartup;
             await _settingService.SaveSettingAsync(localizationSettings);
 
-<<<<<<< HEAD
-            //full-text (not overridable)
-            commonSettings = await _settingService.LoadSettingAsync<CommonSettings>();
-            commonSettings.FullTextMode = (FulltextSearchMode)model.FullTextSettings.SearchMode;
-            await _settingService.SaveSettingAsync(commonSettings);
-
-=======
->>>>>>> 8436c882
             //display default menu item
             var displayDefaultMenuItemSettings = await _settingService.LoadSettingAsync<DisplayDefaultMenuItemSettings>(storeScope);
 
@@ -1679,50 +1664,6 @@
             return RedirectToAction("GeneralCommon");
         }
 
-<<<<<<< HEAD
-        [HttpPost, ActionName("GeneralCommon")]
-        [FormValueRequired("togglefulltext")]
-        public virtual async Task<IActionResult> ToggleFullText(GeneralCommonSettingsModel model)
-        {
-            if (!await _permissionService.AuthorizeAsync(StandardPermissionProvider.ManageSettings))
-                return AccessDeniedView();
-
-            var storeScope = await _storeContext.GetActiveStoreScopeConfigurationAsync();
-            var commonSettings = await _settingService.LoadSettingAsync<CommonSettings>(storeScope);
-            try
-            {
-                if (!await _fulltextService.IsFullTextSupportedAsync())
-                    throw new NopException(await _localizationService.GetResourceAsync("Admin.Configuration.Settings.GeneralCommon.FullTextSettings.NotSupported"));
-
-                if (commonSettings.UseFullTextSearch)
-                {
-                    await _fulltextService.DisableFullTextAsync();
-
-                    commonSettings.UseFullTextSearch = false;
-                    await _settingService.SaveSettingAsync(commonSettings);
-
-                    _notificationService.SuccessNotification(await _localizationService.GetResourceAsync("Admin.Configuration.Settings.GeneralCommon.FullTextSettings.Disabled"));
-                }
-                else
-                {
-                    await _fulltextService.EnableFullTextAsync();
-
-                    commonSettings.UseFullTextSearch = true;
-                    await _settingService.SaveSettingAsync(commonSettings);
-
-                    _notificationService.SuccessNotification(await _localizationService.GetResourceAsync("Admin.Configuration.Settings.GeneralCommon.FullTextSettings.Enabled"));
-                }
-            }
-            catch (Exception exc)
-            {
-                await _notificationService.ErrorNotificationAsync(exc);
-            }
-
-            return RedirectToAction("GeneralCommon");
-        }
-
-=======
->>>>>>> 8436c882
         [HttpPost]
         public virtual async Task<IActionResult> UploadLocalePattern()
         {
