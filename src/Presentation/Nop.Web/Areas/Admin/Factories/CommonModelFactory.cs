--- conflicted
+++ resolved
@@ -854,11 +854,7 @@
         /// </summary>
         /// <param name="searchModel">Backup file search model</param>
         /// <returns>Backup file list model</returns>
-<<<<<<< HEAD
-        public virtual Task<BackupFileListModel> PrepareBackupFileListModelAsync(BackupFileSearchModel searchModel)
-=======
-        public virtual async Task<BackupFileListModel> PrepareBackupFileListModel(BackupFileSearchModel searchModel)
->>>>>>> 1a8a2fcd
+        public virtual async Task<BackupFileListModel> PrepareBackupFileListModelAsync(BackupFileSearchModel searchModel)
         {
             if (searchModel == null)
                 throw new ArgumentNullException(nameof(searchModel));
@@ -875,11 +871,8 @@
 
                     //fill in additional values (not existing in the entity)
                     Length = $"{_fileProvider.FileLength(file) / 1024f / 1024f:F2} Mb",
-<<<<<<< HEAD
-                    Link = $"{_webHelper.GetStoreLocationAsync(false).Result}db_backups/{_fileProvider.GetFileName(file)}"
-=======
-                    Link = $"{(await _webHelper.GetStoreLocation(false))}db_backups/{_fileProvider.GetFileName(file)}"
->>>>>>> 1a8a2fcd
+
+                    Link = $"{(await _webHelper.GetStoreLocationAsync(false))}db_backups/{_fileProvider.GetFileName(file)}"
                 });
             });
 
@@ -960,13 +953,8 @@
                     //fill in additional values (not existing in the entity)
                     urlRecordModel.Name = urlRecord.Slug;
                     urlRecordModel.Language = urlRecord.LanguageId == 0
-<<<<<<< HEAD
-                        ? _localizationService.GetResourceAsync("Admin.System.SeNames.Language.Standard").Result
-                        : _languageService.GetLanguageByIdAsync(urlRecord.LanguageId).Result?.Name ?? "Unknown";
-=======
-                        ? await _localizationService.GetResource("Admin.System.SeNames.Language.Standard")
-                        : (await _languageService.GetLanguageById(urlRecord.LanguageId))?.Name ?? "Unknown";
->>>>>>> 1a8a2fcd
+                        ? await _localizationService.GetResourceAsync("Admin.System.SeNames.Language.Standard")
+                        : (await _languageService.GetLanguageByIdAsync(urlRecord.LanguageId))?.Name ?? "Unknown";
 
                     //details URL
                     var detailsUrl = string.Empty;
