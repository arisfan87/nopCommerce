﻿using System;
using System.Collections.Generic;
using System.Diagnostics;
using System.Linq;
using System.Runtime.InteropServices;
<<<<<<< HEAD
using System.Threading.Tasks;
=======
using Autofac;
>>>>>>> 8df5bf22
using Microsoft.AspNetCore.Http;
using Microsoft.AspNetCore.Mvc;
using Microsoft.AspNetCore.Mvc.Infrastructure;
using Microsoft.AspNetCore.Mvc.Rendering;
using Microsoft.AspNetCore.Mvc.Routing;
using Microsoft.Net.Http.Headers;
using Nop.Core;
using Nop.Core.Caching;
using Nop.Core.Configuration;
using Nop.Core.Domain.Catalog;
using Nop.Core.Domain.Common;
using Nop.Core.Domain.Customers;
using Nop.Core.Domain.Directory;
using Nop.Core.Domain.Orders;
using Nop.Core.Domain.Security;
using Nop.Core.Infrastructure;
using Nop.Data;
using Nop.Services.Authentication.External;
using Nop.Services.Authentication.MultiFactor;
using Nop.Services.Catalog;
using Nop.Services.Cms;
using Nop.Services.Common;
using Nop.Services.Customers;
using Nop.Services.Directory;
using Nop.Services.Events;
using Nop.Services.Helpers;
using Nop.Services.Localization;
using Nop.Services.Orders;
using Nop.Services.Payments;
using Nop.Services.Plugins;
using Nop.Services.Seo;
using Nop.Services.Shipping;
using Nop.Services.Shipping.Pickup;
using Nop.Services.Stores;
using Nop.Services.Tax;
using Nop.Web.Areas.Admin.Infrastructure.Mapper.Extensions;
using Nop.Web.Areas.Admin.Models.Common;
using Nop.Web.Areas.Admin.Models.Localization;
using Nop.Web.Framework.Models.Extensions;
using Nop.Web.Framework.Security;

namespace Nop.Web.Areas.Admin.Factories
{
    /// <summary>
    /// Represents common models factory implementation
    /// </summary>
    public partial class CommonModelFactory : ICommonModelFactory
    {
        #region Fields

        private readonly AdminAreaSettings _adminAreaSettings;
        private readonly AppSettings _appSettings;
        private readonly CatalogSettings _catalogSettings;
        private readonly CurrencySettings _currencySettings;
        private readonly IActionContextAccessor _actionContextAccessor;
        private readonly IAuthenticationPluginManager _authenticationPluginManager;
        private readonly IBaseAdminModelFactory _baseAdminModelFactory;
        private readonly IComponentContext _componentContext;
        private readonly ICurrencyService _currencyService;
        private readonly ICustomerService _customerService;
        private readonly INopDataProvider _dataProvider;
        private readonly IDateTimeHelper _dateTimeHelper;
        private readonly IExchangeRatePluginManager _exchangeRatePluginManager;
        private readonly IHttpContextAccessor _httpContextAccessor;
        private readonly ILanguageService _languageService;
        private readonly ILocalizationService _localizationService;
        private readonly IMaintenanceService _maintenanceService;
        private readonly IMeasureService _measureService;
        private readonly IMultiFactorAuthenticationPluginManager _multiFactorAuthenticationPluginManager;
        private readonly INopFileProvider _fileProvider;
        private readonly IOrderService _orderService;
        private readonly IPaymentPluginManager _paymentPluginManager;
        private readonly IPickupPluginManager _pickupPluginManager;
        private readonly IPluginService _pluginService;
        private readonly IProductService _productService;
        private readonly IReturnRequestService _returnRequestService;
        private readonly ISearchTermService _searchTermService;
        private readonly IShippingPluginManager _shippingPluginManager;
        private readonly IStaticCacheManager _staticCacheManager;
        private readonly IStoreContext _storeContext;
        private readonly IStoreService _storeService;
        private readonly ITaxPluginManager _taxPluginManager;
        private readonly IUrlHelperFactory _urlHelperFactory;
        private readonly IUrlRecordService _urlRecordService;
        private readonly IWebHelper _webHelper;
        private readonly IWidgetPluginManager _widgetPluginManager;
        private readonly IWorkContext _workContext;
        private readonly MeasureSettings _measureSettings;
        private readonly NopHttpClient _nopHttpClient;
        private readonly ProxySettings _proxySettings;

        #endregion

        #region Ctor

        public CommonModelFactory(AdminAreaSettings adminAreaSettings,
            AppSettings appSettings,
            CatalogSettings catalogSettings,
            CurrencySettings currencySettings,
            IActionContextAccessor actionContextAccessor,
            IAuthenticationPluginManager authenticationPluginManager,
            IBaseAdminModelFactory baseAdminModelFactory,
            IComponentContext componentContext,
            ICurrencyService currencyService,
            ICustomerService customerService,
            INopDataProvider dataProvider,
            IDateTimeHelper dateTimeHelper,
            INopFileProvider fileProvider,
            IExchangeRatePluginManager exchangeRatePluginManager,
            IHttpContextAccessor httpContextAccessor,
            ILanguageService languageService,
            ILocalizationService localizationService,
            IMaintenanceService maintenanceService,
            IMeasureService measureService,
            IMultiFactorAuthenticationPluginManager multiFactorAuthenticationPluginManager,
            IOrderService orderService,
            IPaymentPluginManager paymentPluginManager,
            IPickupPluginManager pickupPluginManager,
            IPluginService pluginService,
            IProductService productService,
            IReturnRequestService returnRequestService,
            ISearchTermService searchTermService,
            IShippingPluginManager shippingPluginManager,
            IStaticCacheManager staticCacheManager,
            IStoreContext storeContext,
            IStoreService storeService,
            ITaxPluginManager taxPluginManager,
            IUrlHelperFactory urlHelperFactory,
            IUrlRecordService urlRecordService,
            IWebHelper webHelper,
            IWidgetPluginManager widgetPluginManager,
            IWorkContext workContext,
            MeasureSettings measureSettings,
            NopHttpClient nopHttpClient,
            ProxySettings proxySettings)
        {
            _adminAreaSettings = adminAreaSettings;
            _appSettings = appSettings;
            _catalogSettings = catalogSettings;
            _currencySettings = currencySettings;
            _actionContextAccessor = actionContextAccessor;
            _authenticationPluginManager = authenticationPluginManager;
            _baseAdminModelFactory = baseAdminModelFactory;
            _componentContext = componentContext;
            _currencyService = currencyService;
            _customerService = customerService;
            _dataProvider = dataProvider;
            _dateTimeHelper = dateTimeHelper;
            _exchangeRatePluginManager = exchangeRatePluginManager;
            _httpContextAccessor = httpContextAccessor;
            _languageService = languageService;
            _localizationService = localizationService;
            _maintenanceService = maintenanceService;
            _measureService = measureService;
            _multiFactorAuthenticationPluginManager = multiFactorAuthenticationPluginManager;
            _fileProvider = fileProvider;
            _orderService = orderService;
            _paymentPluginManager = paymentPluginManager;
            _pickupPluginManager = pickupPluginManager;
            _pluginService = pluginService;
            _productService = productService;
            _returnRequestService = returnRequestService;
            _searchTermService = searchTermService;
            _shippingPluginManager = shippingPluginManager;
            _staticCacheManager = staticCacheManager;
            _storeContext = storeContext;
            _storeService = storeService;
            _taxPluginManager = taxPluginManager;
            _urlHelperFactory = urlHelperFactory;
            _urlRecordService = urlRecordService;
            _webHelper = webHelper;
            _widgetPluginManager = widgetPluginManager;
            _workContext = workContext;
            _measureSettings = measureSettings;
            _nopHttpClient = nopHttpClient;
            _proxySettings = proxySettings;
        }

        #endregion

        #region Utilities

        /// <summary>
        /// Prepare store URL warning model
        /// </summary>
        /// <param name="models">List of system warning models</param>
        protected virtual async Task PrepareStoreUrlWarningModel(IList<SystemWarningModel> models)
        {
            if (models == null)
                throw new ArgumentNullException(nameof(models));

            //check whether current store URL matches the store configured URL
            var currentStoreUrl = (await _storeContext.GetCurrentStore()).Url;
            if (!string.IsNullOrEmpty(currentStoreUrl) &&
                (currentStoreUrl.Equals(await _webHelper.GetStoreLocation(false), StringComparison.InvariantCultureIgnoreCase) ||
                currentStoreUrl.Equals(await _webHelper.GetStoreLocation(true), StringComparison.InvariantCultureIgnoreCase)))
            {
                models.Add(new SystemWarningModel
                {
                    Level = SystemWarningLevel.Pass,
                    Text = await _localizationService.GetResource("Admin.System.Warnings.URL.Match")
                });
                return;
            }

            models.Add(new SystemWarningModel
            {
                Level = SystemWarningLevel.Fail,
                Text = string.Format(await _localizationService.GetResource("Admin.System.Warnings.URL.NoMatch"),
                    currentStoreUrl, await _webHelper.GetStoreLocation(false))
            });
        }

        /// <summary>
        /// Prepare copyright removal key warning model
        /// </summary>
        /// <param name="models">List of system warning models</param>
        protected virtual async Task PrepareRemovalKeyWarningModel(IList<SystemWarningModel> models)
        {
            if (models == null)
                throw new ArgumentNullException(nameof(models));

            if (!_adminAreaSettings.CheckCopyrightRemovalKey)
                return;

            //try to get a warning
            var warning = string.Empty;
            try
            {
                warning = await _nopHttpClient.GetCopyrightWarningAsync();
            }
            catch
            {
                // ignored
            }

            if (string.IsNullOrEmpty(warning))
                return;

            models.Add(new SystemWarningModel
            {
                Level = SystemWarningLevel.CopyrightRemovalKey,
                Text = warning,
                DontEncode = true //this text could contain links, so don't encode it
            });
        }

        /// <summary>
        /// Prepare primary exchange rate currency warning model
        /// </summary>
        /// <param name="models">List of system warning models</param>
        protected virtual async Task PrepareExchangeRateCurrencyWarningModel(IList<SystemWarningModel> models)
        {
            if (models == null)
                throw new ArgumentNullException(nameof(models));

            //check whether primary exchange rate currency set
            var primaryExchangeRateCurrency = await _currencyService.GetCurrencyById(_currencySettings.PrimaryExchangeRateCurrencyId);
            if (primaryExchangeRateCurrency == null)
            {
                models.Add(new SystemWarningModel
                {
                    Level = SystemWarningLevel.Fail,
                    Text = await _localizationService.GetResource("Admin.System.Warnings.ExchangeCurrency.NotSet")
                });
                return;
            }

            models.Add(new SystemWarningModel
            {
                Level = SystemWarningLevel.Pass,
                Text = await _localizationService.GetResource("Admin.System.Warnings.ExchangeCurrency.Set")
            });

            //check whether primary exchange rate currency rate configured
            if (primaryExchangeRateCurrency.Rate != 1)
            {
                models.Add(new SystemWarningModel
                {
                    Level = SystemWarningLevel.Fail,
                    Text = await _localizationService.GetResource("Admin.System.Warnings.ExchangeCurrency.Rate1")
                });
            }
        }

        /// <summary>
        /// Prepare primary store currency warning model
        /// </summary>
        /// <param name="models">List of system warning models</param>
        protected virtual async Task PreparePrimaryStoreCurrencyWarningModel(IList<SystemWarningModel> models)
        {
            if (models == null)
                throw new ArgumentNullException(nameof(models));

            //check whether primary store currency set
            var primaryStoreCurrency = await _currencyService.GetCurrencyById(_currencySettings.PrimaryStoreCurrencyId);
            if (primaryStoreCurrency == null)
            {
                models.Add(new SystemWarningModel
                {
                    Level = SystemWarningLevel.Fail,
                    Text = await _localizationService.GetResource("Admin.System.Warnings.PrimaryCurrency.NotSet")
                });
                return;
            }

            models.Add(new SystemWarningModel
            {
                Level = SystemWarningLevel.Pass,
                Text = await _localizationService.GetResource("Admin.System.Warnings.PrimaryCurrency.Set")
            });
        }

        /// <summary>
        /// Prepare base weight warning model
        /// </summary>
        /// <param name="models">List of system warning models</param>
        protected virtual async Task PrepareBaseWeightWarningModel(IList<SystemWarningModel> models)
        {
            if (models == null)
                throw new ArgumentNullException(nameof(models));

            //check whether base measure weight set
            var baseWeight = await _measureService.GetMeasureWeightById(_measureSettings.BaseWeightId);
            if (baseWeight == null)
            {
                models.Add(new SystemWarningModel
                {
                    Level = SystemWarningLevel.Fail,
                    Text = await _localizationService.GetResource("Admin.System.Warnings.DefaultWeight.NotSet")
                });
                return;
            }

            models.Add(new SystemWarningModel
            {
                Level = SystemWarningLevel.Pass,
                Text = await _localizationService.GetResource("Admin.System.Warnings.DefaultWeight.Set")
            });

            //check whether base measure weight ratio configured
            if (baseWeight.Ratio != 1)
            {
                models.Add(new SystemWarningModel
                {
                    Level = SystemWarningLevel.Fail,
                    Text = await _localizationService.GetResource("Admin.System.Warnings.DefaultWeight.Ratio1")
                });
            }
        }

        /// <summary>
        /// Prepare base dimension warning model
        /// </summary>
        /// <param name="models">List of system warning models</param>
        protected virtual async Task PrepareBaseDimensionWarningModel(IList<SystemWarningModel> models)
        {
            if (models == null)
                throw new ArgumentNullException(nameof(models));

            //check whether base measure dimension set
            var baseDimension = await _measureService.GetMeasureDimensionById(_measureSettings.BaseDimensionId);
            if (baseDimension == null)
            {
                models.Add(new SystemWarningModel
                {
                    Level = SystemWarningLevel.Fail,
                    Text = await _localizationService.GetResource("Admin.System.Warnings.DefaultDimension.NotSet")
                });
                return;
            }

            models.Add(new SystemWarningModel
            {
                Level = SystemWarningLevel.Pass,
                Text = await _localizationService.GetResource("Admin.System.Warnings.DefaultDimension.Set")
            });

            //check whether base measure dimension ratio configured
            if (baseDimension.Ratio != 1)
            {
                models.Add(new SystemWarningModel
                {
                    Level = SystemWarningLevel.Fail,
                    Text = await _localizationService.GetResource("Admin.System.Warnings.DefaultDimension.Ratio1")
                });
            }
        }

        /// <summary>
        /// Prepare payment methods warning model
        /// </summary>
        /// <param name="models">List of system warning models</param>
        protected virtual async Task PreparePaymentMethodsWarningModel(IList<SystemWarningModel> models)
        {
            if (models == null)
                throw new ArgumentNullException(nameof(models));

            //check whether payment methods activated
            if (_paymentPluginManager.LoadAllPlugins().Any())
            {
                models.Add(new SystemWarningModel
                {
                    Level = SystemWarningLevel.Pass,
                    Text = await _localizationService.GetResource("Admin.System.Warnings.PaymentMethods.OK")
                });
                return;
            }

            models.Add(new SystemWarningModel
            {
                Level = SystemWarningLevel.Fail,
                Text = await _localizationService.GetResource("Admin.System.Warnings.PaymentMethods.NoActive")
            });
        }

        /// <summary>
        /// Prepare plugins warning model
        /// </summary>
        /// <param name="models">List of system warning models</param>
        protected virtual async Task PreparePluginsWarningModel(IList<SystemWarningModel> models)
        {
            if (models == null)
                throw new ArgumentNullException(nameof(models));

            //check whether there are incompatible plugins
            foreach (var pluginName in _pluginService.GetIncompatiblePlugins())
            {
                models.Add(new SystemWarningModel
                {
                    Level = SystemWarningLevel.Warning,
                    Text = string.Format(await _localizationService.GetResource("Admin.System.Warnings.PluginNotLoaded"), pluginName)
                });
            }

            //check whether there are any collision of loaded assembly
            foreach (var assembly in _pluginService.GetAssemblyCollisions())
            {
                //get plugin references message
                var message = assembly.Collisions
                    .Select(item => string.Format(_localizationService
                        .GetResource("Admin.System.Warnings.PluginRequiredAssembly").Result, item.PluginName, item.AssemblyName))
                    .Aggregate("", (curent, all) => all + ", " + curent).TrimEnd(',', ' ');

                models.Add(new SystemWarningModel
                {
                    Level = SystemWarningLevel.Warning,
                    Text = string.Format(await _localizationService.GetResource("Admin.System.Warnings.AssemblyHasCollision"),
                        assembly.ShortName, assembly.AssemblyFullNameInMemory, message)
                });
            }

            //check whether there are different plugins which try to override the same interface
            var baseLibraries = new[] { "Nop.Core", "Nop.Data", "Nop.Services", "Nop.Web", "Nop.Web.Framework" };
            var overridenServices = _componentContext.ComponentRegistry.Registrations.Where(p =>
                    p.Services.Any(s =>
                        s.Description.StartsWith("Nop.", StringComparison.InvariantCulture) &&
                        !s.Description.StartsWith(typeof(IConsumer<>).FullName?.Replace("~1", string.Empty) ?? string.Empty,
                            StringComparison.InvariantCulture))).SelectMany(p => p.Services.Select(x =>
                    KeyValuePair.Create(x.Description, p.Target.Activator.LimitType.Assembly.GetName().Name)))
                .Where(p => baseLibraries.All(library => !p.Value.StartsWith(library, StringComparison.InvariantCultureIgnoreCase)))
                .GroupBy(p => p.Key, p => p.Value)
                .Where(p => p.Count() > 1)
                .ToDictionary(p => p.Key, p => p.ToList());

            foreach (var overridenService in overridenServices)
            {
                var assemblies = overridenService.Value
                    .Aggregate("", (current, all) => all + ", " + current).TrimEnd(',', ' ');

                models.Add(new SystemWarningModel
                {
                    Level = SystemWarningLevel.Warning,
                    Text = string.Format(_localizationService.GetResource("Admin.System.Warnings.PluginsOverrideSameService"), overridenService.Key, assemblies)
                });
            }
        }

        /// <summary>
        /// Prepare performance settings warning model
        /// </summary>
        /// <param name="models">List of system warning models</param>
        protected virtual async Task PreparePerformanceSettingsWarningModel(IList<SystemWarningModel> models)
        {
            if (models == null)
                throw new ArgumentNullException(nameof(models));

            //check whether "IgnoreStoreLimitations" setting disabled
            if (!_catalogSettings.IgnoreStoreLimitations && (await _storeService.GetAllStores()).Count == 1)
            {
                models.Add(new SystemWarningModel
                {
                    Level = SystemWarningLevel.Recommendation,
                    Text = await _localizationService.GetResource("Admin.System.Warnings.Performance.IgnoreStoreLimitations")
                });
            }

            //check whether "IgnoreAcl" setting disabled
            if (!_catalogSettings.IgnoreAcl)
            {
                models.Add(new SystemWarningModel
                {
                    Level = SystemWarningLevel.Recommendation,
                    Text = await _localizationService.GetResource("Admin.System.Warnings.Performance.IgnoreAcl")
                });
            }
        }

        /// <summary>
        /// Prepare file permissions warning model
        /// </summary>
        /// <param name="models">List of system warning models</param>
        protected virtual async Task PrepareFilePermissionsWarningModel(IList<SystemWarningModel> models)
        {
            if (models == null)
                throw new ArgumentNullException(nameof(models));

            var dirPermissionsOk = true;
            var dirsToCheck = FilePermissionHelper.GetDirectoriesWrite();
            foreach (var dir in dirsToCheck)
            {
                if (FilePermissionHelper.CheckPermissions(dir, false, true, true, false))
                    continue;

                models.Add(new SystemWarningModel
                {
                    Level = SystemWarningLevel.Warning,
                    Text = string.Format(await _localizationService.GetResource("Admin.System.Warnings.DirectoryPermission.Wrong"),
                        CurrentOSUser.FullName, dir)
                });
                dirPermissionsOk = false;
            }

            if (dirPermissionsOk)
            {
                models.Add(new SystemWarningModel
                {
                    Level = SystemWarningLevel.Pass,
                    Text = await _localizationService.GetResource("Admin.System.Warnings.DirectoryPermission.OK")
                });
            }

            var filePermissionsOk = true;
            var filesToCheck = FilePermissionHelper.GetFilesWrite();
            foreach (var file in filesToCheck)
            {
                if (FilePermissionHelper.CheckPermissions(file, false, true, true, true))
                    continue;

                models.Add(new SystemWarningModel
                {
                    Level = SystemWarningLevel.Warning,
                    Text = string.Format(await _localizationService.GetResource("Admin.System.Warnings.FilePermission.Wrong"),
                        CurrentOSUser.FullName, file)
                });
                filePermissionsOk = false;
            }

            if (filePermissionsOk)
            {
                models.Add(new SystemWarningModel
                {
                    Level = SystemWarningLevel.Pass,
                    Text = await _localizationService.GetResource("Admin.System.Warnings.FilePermission.OK")
                });
            }
        }

        /// <summary>
        /// Prepare backup file search model
        /// </summary>
        /// <param name="searchModel">Backup file search model</param>
        /// <returns>Backup file search model</returns>
        protected virtual BackupFileSearchModel PrepareBackupFileSearchModel(BackupFileSearchModel searchModel)
        {
            if (searchModel == null)
                throw new ArgumentNullException(nameof(searchModel));

            //prepare page parameters
            searchModel.SetGridPageSize();

            return searchModel;
        }

        /// <summary>
        /// Prepare plugins enabled warning model
        /// </summary>
        /// <param name="models">List of system warning models</param>
        protected virtual async Task PreparePluginsEnabledWarningModel(List<SystemWarningModel> models)
        {
            var plugins = _pluginService.GetPlugins<IPlugin>();

            var notEnabled = new List<string>();
            var notEnabledSystemNames = new List<string>();

            foreach (var plugin in plugins)
            {
                var isEnabled = true;

                switch (plugin)
                {
                    case IPaymentMethod paymentMethod:
                        isEnabled = _paymentPluginManager.IsPluginActive(paymentMethod);
                        break;

                    case IShippingRateComputationMethod shippingRateComputationMethod:
                        isEnabled = _shippingPluginManager.IsPluginActive(shippingRateComputationMethod);
                        break;

                    case IPickupPointProvider pickupPointProvider:
                        isEnabled = _pickupPluginManager.IsPluginActive(pickupPointProvider);
                        break;

                    case ITaxProvider taxProvider:
                        isEnabled = _taxPluginManager.IsPluginActive(taxProvider);
                        break;

                    case IExternalAuthenticationMethod externalAuthenticationMethod:
                        isEnabled = _authenticationPluginManager.IsPluginActive(externalAuthenticationMethod);
                        break;

                    case IMultiFactorAuthenticationMethod multiFactorAuthenticationMethod:
                        isEnabled = _multiFactorAuthenticationPluginManager.IsPluginActive(multiFactorAuthenticationMethod);
                        break;

                    case IWidgetPlugin widgetPlugin:
                        isEnabled = _widgetPluginManager.IsPluginActive(widgetPlugin);
                        break;

                    case IExchangeRateProvider exchangeRateProvider:
                        isEnabled = _exchangeRatePluginManager.IsPluginActive(exchangeRateProvider);
                        break;
                }

                if (isEnabled)
                    continue;

                notEnabled.Add(plugin.PluginDescriptor.FriendlyName);
                notEnabledSystemNames.Add(plugin.PluginDescriptor.SystemName);
            }

            if (notEnabled.Any())
            {
                //get URL helper
                var urlHelper = _urlHelperFactory.GetUrlHelper(_actionContextAccessor.ActionContext);

                models.Add(new SystemWarningModel
                {
                    Level = SystemWarningLevel.Warning,
                    DontEncode = true,
<<<<<<< HEAD
                    Text = $"{await _localizationService.GetResource("Admin.System.Warnings.PluginNotEnabled")}: {string.Join(", ", notEnabled)} (<a href=\"{urlHelper.Action("UninstallAndDeleteUnusedPlugins", "Plugin", new { names=notEnabledSystemNames.ToArray() })}\">{await _localizationService.GetResource("Admin.System.Warnings.PluginNotEnabled.AutoFixAndRestart")}</a>)"
=======
                    Text = $"{_localizationService.GetResource("Admin.System.Warnings.PluginNotEnabled")}: {string.Join(", ", notEnabled)} (<a href=\"{urlHelper.Action("UninstallAndDeleteUnusedPlugins", "Plugin", new { names = notEnabledSystemNames.ToArray() })}\">{_localizationService.GetResource("Admin.System.Warnings.PluginNotEnabled.AutoFixAndRestart")}</a>)"
>>>>>>> 8df5bf22
                });
            }
        }

        #endregion

        #region Methods

        /// <summary>
        /// Prepare system info model
        /// </summary>
        /// <param name="model">System info model</param>
        /// <returns>System info model</returns>
        public virtual Task<SystemInfoModel> PrepareSystemInfoModel(SystemInfoModel model)
        {
            if (model == null)
                throw new ArgumentNullException(nameof(model));

            model.NopVersion = NopVersion.FULL_VERSION;
            model.ServerTimeZone = TimeZoneInfo.Local.StandardName;
            model.ServerLocalTime = DateTime.Now;
            model.UtcTime = DateTime.UtcNow;
            model.CurrentUserTime = _dateTimeHelper.ConvertToUserTime(DateTime.Now);
            model.HttpHost = _httpContextAccessor.HttpContext.Request.Headers[HeaderNames.Host];

            //ensure no exception is thrown
            try
            {
                model.OperatingSystem = Environment.OSVersion.VersionString;
                model.AspNetInfo = RuntimeEnvironment.GetSystemVersion();
                model.IsFullTrust = AppDomain.CurrentDomain.IsFullyTrusted.ToString();
            }
            catch
            {
                // ignored
            }

            foreach (var header in _httpContextAccessor.HttpContext.Request.Headers)
            {
                model.Headers.Add(new SystemInfoModel.HeaderModel
                {
                    Name = header.Key,
                    Value = header.Value
                });
            }

            foreach (var assembly in AppDomain.CurrentDomain.GetAssemblies())
            {
                var loadedAssemblyModel = new SystemInfoModel.LoadedAssembly
                {
                    FullName = assembly.FullName
                };

                //ensure no exception is thrown
                try
                {
                    loadedAssemblyModel.Location = assembly.IsDynamic ? null : assembly.Location;
                    loadedAssemblyModel.IsDebug = assembly.GetCustomAttributes(typeof(DebuggableAttribute), false)
                        .FirstOrDefault() is DebuggableAttribute attribute && attribute.IsJITOptimizerDisabled;

                    //https://stackoverflow.com/questions/2050396/getting-the-date-of-a-net-assembly
                    //we use a simple method because the more Jeff Atwood's solution doesn't work anymore 
                    //more info at https://blog.codinghorror.com/determining-build-date-the-hard-way/
                    loadedAssemblyModel.BuildDate = assembly.IsDynamic ? null : (DateTime?)TimeZoneInfo.ConvertTimeFromUtc(_fileProvider.GetLastWriteTimeUtc(assembly.Location), TimeZoneInfo.Local);

                }
                catch
                {
                    // ignored
                }

                model.LoadedAssemblies.Add(loadedAssemblyModel);
            }

            model.CurrentStaticCacheManager = _staticCacheManager.GetType().Name;

            model.RedisEnabled = _appSettings.RedisConfig.Enabled;
            model.UseRedisToStoreDataProtectionKeys = _appSettings.RedisConfig.StoreDataProtectionKeys;
            model.UseRedisForCaching = _appSettings.RedisConfig.UseCaching;
            model.UseRedisToStorePluginsInfo = _appSettings.RedisConfig.StorePluginsInfo;

            model.AzureBlobStorageEnabled = _appSettings.AzureBlobConfig.Enabled;

            return Task.FromResult(model);
        }

        /// <summary>
        /// Prepare proxy connection warning model
        /// </summary>
        /// <param name="models">List of system warning models</param>
        protected virtual async Task PrepareProxyConnectionWarningModel(IList<SystemWarningModel> models)
        {
            if (models == null)
                throw new ArgumentNullException(nameof(models));

            //whether proxy is enabled
            if (!_proxySettings.Enabled)
                return;

            try
            {
                _nopHttpClient.PingAsync().Wait();

                //connection is OK
                models.Add(new SystemWarningModel
                {
                    Level = SystemWarningLevel.Pass,
                    Text = await _localizationService.GetResource("Admin.System.Warnings.ProxyConnection.OK")
                });
            }
            catch
            {
                //connection failed
                models.Add(new SystemWarningModel
                {
                    Level = SystemWarningLevel.Fail,
                    Text = await _localizationService.GetResource("Admin.System.Warnings.ProxyConnection.Failed")
                });
            }
        }

        /// <summary>
        /// Prepare system warning models
        /// </summary>
        /// <returns>List of system warning models</returns>
        public virtual async Task<IList<SystemWarningModel>> PrepareSystemWarningModels()
        {
            var models = new List<SystemWarningModel>();

            //store URL
            await PrepareStoreUrlWarningModel(models);

            //removal key
            await PrepareRemovalKeyWarningModel(models);

            //primary exchange rate currency
            await PrepareExchangeRateCurrencyWarningModel(models);

            //primary store currency
            await PreparePrimaryStoreCurrencyWarningModel(models);

            //base measure weight
            await PrepareBaseWeightWarningModel(models);

            //base dimension weight
            await PrepareBaseDimensionWarningModel(models);

            //payment methods
            await PreparePaymentMethodsWarningModel(models);

<<<<<<< HEAD
            //incompatible plugins
            await PreparePluginsWarningModel(models);
=======
            //plugins
            PreparePluginsWarningModel(models);
>>>>>>> 8df5bf22

            //performance settings
            await PreparePerformanceSettingsWarningModel(models);

            //validate write permissions (the same procedure like during installation)
            await PrepareFilePermissionsWarningModel(models);

            //not active plugins
            await PreparePluginsEnabledWarningModel(models);

            //proxy connection
            await PrepareProxyConnectionWarningModel(models);

            return models;
        }

        /// <summary>
        /// Prepare maintenance model
        /// </summary>
        /// <param name="model">Maintenance model</param>
        /// <returns>Maintenance model</returns>
        public virtual Task<MaintenanceModel> PrepareMaintenanceModel(MaintenanceModel model)
        {
            if (model == null)
                throw new ArgumentNullException(nameof(model));

            model.DeleteGuests.EndDate = DateTime.UtcNow.AddDays(-7);
            model.DeleteGuests.OnlyWithoutShoppingCart = true;
            model.DeleteAbandonedCarts.OlderThan = DateTime.UtcNow.AddDays(-182);

            model.DeleteAlreadySentQueuedEmails.EndDate = DateTime.UtcNow.AddDays(-7);

            model.BackupSupported = _dataProvider.BackupSupported;

            //prepare nested search model
            PrepareBackupFileSearchModel(model.BackupFileSearchModel);

            return Task.FromResult(model);
        }

        /// <summary>
        /// Prepare paged backup file list model
        /// </summary>
        /// <param name="searchModel">Backup file search model</param>
        /// <returns>Backup file list model</returns>
        public virtual Task<BackupFileListModel> PrepareBackupFileListModel(BackupFileSearchModel searchModel)
        {
            if (searchModel == null)
                throw new ArgumentNullException(nameof(searchModel));

            //get backup files
            var backupFiles = _maintenanceService.GetAllBackupFiles().ToPagedList(searchModel);

            //prepare list model
            var model = new BackupFileListModel().PrepareToGrid(searchModel, backupFiles, () =>
            {
                return backupFiles.Select(file => new BackupFileModel
                {
                    Name = _fileProvider.GetFileName(file),
                    //fill in additional values (not existing in the entity)
                    Length = $"{_fileProvider.FileLength(file) / 1024f / 1024f:F2} Mb",
                    Link = $"{_webHelper.GetStoreLocation(false).Result}db_backups/{_fileProvider.GetFileName(file)}"
                });
            });

            return Task.FromResult(model);
        }

        /// <summary>
        /// Prepare URL record search model
        /// </summary>
        /// <param name="searchModel">URL record search model</param>
        /// <returns>URL record search model</returns>
        public virtual async Task<UrlRecordSearchModel> PrepareUrlRecordSearchModel(UrlRecordSearchModel searchModel)
        {
            if (searchModel == null)
                throw new ArgumentNullException(nameof(searchModel));

            //prepare available languages
            //we insert 0 as 'Standard' language.
            //let's insert -1 for 'All' language selection.
            await _baseAdminModelFactory.PrepareLanguages(searchModel.AvailableLanguages,
                defaultItemText: await _localizationService.GetResource("Admin.System.SeNames.List.Language.Standard"));
            searchModel.AvailableLanguages.Insert(0,
                new SelectListItem { Text = await _localizationService.GetResource("Admin.Common.All"), Value = "-1" });
            searchModel.LanguageId = -1;

            //prepare "is active" filter (0 - all; 1 - active only; 2 - inactive only)
            searchModel.AvailableActiveOptions.Add(new SelectListItem
            {
                Value = "0",
                Text = await _localizationService.GetResource("Admin.System.SeNames.List.IsActive.All")
            });
            searchModel.AvailableActiveOptions.Add(new SelectListItem
            {
                Value = "1",
                Text = await _localizationService.GetResource("Admin.System.SeNames.List.IsActive.ActiveOnly")
            });
            searchModel.AvailableActiveOptions.Add(new SelectListItem
            {
                Value = "2",
                Text = await _localizationService.GetResource("Admin.System.SeNames.List.IsActive.InactiveOnly")
            });

            //prepare page parameters
            searchModel.SetGridPageSize();

            return searchModel;
        }

        /// <summary>
        /// Prepare paged URL record list model
        /// </summary>
        /// <param name="searchModel">URL record search model</param>
        /// <returns>URL record list model</returns>
        public virtual async Task<UrlRecordListModel> PrepareUrlRecordListModel(UrlRecordSearchModel searchModel)
        {
            if (searchModel == null)
                throw new ArgumentNullException(nameof(searchModel));

            var isActive = searchModel.IsActiveId == 0 ? null : (bool?)(searchModel.IsActiveId == 1);
            var languageId = searchModel.LanguageId < 0 ? null : (int?)(searchModel.LanguageId);

            //get URL records
            var urlRecords = await _urlRecordService.GetAllUrlRecords(slug: searchModel.SeName,
                languageId: languageId, isActive: isActive,
                pageIndex: searchModel.Page - 1, pageSize: searchModel.PageSize);

            //get URL helper
            var urlHelper = _urlHelperFactory.GetUrlHelper(_actionContextAccessor.ActionContext);

            //prepare list model
            var model = new UrlRecordListModel().PrepareToGrid(searchModel, urlRecords, () =>
            {
                return urlRecords.Select(urlRecord =>
                {
                    //fill in model values from the entity
                    var urlRecordModel = urlRecord.ToModel<UrlRecordModel>();

                    //fill in additional values (not existing in the entity)
                    urlRecordModel.Name = urlRecord.Slug;
                    urlRecordModel.Language = urlRecord.LanguageId == 0
                        ? _localizationService.GetResource("Admin.System.SeNames.Language.Standard").Result
                        : _languageService.GetLanguageById(urlRecord.LanguageId).Result?.Name ?? "Unknown";

                    //details URL
                    var detailsUrl = string.Empty;
                    var entityName = urlRecord.EntityName?.ToLowerInvariant() ?? string.Empty;
                    switch (entityName)
                    {
                        case "blogpost":
                            detailsUrl = urlHelper.Action("BlogPostEdit", "Blog", new { id = urlRecord.EntityId });
                            break;
                        case "category":
                            detailsUrl = urlHelper.Action("Edit", "Category", new { id = urlRecord.EntityId });
                            break;
                        case "manufacturer":
                            detailsUrl = urlHelper.Action("Edit", "Manufacturer", new { id = urlRecord.EntityId });
                            break;
                        case "product":
                            detailsUrl = urlHelper.Action("Edit", "Product", new { id = urlRecord.EntityId });
                            break;
                        case "newsitem":
                            detailsUrl = urlHelper.Action("NewsItemEdit", "News", new { id = urlRecord.EntityId });
                            break;
                        case "topic":
                            detailsUrl = urlHelper.Action("Edit", "Topic", new { id = urlRecord.EntityId });
                            break;
                        case "vendor":
                            detailsUrl = urlHelper.Action("Edit", "Vendor", new { id = urlRecord.EntityId });
                            break;
                    }

                    urlRecordModel.DetailsUrl = detailsUrl;

                    return urlRecordModel;
                });
            });
            return model;
        }

        /// <summary>
        /// Prepare language selector model
        /// </summary>
        /// <returns>Language selector model</returns>
        public virtual async Task<LanguageSelectorModel> PrepareLanguageSelectorModel()
        {
            var model = new LanguageSelectorModel
            {
                CurrentLanguage = (await _workContext.GetWorkingLanguage()).ToModel<LanguageModel>(),
                AvailableLanguages = (await _languageService
                    .GetAllLanguages(storeId: (await _storeContext.GetCurrentStore()).Id))
                    .Select(language => language.ToModel<LanguageModel>()).ToList()
            };

            return model;
        }

        /// <summary>
        /// Prepare popular search term search model
        /// </summary>
        /// <param name="searchModel">Popular search term search model</param>
        /// <returns>Popular search term search model</returns>
        public virtual Task<PopularSearchTermSearchModel> PreparePopularSearchTermSearchModel(PopularSearchTermSearchModel searchModel)
        {
            if (searchModel == null)
                throw new ArgumentNullException(nameof(searchModel));

            //prepare page parameters
            searchModel.SetGridPageSize(5);

            return Task.FromResult(searchModel);
        }

        /// <summary>
        /// Prepare paged popular search term list model
        /// </summary>
        /// <param name="searchModel">Popular search term search model</param>
        /// <returns>Popular search term list model</returns>
        public virtual async Task<PopularSearchTermListModel> PreparePopularSearchTermListModel(PopularSearchTermSearchModel searchModel)
        {
            if (searchModel == null)
                throw new ArgumentNullException(nameof(searchModel));

            //get popular search terms
            var searchTermRecordLines = await _searchTermService.GetStats(pageIndex: searchModel.Page - 1, pageSize: searchModel.PageSize);

            //prepare list model
            var model = new PopularSearchTermListModel().PrepareToGrid(searchModel, searchTermRecordLines, () =>
            {
                return searchTermRecordLines.Select(searchTerm => new PopularSearchTermModel
                {
                    Keyword = searchTerm.Keyword,
                    Count = searchTerm.Count
                });
            });

            return model;
        }

        /// <summary>
        /// Prepare common statistics model
        /// </summary>
        /// <returns>Common statistics model</returns>
        public virtual async Task<CommonStatisticsModel> PrepareCommonStatisticsModel()
        {
            var model = new CommonStatisticsModel
            {
                NumberOfOrders = (await _orderService.SearchOrders(pageIndex: 0, pageSize: 1, getOnlyTotalCount: true)).TotalCount
            };

            var customerRoleIds = new[] { (await _customerService.GetCustomerRoleBySystemName(NopCustomerDefaults.RegisteredRoleName)).Id };
            model.NumberOfCustomers = (await _customerService.GetAllCustomers(customerRoleIds: customerRoleIds,
                pageIndex: 0, pageSize: 1, getOnlyTotalCount: true)).TotalCount;

            var returnRequestStatus = ReturnRequestStatus.Pending;
            model.NumberOfPendingReturnRequests = (await _returnRequestService.SearchReturnRequests(rs: returnRequestStatus,
                pageIndex: 0, pageSize: 1, getOnlyTotalCount: true)).TotalCount;

            model.NumberOfLowStockProducts =
                (await _productService.GetLowStockProducts(getOnlyTotalCount: true)).TotalCount +
                (await _productService.GetLowStockProductCombinations(getOnlyTotalCount: true)).TotalCount;

            return model;
        }

        #endregion
    }
}<|MERGE_RESOLUTION|>--- conflicted
+++ resolved
@@ -3,11 +3,8 @@
 using System.Diagnostics;
 using System.Linq;
 using System.Runtime.InteropServices;
-<<<<<<< HEAD
 using System.Threading.Tasks;
-=======
 using Autofac;
->>>>>>> 8df5bf22
 using Microsoft.AspNetCore.Http;
 using Microsoft.AspNetCore.Mvc;
 using Microsoft.AspNetCore.Mvc.Infrastructure;
@@ -481,7 +478,7 @@
                 models.Add(new SystemWarningModel
                 {
                     Level = SystemWarningLevel.Warning,
-                    Text = string.Format(_localizationService.GetResource("Admin.System.Warnings.PluginsOverrideSameService"), overridenService.Key, assemblies)
+                    Text = string.Format(await _localizationService.GetResource("Admin.System.Warnings.PluginsOverrideSameService"), overridenService.Key, assemblies)
                 });
             }
         }
@@ -658,11 +655,8 @@
                 {
                     Level = SystemWarningLevel.Warning,
                     DontEncode = true,
-<<<<<<< HEAD
-                    Text = $"{await _localizationService.GetResource("Admin.System.Warnings.PluginNotEnabled")}: {string.Join(", ", notEnabled)} (<a href=\"{urlHelper.Action("UninstallAndDeleteUnusedPlugins", "Plugin", new { names=notEnabledSystemNames.ToArray() })}\">{await _localizationService.GetResource("Admin.System.Warnings.PluginNotEnabled.AutoFixAndRestart")}</a>)"
-=======
-                    Text = $"{_localizationService.GetResource("Admin.System.Warnings.PluginNotEnabled")}: {string.Join(", ", notEnabled)} (<a href=\"{urlHelper.Action("UninstallAndDeleteUnusedPlugins", "Plugin", new { names = notEnabledSystemNames.ToArray() })}\">{_localizationService.GetResource("Admin.System.Warnings.PluginNotEnabled.AutoFixAndRestart")}</a>)"
->>>>>>> 8df5bf22
+
+                    Text = $"{await _localizationService.GetResource("Admin.System.Warnings.PluginNotEnabled")}: {string.Join(", ", notEnabled)} (<a href=\"{urlHelper.Action("UninstallAndDeleteUnusedPlugins", "Plugin", new { names = notEnabledSystemNames.ToArray() })}\">{await _localizationService.GetResource("Admin.System.Warnings.PluginNotEnabled.AutoFixAndRestart")}</a>)"
                 });
             }
         }
@@ -813,13 +807,8 @@
             //payment methods
             await PreparePaymentMethodsWarningModel(models);
 
-<<<<<<< HEAD
-            //incompatible plugins
+            //plugins
             await PreparePluginsWarningModel(models);
-=======
-            //plugins
-            PreparePluginsWarningModel(models);
->>>>>>> 8df5bf22
 
             //performance settings
             await PreparePerformanceSettingsWarningModel(models);
