--- conflicted
+++ resolved
@@ -158,11 +158,8 @@
                 return manufacturers.ToAsyncEnumerable().SelectAwait(async manufacturer =>
                 {
                     var manufacturerModel = manufacturer.ToModel<ManufacturerModel>();
-<<<<<<< HEAD
-                    manufacturerModel.SeName = _urlRecordService.GetSeNameAsync(manufacturer, 0, true, false).Result;
-=======
-                    manufacturerModel.SeName = await _urlRecordService.GetSeName(manufacturer, 0, true, false);
->>>>>>> 1a8a2fcd
+
+                    manufacturerModel.SeName = await _urlRecordService.GetSeNameAsync(manufacturer, 0, true, false);
 
                     return manufacturerModel;
                 });
@@ -265,11 +262,7 @@
                     var manufacturerProductModel = productManufacturer.ToModel<ManufacturerProductModel>();
 
                     //fill in additional values (not existing in the entity)
-<<<<<<< HEAD
-                    manufacturerProductModel.ProductName = _productService.GetProductByIdAsync(productManufacturer.ProductId).Result?.Name;
-=======
-                    manufacturerProductModel.ProductName = (await _productService.GetProductById(productManufacturer.ProductId))?.Name;
->>>>>>> 1a8a2fcd
+                    manufacturerProductModel.ProductName = (await _productService.GetProductByIdAsync(productManufacturer.ProductId))?.Name;
 
                     return manufacturerProductModel;
                 });
@@ -335,11 +328,8 @@
                 return products.ToAsyncEnumerable().SelectAwait(async product =>
                 {
                     var productModel = product.ToModel<ProductModel>();
-<<<<<<< HEAD
-                    productModel.SeName = _urlRecordService.GetSeNameAsync(product, 0, true, false).Result;
-=======
-                    productModel.SeName = await _urlRecordService.GetSeName(product, 0, true, false);
->>>>>>> 1a8a2fcd
+
+                    productModel.SeName = await _urlRecordService.GetSeNameAsync(product, 0, true, false);
 
                     return productModel;
                 });
