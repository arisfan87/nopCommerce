--- conflicted
+++ resolved
@@ -970,11 +970,7 @@
                 //fill in model values from the entity
                 return orders.ToAsyncEnumerable().SelectAwait(async order =>
                 {
-<<<<<<< HEAD
-                    var billingAddress = _addressService.GetAddressByIdAsync(order.BillingAddressId).Result;
-=======
-                    var billingAddress = await _addressService.GetAddressById(order.BillingAddressId);
->>>>>>> 1a8a2fcd
+                    var billingAddress = await _addressService.GetAddressByIdAsync(order.BillingAddressId);
 
                     //fill in model values from the entity
                     var orderModel = new OrderModel
@@ -993,19 +989,11 @@
                     orderModel.CreatedOn = _dateTimeHelper.ConvertToUserTime(order.CreatedOnUtc, DateTimeKind.Utc);
 
                     //fill in additional values (not existing in the entity)
-<<<<<<< HEAD
-                    orderModel.StoreName = _storeService.GetStoreByIdAsync(order.StoreId).Result?.Name ?? "Deleted";
-                    orderModel.OrderStatus = _localizationService.GetLocalizedEnumAsync(order.OrderStatus).Result;
-                    orderModel.PaymentStatus = _localizationService.GetLocalizedEnumAsync(order.PaymentStatus).Result;
-                    orderModel.ShippingStatus = _localizationService.GetLocalizedEnumAsync(order.ShippingStatus).Result;
-                    orderModel.OrderTotal = _priceFormatter.FormatPriceAsync(order.OrderTotal, true, false).Result;
-=======
-                    orderModel.StoreName = (await _storeService.GetStoreById(order.StoreId))?.Name ?? "Deleted";
-                    orderModel.OrderStatus = await _localizationService.GetLocalizedEnum(order.OrderStatus);
-                    orderModel.PaymentStatus = await _localizationService.GetLocalizedEnum(order.PaymentStatus);
-                    orderModel.ShippingStatus = await _localizationService.GetLocalizedEnum(order.ShippingStatus);
-                    orderModel.OrderTotal = await _priceFormatter.FormatPrice(order.OrderTotal, true, false);
->>>>>>> 1a8a2fcd
+                    orderModel.StoreName = (await _storeService.GetStoreByIdAsync(order.StoreId))?.Name ?? "Deleted";
+                    orderModel.OrderStatus = await _localizationService.GetLocalizedEnumAsync(order.OrderStatus);
+                    orderModel.PaymentStatus = await _localizationService.GetLocalizedEnumAsync(order.PaymentStatus);
+                    orderModel.ShippingStatus = await _localizationService.GetLocalizedEnumAsync(order.ShippingStatus);
+                    orderModel.OrderTotal = await _priceFormatter.FormatPriceAsync(order.OrderTotal, true, false);
 
                     return orderModel;
                 });
@@ -1221,11 +1209,7 @@
                 throw new ArgumentNullException(nameof(searchModel));
 
             //get products
-<<<<<<< HEAD
-            var (products, _) = await _productService.SearchProductsAsync(false,showHidden: true,
-=======
-            var (products, _) = await _productService.SearchProducts(false, showHidden: true,
->>>>>>> 1a8a2fcd
+            var (products, _) = await _productService.SearchProductsAsync(false, showHidden: true,
                 categoryIds: new List<int> { searchModel.SearchCategoryId },
                 manufacturerId: searchModel.SearchManufacturerId,
                 productType: searchModel.SearchProductTypeId > 0 ? (ProductType?)searchModel.SearchProductTypeId : null,
@@ -1239,11 +1223,8 @@
                 return products.ToAsyncEnumerable().SelectAwait(async product =>
                 {
                     var productModel = product.ToModel<ProductModel>();
-<<<<<<< HEAD
-                    productModel.SeName = _urlRecordService.GetSeNameAsync(product, 0, true, false).Result;
-=======
-                    productModel.SeName = await _urlRecordService.GetSeName(product, 0, true, false);
->>>>>>> 1a8a2fcd
+
+                    productModel.SeName = await _urlRecordService.GetSeNameAsync(product, 0, true, false);
 
                     return productModel;
                 });
@@ -1410,36 +1391,21 @@
                     //convert dates to the user time
                     shipmentModel.ShippedDate = shipment.ShippedDateUtc.HasValue
                         ? _dateTimeHelper.ConvertToUserTime(shipment.ShippedDateUtc.Value, DateTimeKind.Utc).ToString()
-<<<<<<< HEAD
-                        : _localizationService.GetResourceAsync("Admin.Orders.Shipments.ShippedDate.NotYet").Result;
+                        : await _localizationService.GetResourceAsync("Admin.Orders.Shipments.ShippedDate.NotYet");
                     shipmentModel.DeliveryDate = shipment.DeliveryDateUtc.HasValue
                         ? _dateTimeHelper.ConvertToUserTime(shipment.DeliveryDateUtc.Value, DateTimeKind.Utc).ToString()
-                        : _localizationService.GetResourceAsync("Admin.Orders.Shipments.DeliveryDate.NotYet").Result;
-=======
-                        : await _localizationService.GetResource("Admin.Orders.Shipments.ShippedDate.NotYet");
-                    shipmentModel.DeliveryDate = shipment.DeliveryDateUtc.HasValue
-                        ? _dateTimeHelper.ConvertToUserTime(shipment.DeliveryDateUtc.Value, DateTimeKind.Utc).ToString()
-                        : await _localizationService.GetResource("Admin.Orders.Shipments.DeliveryDate.NotYet");
->>>>>>> 1a8a2fcd
+                        : await _localizationService.GetResourceAsync("Admin.Orders.Shipments.DeliveryDate.NotYet");
 
                     //fill in additional values (not existing in the entity)
                     shipmentModel.CanShip = !shipment.ShippedDateUtc.HasValue;
                     shipmentModel.CanDeliver = shipment.ShippedDateUtc.HasValue && !shipment.DeliveryDateUtc.HasValue;
 
-<<<<<<< HEAD
-                    var order = _orderService.GetOrderByIdAsync(shipment.OrderId).Result;
-=======
-                    var order = await _orderService.GetOrderById(shipment.OrderId);
->>>>>>> 1a8a2fcd
+                    var order = await _orderService.GetOrderByIdAsync(shipment.OrderId);
 
                     shipmentModel.CustomOrderNumber = order.CustomOrderNumber;
 
                     if (shipment.TotalWeight.HasValue)
-<<<<<<< HEAD
-                        shipmentModel.TotalWeight = $"{shipment.TotalWeight:F2} [{_measureService.GetMeasureWeightByIdAsync(_measureSettings.BaseWeightId).Result?.Name}]";
-=======
-                        shipmentModel.TotalWeight = $"{shipment.TotalWeight:F2} [{(await _measureService.GetMeasureWeightById(_measureSettings.BaseWeightId))?.Name}]";
->>>>>>> 1a8a2fcd
+                        shipmentModel.TotalWeight = $"{shipment.TotalWeight:F2} [{(await _measureService.GetMeasureWeightByIdAsync(_measureSettings.BaseWeightId))?.Name}]";
 
                     return shipmentModel;
                 });
@@ -1615,17 +1581,10 @@
                     //convert dates to the user time
                     shipmentModel.ShippedDate = shipment.ShippedDateUtc.HasValue
                         ? _dateTimeHelper.ConvertToUserTime(shipment.ShippedDateUtc.Value, DateTimeKind.Utc).ToString()
-<<<<<<< HEAD
-                        : _localizationService.GetResourceAsync("Admin.Orders.Shipments.ShippedDate.NotYet").Result;
+                        : await _localizationService.GetResourceAsync("Admin.Orders.Shipments.ShippedDate.NotYet");
                     shipmentModel.DeliveryDate = shipment.DeliveryDateUtc.HasValue
                         ? _dateTimeHelper.ConvertToUserTime(shipment.DeliveryDateUtc.Value, DateTimeKind.Utc).ToString()
-                        : _localizationService.GetResourceAsync("Admin.Orders.Shipments.DeliveryDate.NotYet").Result;
-=======
-                        : await _localizationService.GetResource("Admin.Orders.Shipments.ShippedDate.NotYet");
-                    shipmentModel.DeliveryDate = shipment.DeliveryDateUtc.HasValue
-                        ? _dateTimeHelper.ConvertToUserTime(shipment.DeliveryDateUtc.Value, DateTimeKind.Utc).ToString()
-                        : await _localizationService.GetResource("Admin.Orders.Shipments.DeliveryDate.NotYet");
->>>>>>> 1a8a2fcd
+                        : await _localizationService.GetResourceAsync("Admin.Orders.Shipments.DeliveryDate.NotYet");
 
                     //fill in additional values (not existing in the entity)
                     shipmentModel.CanShip = !shipment.ShippedDateUtc.HasValue;
@@ -1633,11 +1592,7 @@
 
                     shipmentModel.CustomOrderNumber = order.CustomOrderNumber;
 
-<<<<<<< HEAD
-                    var baseWeight = _measureService.GetMeasureWeightByIdAsync(_measureSettings.BaseWeightId).Result?.Name;
-=======
-                    var baseWeight = (await _measureService.GetMeasureWeightById(_measureSettings.BaseWeightId))?.Name;
->>>>>>> 1a8a2fcd
+                    var baseWeight = (await _measureService.GetMeasureWeightByIdAsync(_measureSettings.BaseWeightId))?.Name;
 
                     if (shipment.TotalWeight.HasValue)
                         shipmentModel.TotalWeight = $"{shipment.TotalWeight:F2} [{baseWeight}]";
@@ -1680,34 +1635,21 @@
                     };
 
                     //fill in additional values (not existing in the entity)
-<<<<<<< HEAD
-                    var orderItem = _orderService.GetOrderItemByIdAsync(item.OrderItemId).Result;
+                    var orderItem = await _orderService.GetOrderItemByIdAsync(item.OrderItemId);
                     if (orderItem == null)
                         return shipmentItemModel;
 
-                    var product = _productService.GetProductByIdAsync(orderItem.ProductId).Result;
-=======
-                    var orderItem = await _orderService.GetOrderItemById(item.OrderItemId);
-                    if (orderItem == null)
-                        return shipmentItemModel;
-
-                    var product = await _productService.GetProductById(orderItem.ProductId);
->>>>>>> 1a8a2fcd
+                    var product = await _productService.GetProductByIdAsync(orderItem.ProductId);
 
                     shipmentItemModel.OrderItemId = orderItem.Id;
                     shipmentItemModel.ProductId = orderItem.ProductId;
                     shipmentItemModel.ProductName = product.Name;
-<<<<<<< HEAD
-                    shipmentItemModel.ShippedFromWarehouse = _shippingService.GetWarehouseByIdAsync(item.WarehouseId).Result?.Name;
-
-                    var baseWeight = _measureService.GetMeasureWeightByIdAsync(_measureSettings.BaseWeightId).Result?.Name;
-                    var baseDimension = _measureService.GetMeasureDimensionByIdAsync(_measureSettings.BaseDimensionId).Result?.Name;
-=======
-                    shipmentItemModel.ShippedFromWarehouse = (await _shippingService.GetWarehouseById(item.WarehouseId))?.Name;
-
-                    var baseWeight = (await _measureService.GetMeasureWeightById(_measureSettings.BaseWeightId))?.Name;
-                    var baseDimension = (await _measureService.GetMeasureDimensionById(_measureSettings.BaseDimensionId))?.Name;
->>>>>>> 1a8a2fcd
+
+                    shipmentItemModel.ShippedFromWarehouse = (await _shippingService.GetWarehouseByIdAsync(item.WarehouseId))?.Name;
+
+                    var baseWeight = (await _measureService.GetMeasureWeightByIdAsync(_measureSettings.BaseWeightId))?.Name;
+                    var baseDimension = (await _measureService.GetMeasureDimensionByIdAsync(_measureSettings.BaseDimensionId))?.Name;
+
                     if (orderItem.ItemWeight.HasValue)
                         shipmentItemModel.ItemWeight = $"{orderItem.ItemWeight:F2} [{baseWeight}]";
 
@@ -1752,11 +1694,8 @@
 
                     //fill in additional values (not existing in the entity)
                     orderNoteModel.Note = _orderService.FormatOrderNoteText(orderNote);
-<<<<<<< HEAD
-                    orderNoteModel.DownloadGuid = _downloadService.GetDownloadByIdAsync(orderNote.DownloadId).Result?.DownloadGuid ?? Guid.Empty;
-=======
-                    orderNoteModel.DownloadGuid = (await _downloadService.GetDownloadById(orderNote.DownloadId))?.DownloadGuid ?? Guid.Empty;
->>>>>>> 1a8a2fcd
+
+                    orderNoteModel.DownloadGuid = (await _downloadService.GetDownloadByIdAsync(orderNote.DownloadId))?.DownloadGuid ?? Guid.Empty;
 
                     return orderNoteModel;
                 });
@@ -1811,13 +1750,8 @@
                     };
 
                     //fill in additional values (not existing in the entity)
-<<<<<<< HEAD
-                    bestsellerModel.ProductName = _productService.GetProductByIdAsync(bestseller.ProductId).Result?.Name;
-                    bestsellerModel.TotalAmount = _priceFormatter.FormatPriceAsync(bestseller.TotalAmount, true, false).Result;
-=======
-                    bestsellerModel.ProductName = (await _productService.GetProductById(bestseller.ProductId))?.Name;
-                    bestsellerModel.TotalAmount = await _priceFormatter.FormatPrice(bestseller.TotalAmount, true, false);
->>>>>>> 1a8a2fcd
+                    bestsellerModel.ProductName = (await _productService.GetProductByIdAsync(bestseller.ProductId))?.Name;
+                    bestsellerModel.TotalAmount = await _priceFormatter.FormatPriceAsync(bestseller.TotalAmount, true, false);
 
                     return bestsellerModel;
                 });
@@ -1850,21 +1784,12 @@
                 //fill in model values from the entity
                 return pagedList.ToAsyncEnumerable().SelectAwait(async reportItem => new OrderAverageReportModel
                 {
-<<<<<<< HEAD
-                    OrderStatus = _localizationService.GetLocalizedEnumAsync(reportItem.OrderStatus).Result,
-                    SumTodayOrders = _priceFormatter.FormatPriceAsync(reportItem.SumTodayOrders, true, false).Result,
-                    SumThisWeekOrders = _priceFormatter.FormatPriceAsync(reportItem.SumThisWeekOrders, true, false).Result,
-                    SumThisMonthOrders = _priceFormatter.FormatPriceAsync(reportItem.SumThisMonthOrders, true, false).Result,
-                    SumThisYearOrders = _priceFormatter.FormatPriceAsync(reportItem.SumThisYearOrders, true, false).Result,
-                    SumAllTimeOrders = _priceFormatter.FormatPriceAsync(reportItem.SumAllTimeOrders, true, false).Result
-=======
-                    OrderStatus = await _localizationService.GetLocalizedEnum(reportItem.OrderStatus),
-                    SumTodayOrders = await _priceFormatter.FormatPrice(reportItem.SumTodayOrders, true, false),
-                    SumThisWeekOrders = await _priceFormatter.FormatPrice(reportItem.SumThisWeekOrders, true, false),
-                    SumThisMonthOrders = await _priceFormatter.FormatPrice(reportItem.SumThisMonthOrders, true, false),
-                    SumThisYearOrders = await _priceFormatter.FormatPrice(reportItem.SumThisYearOrders, true, false),
-                    SumAllTimeOrders = await _priceFormatter.FormatPrice(reportItem.SumAllTimeOrders, true, false)
->>>>>>> 1a8a2fcd
+                    OrderStatus = await _localizationService.GetLocalizedEnumAsync(reportItem.OrderStatus),
+                    SumTodayOrders = await _priceFormatter.FormatPriceAsync(reportItem.SumTodayOrders, true, false),
+                    SumThisWeekOrders = await _priceFormatter.FormatPriceAsync(reportItem.SumThisWeekOrders, true, false),
+                    SumThisMonthOrders = await _priceFormatter.FormatPriceAsync(reportItem.SumThisMonthOrders, true, false),
+                    SumThisYearOrders = await _priceFormatter.FormatPriceAsync(reportItem.SumThisYearOrders, true, false),
+                    SumAllTimeOrders = await _priceFormatter.FormatPriceAsync(reportItem.SumAllTimeOrders, true, false)
                 });
             });
 
