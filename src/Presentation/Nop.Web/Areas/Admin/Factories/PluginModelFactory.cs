--- conflicted
+++ resolved
@@ -177,11 +177,7 @@
         /// </summary>
         /// <param name="searchModel">Plugin search model</param>
         /// <returns>Plugin list model</returns>
-<<<<<<< HEAD
-        public virtual Task<PluginListModel> PreparePluginListModelAsync(PluginSearchModel searchModel)
-=======
-        public virtual async Task<PluginListModel> PreparePluginListModel(PluginSearchModel searchModel)
->>>>>>> 1a8a2fcd
+        public virtual async Task<PluginListModel> PreparePluginListModelAsync(PluginSearchModel searchModel)
         {
             if (searchModel == null)
                 throw new ArgumentNullException(nameof(searchModel));
@@ -207,11 +203,8 @@
                     var pluginModel = pluginDescriptor.ToPluginModel<PluginModel>();
 
                     //fill in additional values (not existing in the entity)
-<<<<<<< HEAD
-                    pluginModel.LogoUrl = _pluginService.GetPluginLogoUrlAsync(pluginDescriptor).Result;
-=======
-                    pluginModel.LogoUrl = await _pluginService.GetPluginLogoUrl(pluginDescriptor);
->>>>>>> 1a8a2fcd
+                    pluginModel.LogoUrl = await _pluginService.GetPluginLogoUrlAsync(pluginDescriptor);
+
                     if (pluginDescriptor.Installed)
                         PrepareInstalledPluginModel(pluginModel, pluginDescriptor.Instance<IPlugin>());
 
