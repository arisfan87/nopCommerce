﻿using System;
using System.Collections.Generic;
using System.ComponentModel;
using System.Linq;
using System.Net;
using System.Text;
using Microsoft.AspNetCore.Mvc.Rendering;
using Nop.Core;
using Nop.Core.Caching;
using Nop.Core.Domain.Catalog;
using Nop.Core.Domain.Directory;
using Nop.Core.Domain.Discounts;
using Nop.Core.Domain.Orders;
using Nop.Core.Domain.Tax;
using Nop.Core.Domain.Vendors;
using Nop.Services.Catalog;
using Nop.Services.Customers;
using Nop.Services.Directory;
using Nop.Services.Discounts;
using Nop.Services.Helpers;
using Nop.Services.Localization;
using Nop.Services.Media;
using Nop.Services.Orders;
using Nop.Services.Seo;
using Nop.Services.Shipping;
using Nop.Services.Stores;
using Nop.Web.Areas.Admin.Infrastructure.Cache;
using Nop.Web.Areas.Admin.Infrastructure.Mapper.Extensions;
using Nop.Web.Areas.Admin.Models.Catalog;
using Nop.Web.Areas.Admin.Models.Orders;
using Nop.Web.Framework.Extensions;
using Nop.Web.Framework.Factories;
using Nop.Web.Framework.Models.DataTables;
using Nop.Web.Framework.Models.Extensions;

namespace Nop.Web.Areas.Admin.Factories
{
    /// <summary>
    /// Represents the product model factory implementation
    /// </summary>
    public partial class ProductModelFactory : IProductModelFactory
    {
        #region Fields

        private readonly CatalogSettings _catalogSettings;
        private readonly CurrencySettings _currencySettings;
        private readonly IAclSupportedModelFactory _aclSupportedModelFactory;
        private readonly IBaseAdminModelFactory _baseAdminModelFactory;
        private readonly ICategoryService _categoryService;
        private readonly ICurrencyService _currencyService;
        private readonly ICustomerService _customerService;
        private readonly IDateTimeHelper _dateTimeHelper;
        private readonly IDiscountService _discountService;
        private readonly IDiscountSupportedModelFactory _discountSupportedModelFactory;
        private readonly ILocalizationService _localizationService;
        private readonly ILocalizedModelFactory _localizedModelFactory;
        private readonly IManufacturerService _manufacturerService;
        private readonly IMeasureService _measureService;
        private readonly IOrderService _orderService;
        private readonly IPictureService _pictureService;
        private readonly IProductAttributeFormatter _productAttributeFormatter;
        private readonly IProductAttributeParser _productAttributeParser;
        private readonly IProductAttributeService _productAttributeService;
        private readonly IProductService _productService;
        private readonly IProductTagService _productTagService;
        private readonly IProductTemplateService _productTemplateService;
        private readonly ISettingModelFactory _settingModelFactory;
        private readonly IShipmentService _shipmentService;
        private readonly IShippingService _shippingService;
        private readonly IShoppingCartService _shoppingCartService;
        private readonly ISpecificationAttributeService _specificationAttributeService;
        private readonly IStaticCacheManager _cacheManager;
        private readonly IStoreMappingSupportedModelFactory _storeMappingSupportedModelFactory;
        private readonly IStoreService _storeService;
        private readonly IUrlRecordService _urlRecordService;
        private readonly IWorkContext _workContext;
        private readonly MeasureSettings _measureSettings;
        private readonly TaxSettings _taxSettings;
        private readonly VendorSettings _vendorSettings;

        #endregion

        #region Ctor

        public ProductModelFactory(CatalogSettings catalogSettings,
            CurrencySettings currencySettings,
            IAclSupportedModelFactory aclSupportedModelFactory,
            IBaseAdminModelFactory baseAdminModelFactory,
            ICategoryService categoryService,
            ICurrencyService currencyService,
            ICustomerService customerService,
            IDateTimeHelper dateTimeHelper,
            IDiscountService discountService,
            IDiscountSupportedModelFactory discountSupportedModelFactory,
            ILocalizationService localizationService,
            ILocalizedModelFactory localizedModelFactory,
            IManufacturerService manufacturerService,
            IMeasureService measureService,
            IOrderService orderService,
            IPictureService pictureService,
            IProductAttributeFormatter productAttributeFormatter,
            IProductAttributeParser productAttributeParser,
            IProductAttributeService productAttributeService,
            IProductService productService,
            IProductTagService productTagService,
            IProductTemplateService productTemplateService,
            ISettingModelFactory settingModelFactory,
            IShipmentService shipmentService,
            IShippingService shippingService,
            IShoppingCartService shoppingCartService,
            ISpecificationAttributeService specificationAttributeService,
            IStaticCacheManager cacheManager,
            IStoreMappingSupportedModelFactory storeMappingSupportedModelFactory,
            IStoreService storeService,
            IUrlRecordService urlRecordService,
            IWorkContext workContext,
            MeasureSettings measureSettings,
            TaxSettings taxSettings,
            VendorSettings vendorSettings)
        {
            _catalogSettings = catalogSettings;
            _currencySettings = currencySettings;
            _aclSupportedModelFactory = aclSupportedModelFactory;
            _baseAdminModelFactory = baseAdminModelFactory;
            _cacheManager = cacheManager;
            _categoryService = categoryService;
            _currencyService = currencyService;
            _customerService = customerService;
            _dateTimeHelper = dateTimeHelper;
            _discountService = discountService;
            _discountSupportedModelFactory = discountSupportedModelFactory;
            _localizationService = localizationService;
            _localizedModelFactory = localizedModelFactory;
            _manufacturerService = manufacturerService;
            _measureService = measureService;
            _measureSettings = measureSettings;
            _orderService = orderService;
            _pictureService = pictureService;
            _productAttributeFormatter = productAttributeFormatter;
            _productAttributeParser = productAttributeParser;
            _productAttributeService = productAttributeService;
            _productService = productService;
            _productTagService = productTagService;
            _productTemplateService = productTemplateService;
            _settingModelFactory = settingModelFactory;
            _shipmentService = shipmentService;
            _shippingService = shippingService;
            _shoppingCartService = shoppingCartService;
            _specificationAttributeService = specificationAttributeService;
            _storeMappingSupportedModelFactory = storeMappingSupportedModelFactory;
            _storeService = storeService;
            _urlRecordService = urlRecordService;
            _workContext = workContext;
            _taxSettings = taxSettings;
            _vendorSettings = vendorSettings;
        }

        #endregion

        #region Utilities

        /// <summary>
        /// Prepare copy product model
        /// </summary>
        /// <param name="model">Copy product model</param>
        /// <param name="product">Product</param>
        /// <returns>Copy product model</returns>
        protected virtual CopyProductModel PrepareCopyProductModel(CopyProductModel model, Product product)
        {
            if (model == null)
                throw new ArgumentNullException(nameof(model));

            model.Id = product.Id;
            model.Name = string.Format(_localizationService.GetResource("Admin.Catalog.Products.Copy.Name.New"), product.Name);
            model.Published = true;
            model.CopyImages = true;

            return model;
        }

        /// <summary>
        /// Prepare product warehouse inventory models
        /// </summary>
        /// <param name="models">List of product warehouse inventory models</param>
        /// <param name="product">Product</param>
        protected virtual void PrepareProductWarehouseInventoryModels(IList<ProductWarehouseInventoryModel> models, Product product)
        {
            if (models == null)
                throw new ArgumentNullException(nameof(models));

            foreach (var warehouse in _shippingService.GetAllWarehouses())
            {
                var model = new ProductWarehouseInventoryModel
                {
                    WarehouseId = warehouse.Id,
                    WarehouseName = warehouse.Name
                };

                var productWarehouseInventory = product?.ProductWarehouseInventory
                    .FirstOrDefault(inventory => inventory.WarehouseId == warehouse.Id);
                if (productWarehouseInventory != null)
                {
                    model.WarehouseUsed = true;
                    model.StockQuantity = productWarehouseInventory.StockQuantity;
                    model.ReservedQuantity = productWarehouseInventory.ReservedQuantity;
                    model.PlannedQuantity = _shipmentService.GetQuantityInShipments(product, productWarehouseInventory.WarehouseId, true, true);
                }

                models.Add(model);
            }
        }

        /// <summary>
        /// Prepare product attribute mapping validation rules string
        /// </summary>
        /// <param name="attributeMapping">Product attribute mapping</param>
        /// <returns>Validation rules string</returns>
        protected virtual string PrepareProductAttributeMappingValidationRulesString(ProductAttributeMapping attributeMapping)
        {
            if (!attributeMapping.ValidationRulesAllowed())
                return string.Empty;

            var validationRules = new StringBuilder(string.Empty);
            if (attributeMapping.ValidationMinLength.HasValue)
            {
                validationRules.AppendFormat("{0}: {1}<br />",
                    _localizationService.GetResource("Admin.Catalog.Products.ProductAttributes.Attributes.ValidationRules.MinLength"),
                    attributeMapping.ValidationMinLength);
            }

            if (attributeMapping.ValidationMaxLength.HasValue)
            {
                validationRules.AppendFormat("{0}: {1}<br />",
                    _localizationService.GetResource("Admin.Catalog.Products.ProductAttributes.Attributes.ValidationRules.MaxLength"),
                    attributeMapping.ValidationMaxLength);
            }

            if (!string.IsNullOrEmpty(attributeMapping.ValidationFileAllowedExtensions))
            {
                validationRules.AppendFormat("{0}: {1}<br />",
                    _localizationService.GetResource("Admin.Catalog.Products.ProductAttributes.Attributes.ValidationRules.FileAllowedExtensions"),
                    WebUtility.HtmlEncode(attributeMapping.ValidationFileAllowedExtensions));
            }

            if (attributeMapping.ValidationFileMaximumSize.HasValue)
            {
                validationRules.AppendFormat("{0}: {1}<br />",
                    _localizationService.GetResource("Admin.Catalog.Products.ProductAttributes.Attributes.ValidationRules.FileMaximumSize"),
                    attributeMapping.ValidationFileMaximumSize);
            }

            if (!string.IsNullOrEmpty(attributeMapping.DefaultValue))
            {
                validationRules.AppendFormat("{0}: {1}<br />",
                    _localizationService.GetResource("Admin.Catalog.Products.ProductAttributes.Attributes.ValidationRules.DefaultValue"),
                    WebUtility.HtmlEncode(attributeMapping.DefaultValue));
            }

            return validationRules.ToString();
        }

        /// <summary>
        /// Prepare product attribute condition model
        /// </summary>
        /// <param name="model">Product attribute condition model</param>
        /// <param name="productAttributeMapping">Product attribute mapping</param>
        protected virtual void PrepareProductAttributeConditionModel(ProductAttributeConditionModel model,
            ProductAttributeMapping productAttributeMapping)
        {
            if (model == null)
                throw new ArgumentNullException(nameof(model));

            if (productAttributeMapping == null)
                throw new ArgumentNullException(nameof(productAttributeMapping));

            model.ProductAttributeMappingId = productAttributeMapping.Id;
            model.EnableCondition = !string.IsNullOrEmpty(productAttributeMapping.ConditionAttributeXml);

            //pre-select attribute and values
            var selectedPva = _productAttributeParser
                .ParseProductAttributeMappings(productAttributeMapping.ConditionAttributeXml)
                .FirstOrDefault();

            var attributes = _productAttributeService.GetProductAttributeMappingsByProductId(productAttributeMapping.ProductId)
                //ignore non-combinable attributes (should have selectable values)
                .Where(x => x.CanBeUsedAsCondition())
                //ignore this attribute (it cannot depend on itself)
                .Where(x => x.Id != productAttributeMapping.Id)
                .ToList();
            foreach (var attribute in attributes)
            {
                var attributeModel = new ProductAttributeConditionModel.ProductAttributeModel
                {
                    Id = attribute.Id,
                    ProductAttributeId = attribute.ProductAttributeId,
                    Name = attribute.ProductAttribute.Name,
                    TextPrompt = attribute.TextPrompt,
                    IsRequired = attribute.IsRequired,
                    AttributeControlType = attribute.AttributeControlType
                };

                if (attribute.ShouldHaveValues())
                {
                    //values
                    var attributeValues = _productAttributeService.GetProductAttributeValues(attribute.Id);
                    foreach (var attributeValue in attributeValues)
                    {
                        var attributeValueModel = new ProductAttributeConditionModel.ProductAttributeValueModel
                        {
                            Id = attributeValue.Id,
                            Name = attributeValue.Name,
                            IsPreSelected = attributeValue.IsPreSelected
                        };
                        attributeModel.Values.Add(attributeValueModel);
                    }

                    //pre-select attribute and value
                    if (selectedPva != null && attribute.Id == selectedPva.Id)
                    {
                        //attribute
                        model.SelectedProductAttributeId = selectedPva.Id;

                        //values
                        switch (attribute.AttributeControlType)
                        {
                            case AttributeControlType.DropdownList:
                            case AttributeControlType.RadioList:
                            case AttributeControlType.Checkboxes:
                            case AttributeControlType.ColorSquares:
                            case AttributeControlType.ImageSquares:
                            {
                                if (!string.IsNullOrEmpty(productAttributeMapping.ConditionAttributeXml))
                                {
                                    //clear default selection
                                    foreach (var item in attributeModel.Values)
                                        item.IsPreSelected = false;

                                    //select new values
                                    var selectedValues = _productAttributeParser.ParseProductAttributeValues(productAttributeMapping.ConditionAttributeXml);
                                    foreach (var attributeValue in selectedValues)
                                        foreach (var item in attributeModel.Values)
                                            if (attributeValue.Id == item.Id)
                                                item.IsPreSelected = true;
                                }
                            }
                            break;
                            case AttributeControlType.ReadonlyCheckboxes:
                            case AttributeControlType.TextBox:
                            case AttributeControlType.MultilineTextbox:
                            case AttributeControlType.Datepicker:
                            case AttributeControlType.FileUpload:
                            default:
                                //these attribute types are supported as conditions
                                break;
                        }
                    }
                }

                model.ProductAttributes.Add(attributeModel);
            }
        }

        /// <summary>
        /// Prepare related product search model
        /// </summary>
        /// <param name="searchModel">Related product search model</param>
        /// <param name="product">Product</param>
        /// <returns>Related product search model</returns>
        protected virtual RelatedProductSearchModel PrepareRelatedProductSearchModel(RelatedProductSearchModel searchModel, Product product)
        {
            if (searchModel == null)
                throw new ArgumentNullException(nameof(searchModel));

            if (product == null)
                throw new ArgumentNullException(nameof(product));

            searchModel.ProductId = product.Id;

            //prepare page parameters
            searchModel.SetGridPageSize();

            return searchModel;
        }

        /// <summary>
        /// Prepare cross-sell product search model
        /// </summary>
        /// <param name="searchModel">Cross-sell product search model</param>
        /// <param name="product">Product</param>
        /// <returns>Cross-sell product search model</returns>
        protected virtual CrossSellProductSearchModel PrepareCrossSellProductSearchModel(CrossSellProductSearchModel searchModel, Product product)
        {
            if (searchModel == null)
                throw new ArgumentNullException(nameof(searchModel));

            if (product == null)
                throw new ArgumentNullException(nameof(product));

            searchModel.ProductId = product.Id;

            //prepare page parameters
            searchModel.SetGridPageSize();

            return searchModel;
        }

        /// <summary>
        /// Prepare associated product search model
        /// </summary>
        /// <param name="searchModel">Associated product search model</param>
        /// <param name="product">Product</param>
        /// <returns>Associated product search model</returns>
        protected virtual AssociatedProductSearchModel PrepareAssociatedProductSearchModel(AssociatedProductSearchModel searchModel, Product product)
        {
            if (searchModel == null)
                throw new ArgumentNullException(nameof(searchModel));

            if (product == null)
                throw new ArgumentNullException(nameof(product));

            searchModel.ProductId = product.Id;

            //prepare page parameters
            searchModel.SetGridPageSize();

            return searchModel;
        }

        /// <summary>
        /// Prepare product picture search model
        /// </summary>
        /// <param name="searchModel">Product picture search model</param>
        /// <param name="product">Product</param>
        /// <returns>Product picture search model</returns>
        protected virtual ProductPictureSearchModel PrepareProductPictureSearchModel(ProductPictureSearchModel searchModel, Product product)
        {
            if (searchModel == null)
                throw new ArgumentNullException(nameof(searchModel));

            if (product == null)
                throw new ArgumentNullException(nameof(product));

            searchModel.ProductId = product.Id;

            //prepare page parameters
            searchModel.SetGridPageSize();

            return searchModel;
        }

        /// <summary>
        /// Prepare product order search model
        /// </summary>
        /// <param name="searchModel">Product order search model</param>
        /// <param name="product">Product</param>
        /// <returns>Product order search model</returns>
        protected virtual ProductOrderSearchModel PrepareProductOrderSearchModel(ProductOrderSearchModel searchModel, Product product)
        {
            if (searchModel == null)
                throw new ArgumentNullException(nameof(searchModel));

            if (product == null)
                throw new ArgumentNullException(nameof(product));

            searchModel.ProductId = product.Id;

            //prepare page parameters
            searchModel.SetGridPageSize();

            return searchModel;
        }

        /// <summary>
        /// Prepare tier price search model
        /// </summary>
        /// <param name="searchModel">Tier price search model</param>
        /// <param name="product">Product</param>
        /// <returns>Tier price search model</returns>
        protected virtual TierPriceSearchModel PrepareTierPriceSearchModel(TierPriceSearchModel searchModel, Product product)
        {
            if (searchModel == null)
                throw new ArgumentNullException(nameof(searchModel));

            if (product == null)
                throw new ArgumentNullException(nameof(product));

            searchModel.ProductId = product.Id;

            //prepare page parameters
            searchModel.SetGridPageSize();

            return searchModel;
        }

        /// <summary>
        /// Prepare stock quantity history search model
        /// </summary>
        /// <param name="searchModel">Stock quantity history search model</param>
        /// <param name="product">Product</param>
        /// <returns>Stock quantity history search model</returns>
        protected virtual StockQuantityHistorySearchModel PrepareStockQuantityHistorySearchModel(StockQuantityHistorySearchModel searchModel, Product product)
        {
            if (searchModel == null)
                throw new ArgumentNullException(nameof(searchModel));

            if (product == null)
                throw new ArgumentNullException(nameof(product));

            searchModel.ProductId = product.Id;

            //prepare available warehouses
            _baseAdminModelFactory.PrepareWarehouses(searchModel.AvailableWarehouses);

            //prepare page parameters
            searchModel.SetGridPageSize();

            return searchModel;
        }

        /// <summary>
        /// Prepare product attribute mapping search model
        /// </summary>
        /// <param name="searchModel">Product attribute mapping search model</param>
        /// <param name="product">Product</param>
        /// <returns>Product attribute mapping search model</returns>
        protected virtual ProductAttributeMappingSearchModel PrepareProductAttributeMappingSearchModel(ProductAttributeMappingSearchModel searchModel,
            Product product)
        {
            if (searchModel == null)
                throw new ArgumentNullException(nameof(searchModel));

            if (product == null)
                throw new ArgumentNullException(nameof(product));

            searchModel.ProductId = product.Id;

            //prepare page parameters
            searchModel.SetGridPageSize();

            return searchModel;
        }

        /// <summary>
        /// Prepare product attribute value search model
        /// </summary>
        /// <param name="searchModel">Product attribute value search model</param>
        /// <param name="productAttributeMapping">Product attribute mapping</param>
        /// <returns>Product attribute value search model</returns>
        protected virtual ProductAttributeValueSearchModel PrepareProductAttributeValueSearchModel(ProductAttributeValueSearchModel searchModel,
            ProductAttributeMapping productAttributeMapping)
        {
            if (searchModel == null)
                throw new ArgumentNullException(nameof(searchModel));

            if (productAttributeMapping == null)
                throw new ArgumentNullException(nameof(productAttributeMapping));

            searchModel.ProductAttributeMappingId = productAttributeMapping.Id;

            //prepare page parameters
            searchModel.SetGridPageSize();

            return searchModel;
        }

        /// <summary>
        /// Prepare product attribute combination search model
        /// </summary>
        /// <param name="searchModel">Product attribute combination search model</param>
        /// <param name="product">Product</param>
        /// <returns>Product attribute combination search model</returns>
        protected virtual ProductAttributeCombinationSearchModel PrepareProductAttributeCombinationSearchModel(
            ProductAttributeCombinationSearchModel searchModel, Product product)
        {
            if (searchModel == null)
                throw new ArgumentNullException(nameof(searchModel));

            if (product == null)
                throw new ArgumentNullException(nameof(product));

            searchModel.ProductId = product.Id;

            //prepare page parameters
            searchModel.SetGridPageSize();

            return searchModel;
        }

        /// <summary>
        /// Prepare product specification attribute search model
        /// </summary>
        /// <param name="searchModel">Product specification attribute search model</param>
        /// <param name="product">Product</param>
        /// <returns>Product specification attribute search model</returns>
        protected virtual ProductSpecificationAttributeSearchModel PrepareProductSpecificationAttributeSearchModel(
            ProductSpecificationAttributeSearchModel searchModel, Product product)
        {
            if (searchModel == null)
                throw new ArgumentNullException(nameof(searchModel));

            if (product == null)
                throw new ArgumentNullException(nameof(product));

            searchModel.ProductId = product.Id;

            //prepare page parameters
            searchModel.SetGridPageSize();

            return searchModel;
        }

        /// <summary>
        /// Prepare product datatables model
        /// </summary>
        /// <param name="searchModel">Product search model</param>
        /// <returns>Product datatables model</returns>
        protected virtual DataTablesModel PrepareProductGridModel(ProductSearchModel searchModel)
        {
            //prepare common properties
            var model = new DataTablesModel
            {
                Name = "products-grid",
                UrlRead = new DataUrl("ProductList", "Product", null),
                SearchModelType = typeof(ProductSearchModel),
                SearchButtonId = "search-products",
                Length = searchModel.PageSize,
                LengthMenu = searchModel.AvailablePageSizes
            };

            //prepare filters to search
            model.Filters = new List<string>()
            {
                nameof(searchModel.SearchProductName),
                nameof(searchModel.SearchCategoryId),
                nameof(searchModel.SearchIncludeSubCategories),
                nameof(searchModel.SearchManufacturerId),
                nameof(searchModel.SearchStoreId),
                nameof(searchModel.SearchWarehouseId),
                nameof(searchModel.SearchVendorId),
                nameof(searchModel.SearchProductTypeId),
                nameof(searchModel.SearchPublishedId)
            };

            //prepare model columns
            model.ColumnCollection = new List<ColumnProperty>
            {
                new ColumnProperty(nameof(ProductModel.ProductTypeId)),
                new ColumnProperty(nameof(ProductModel.Id))
                {
                    IsMasterCheckBox = true,
                    Render = new RenderCheckBox("checkbox_products"),
                    Width = "50",
                },
                new ColumnProperty(nameof(ProductModel.PictureThumbnailUrl))
                {
                    Title = _localizationService.GetResource("Admin.Catalog.Products.Fields.PictureThumbnailUrl"),
                    Width = "100",
                    Render = new RenderPicture()
                },
                new ColumnProperty(nameof(ProductModel.Name))
                {
                    Title = _localizationService.GetResource("Admin.Catalog.Products.Fields.Name"),
                    Width = "300"
                },
                new ColumnProperty(nameof(ProductModel.Sku))
                {
                    Title = _localizationService.GetResource("Admin.Catalog.Products.Fields.Sku"),
                    Width = "100"
                },
                new ColumnProperty(nameof(ProductModel.Price))
                {
                    Title = _localizationService.GetResource("Admin.Catalog.Products.Fields.Price"),
                    Width = "150",
                    Render = new RenderCustom("renderColumnPrice")
                },
                new ColumnProperty(nameof(ProductModel.StockQuantityStr))
                {
                    Title = _localizationService.GetResource("Admin.Catalog.Products.Fields.StockQuantity"),
                    Width = "100"
                },
                new ColumnProperty(nameof(ProductModel.ProductTypeName))
                {
                    Title = _localizationService.GetResource("Admin.Catalog.Products.Fields.ProductType"),
                    Width = "100"
                },
                new ColumnProperty(nameof(ProductModel.Published))
                {
                    Title = _localizationService.GetResource("Admin.Catalog.Products.Fields.Published"),
                    Width = "100",
                    Render = new RenderBoolean()
                },
                new ColumnProperty(nameof(ProductModel.Id))
                {
                    Title = _localizationService.GetResource("Admin.Common.Edit"),
                    Width = "100",
                    Render = new RenderButtonEdit(new DataUrl("Edit"))
                }
            };

            //prepare column definitions
            model.ColumnDefinitions = new List<ColumnDefinition>
            {
                new ColumnDefinition()
                {
                    Targets = "0",
                    Visible = false
                },
                new ColumnDefinition()
                {
                    Targets = "1",
                    ClassName =  StyleColumn.CenterAll,
                    Width = "50"
                },
                new ColumnDefinition()
                {
                    Targets = "-1",
                    ClassName =  StyleColumn.CenterAll
                }
            };

            return model;
        }

        #endregion

        #region Methods

        /// <summary>
        /// Prepare product search model
        /// </summary>
        /// <param name="searchModel">Product search model</param>
        /// <returns>Product search model</returns>
        public virtual ProductSearchModel PrepareProductSearchModel(ProductSearchModel searchModel)
        {
            if (searchModel == null)
                throw new ArgumentNullException(nameof(searchModel));

            //a vendor should have access only to his products
            searchModel.IsLoggedInAsVendor = _workContext.CurrentVendor != null;
            searchModel.AllowVendorsToImportProducts = _vendorSettings.AllowVendorsToImportProducts;

            //prepare available categories
            _baseAdminModelFactory.PrepareCategories(searchModel.AvailableCategories);

            //prepare available manufacturers
            _baseAdminModelFactory.PrepareManufacturers(searchModel.AvailableManufacturers);

            //prepare available stores
            _baseAdminModelFactory.PrepareStores(searchModel.AvailableStores);

            //prepare available vendors
            _baseAdminModelFactory.PrepareVendors(searchModel.AvailableVendors);

            //prepare available product types
            _baseAdminModelFactory.PrepareProductTypes(searchModel.AvailableProductTypes);

            //prepare available warehouses
            _baseAdminModelFactory.PrepareWarehouses(searchModel.AvailableWarehouses);

            searchModel.HideStoresList = _catalogSettings.IgnoreStoreLimitations || searchModel.AvailableStores.SelectionIsNotPossible();

            //prepare "published" filter (0 - all; 1 - published only; 2 - unpublished only)
            searchModel.AvailablePublishedOptions.Add(new SelectListItem
            {
                Value = "0",
                Text = _localizationService.GetResource("Admin.Catalog.Products.List.SearchPublished.All")
            });
            searchModel.AvailablePublishedOptions.Add(new SelectListItem
            {
                Value = "1",
                Text = _localizationService.GetResource("Admin.Catalog.Products.List.SearchPublished.PublishedOnly")
            });
            searchModel.AvailablePublishedOptions.Add(new SelectListItem
            {
                Value = "2",
                Text = _localizationService.GetResource("Admin.Catalog.Products.List.SearchPublished.UnpublishedOnly")
            });

            //prepare grid
            searchModel.SetGridPageSize();
            searchModel.Grid = PrepareProductGridModel(searchModel);

            return searchModel;
        }

        /// <summary>
        /// Prepare paged product list model
        /// </summary>
        /// <param name="searchModel">Product search model</param>
        /// <returns>Product list model</returns>
        public virtual ProductListModel PrepareProductListModel(ProductSearchModel searchModel)
        {
            if (searchModel == null)
                throw new ArgumentNullException(nameof(searchModel));

            //get parameters to filter comments
            var overridePublished = searchModel.SearchPublishedId == 0 ? null : (bool?)(searchModel.SearchPublishedId == 1);
            if (_workContext.CurrentVendor != null)
                searchModel.SearchVendorId = _workContext.CurrentVendor.Id;
            var categoryIds = new List<int> { searchModel.SearchCategoryId };
            if (searchModel.SearchIncludeSubCategories && searchModel.SearchCategoryId > 0)
            {
                var childCategoryIds = _categoryService.GetChildCategoryIds(parentCategoryId: searchModel.SearchCategoryId, showHidden: true);
                categoryIds.AddRange(childCategoryIds);
            }

            //get products
            var products = _productService.SearchProducts(showHidden: true,
                categoryIds: categoryIds,
                manufacturerId: searchModel.SearchManufacturerId,
                storeId: searchModel.SearchStoreId,
                vendorId: searchModel.SearchVendorId,
                warehouseId: searchModel.SearchWarehouseId,
                productType: searchModel.SearchProductTypeId > 0 ? (ProductType?)searchModel.SearchProductTypeId : null,
                keywords: searchModel.SearchProductName,
                pageIndex: searchModel.Page - 1, pageSize: searchModel.PageSize,
                overridePublished: overridePublished);

            //prepare list model
            var model = new ProductListModel().PrepareToGrid(searchModel, products, () =>
            {
                return products.Select(product =>
                {
                    //fill in model values from the entity
                    var productModel = product.ToModel<ProductModel>();

                    //little performance optimization: ensure that "FullDescription" is not returned
                    productModel.FullDescription = string.Empty;

                    //fill in additional values (not existing in the entity)
                    productModel.SeName = _urlRecordService.GetSeName(product, 0, true, false);
                    var defaultProductPicture = _pictureService.GetPicturesByProductId(product.Id, 1).FirstOrDefault();
                    productModel.PictureThumbnailUrl = _pictureService.GetPictureUrl(defaultProductPicture, 75);
                    productModel.ProductTypeName = _localizationService.GetLocalizedEnum(product.ProductType);
                    if (product.ProductType == ProductType.SimpleProduct && product.ManageInventoryMethod == ManageInventoryMethod.ManageStock)
                        productModel.StockQuantityStr = _productService.GetTotalStockQuantity(product).ToString();

                    return productModel;
                });
            });

            return model;
        }

        /// <summary>
        /// Prepare product model
        /// </summary>
        /// <param name="model">Product model</param>
        /// <param name="product">Product</param>
        /// <param name="excludeProperties">Whether to exclude populating of some properties of model</param>
        /// <returns>Product model</returns>
        public virtual ProductModel PrepareProductModel(ProductModel model, Product product, bool excludeProperties = false)
        {
            Action<ProductLocalizedModel, int> localizedModelConfiguration = null;

            if (product != null)
            {
                //fill in model values from the entity
                if (model == null)
                {
                    model = product.ToModel<ProductModel>();
                    model.SeName = _urlRecordService.GetSeName(product, 0, true, false);
                }

                var parentGroupedProduct = _productService.GetProductById(product.ParentGroupedProductId);
                if (parentGroupedProduct != null)
                {
                    model.AssociatedToProductId = product.ParentGroupedProductId;
                    model.AssociatedToProductName = parentGroupedProduct.Name;
                }

                model.LastStockQuantity = product.StockQuantity;
                model.ProductTags = string.Join(", ", _productTagService.GetAllProductTagsByProductId(product.Id).Select(tag => tag.Name));
                model.ProductAttributesExist = _productAttributeService.GetAllProductAttributes().Any();

                if (!excludeProperties)
                {
                    model.SelectedCategoryIds = _categoryService.GetProductCategoriesByProductId(product.Id, true)
                        .Select(productCategory => productCategory.CategoryId).ToList();
                    model.SelectedManufacturerIds = _manufacturerService.GetProductManufacturersByProductId(product.Id, true)
                        .Select(productManufacturer => productManufacturer.ManufacturerId).ToList();
                }

                //prepare copy product model
                PrepareCopyProductModel(model.CopyProductModel, product);

                //prepare nested search model
                PrepareRelatedProductSearchModel(model.RelatedProductSearchModel, product);
                PrepareCrossSellProductSearchModel(model.CrossSellProductSearchModel, product);
                PrepareAssociatedProductSearchModel(model.AssociatedProductSearchModel, product);
                PrepareProductPictureSearchModel(model.ProductPictureSearchModel, product);
                PrepareProductSpecificationAttributeSearchModel(model.ProductSpecificationAttributeSearchModel, product);
                PrepareProductOrderSearchModel(model.ProductOrderSearchModel, product);
                PrepareTierPriceSearchModel(model.TierPriceSearchModel, product);
                PrepareStockQuantityHistorySearchModel(model.StockQuantityHistorySearchModel, product);
                PrepareProductAttributeMappingSearchModel(model.ProductAttributeMappingSearchModel, product);
                PrepareProductAttributeCombinationSearchModel(model.ProductAttributeCombinationSearchModel, product);

                //define localized model configuration action
                localizedModelConfiguration = (locale, languageId) =>
                {
                    locale.Name = _localizationService.GetLocalized(product, entity => entity.Name, languageId, false, false);
                    locale.FullDescription = _localizationService.GetLocalized(product, entity => entity.FullDescription, languageId, false, false);
                    locale.ShortDescription = _localizationService.GetLocalized(product, entity => entity.ShortDescription, languageId, false, false);
                    locale.MetaKeywords = _localizationService.GetLocalized(product, entity => entity.MetaKeywords, languageId, false, false);
                    locale.MetaDescription = _localizationService.GetLocalized(product, entity => entity.MetaDescription, languageId, false, false);
                    locale.MetaTitle = _localizationService.GetLocalized(product, entity => entity.MetaTitle, languageId, false, false);
                    locale.SeName = _urlRecordService.GetSeName(product, languageId, false, false);
                };
            }

            //set default values for the new model
            if (product == null)
            {
                model.MaximumCustomerEnteredPrice = 1000;
                model.MaxNumberOfDownloads = 10;
                model.RecurringCycleLength = 100;
                model.RecurringTotalCycles = 10;
                model.RentalPriceLength = 1;
                model.StockQuantity = 10000;
                model.NotifyAdminForQuantityBelow = 1;
                model.OrderMinimumQuantity = 1;
                model.OrderMaximumQuantity = 10000;
                model.TaxCategoryId = _taxSettings.DefaultTaxCategoryId;
                model.UnlimitedDownloads = true;
                model.IsShipEnabled = true;
                model.AllowCustomerReviews = true;
                model.Published = true;
                model.VisibleIndividually = true;
            }

            model.PrimaryStoreCurrencyCode = _currencyService.GetCurrencyById(_currencySettings.PrimaryStoreCurrencyId).CurrencyCode;
            model.BaseWeightIn = _measureService.GetMeasureWeightById(_measureSettings.BaseWeightId).Name;
            model.BaseDimensionIn = _measureService.GetMeasureDimensionById(_measureSettings.BaseDimensionId).Name;
            model.IsLoggedInAsVendor = _workContext.CurrentVendor != null;
            model.HasAvailableSpecificationAttributes = _cacheManager.Get(NopModelCacheDefaults.SpecAttributesModelKey,
                    () => _specificationAttributeService.GetSpecificationAttributesWithOptions()).Any();

            //prepare localized models
            if (!excludeProperties)
                model.Locales = _localizedModelFactory.PrepareLocalizedModels(localizedModelConfiguration);

            //prepare editor settings
            model.ProductEditorSettingsModel = _settingModelFactory.PrepareProductEditorSettingsModel();

            //prepare available product templates
            _baseAdminModelFactory.PrepareProductTemplates(model.AvailableProductTemplates, false);

            //prepare available product types
            var productTemplates = _productTemplateService.GetAllProductTemplates();
            foreach (var productType in Enum.GetValues(typeof(ProductType)).OfType<ProductType>())
            {
                model.ProductsTypesSupportedByProductTemplates.Add((int)productType, new List<SelectListItem>());
                foreach (var template in productTemplates)
                {
                    var list = (IList<int>)TypeDescriptor.GetConverter(typeof(List<int>)).ConvertFrom(template.IgnoredProductTypes) ?? new List<int>();
                    if (string.IsNullOrEmpty(template.IgnoredProductTypes) || !list.Contains((int)productType))
                    {
                        model.ProductsTypesSupportedByProductTemplates[(int)productType].Add(new SelectListItem
                        {
                            Text = template.Name,
                            Value = template.Id.ToString()
                        });
                    }
                }
            }

            //prepare available delivery dates
            _baseAdminModelFactory.PrepareDeliveryDates(model.AvailableDeliveryDates,
                defaultItemText: _localizationService.GetResource("Admin.Catalog.Products.Fields.DeliveryDate.None"));

            //prepare available product availability ranges
            _baseAdminModelFactory.PrepareProductAvailabilityRanges(model.AvailableProductAvailabilityRanges,
                defaultItemText: _localizationService.GetResource("Admin.Catalog.Products.Fields.ProductAvailabilityRange.None"));

            //prepare available vendors
            _baseAdminModelFactory.PrepareVendors(model.AvailableVendors,
                defaultItemText: _localizationService.GetResource("Admin.Catalog.Products.Fields.Vendor.None"));

            //prepare available tax categories
            _baseAdminModelFactory.PrepareTaxCategories(model.AvailableTaxCategories);

            //prepare available warehouses
            _baseAdminModelFactory.PrepareWarehouses(model.AvailableWarehouses,
                defaultItemText: _localizationService.GetResource("Admin.Catalog.Products.Fields.Warehouse.None"));
            PrepareProductWarehouseInventoryModels(model.ProductWarehouseInventoryModels, product);

            //prepare available base price units
            var availableMeasureWeights = _measureService.GetAllMeasureWeights()
                .Select(weight => new SelectListItem { Text = weight.Name, Value = weight.Id.ToString() }).ToList();
            model.AvailableBasepriceUnits = availableMeasureWeights;
            model.AvailableBasepriceBaseUnits = availableMeasureWeights;

            //prepare model categories
            _baseAdminModelFactory.PrepareCategories(model.AvailableCategories, false);
            foreach (var categoryItem in model.AvailableCategories)
            {
                categoryItem.Selected = int.TryParse(categoryItem.Value, out var categoryId)
                    && model.SelectedCategoryIds.Contains(categoryId);
            }

            //prepare model manufacturers
            _baseAdminModelFactory.PrepareManufacturers(model.AvailableManufacturers, false);
            foreach (var manufacturerItem in model.AvailableManufacturers)
            {
                manufacturerItem.Selected = int.TryParse(manufacturerItem.Value, out var manufacturerId)
                    && model.SelectedManufacturerIds.Contains(manufacturerId);
            }

            //prepare model discounts
            var availableDiscounts = _discountService.GetAllDiscounts(DiscountType.AssignedToSkus, showHidden: true);
            _discountSupportedModelFactory.PrepareModelDiscounts(model, product, availableDiscounts, excludeProperties);

            //prepare model customer roles
            _aclSupportedModelFactory.PrepareModelCustomerRoles(model, product, excludeProperties);

            //prepare model stores
            _storeMappingSupportedModelFactory.PrepareModelStores(model, product, excludeProperties);

            return model;
        }

        /// <summary>
        /// Prepare required product search model to add to the product
        /// </summary>
        /// <param name="searchModel">Required product search model to add to the product</param>
        /// <returns>Required product search model to add to the product</returns>
        public virtual AddRequiredProductSearchModel PrepareAddRequiredProductSearchModel(AddRequiredProductSearchModel searchModel)
        {
            if (searchModel == null)
                throw new ArgumentNullException(nameof(searchModel));

            searchModel.IsLoggedInAsVendor = _workContext.CurrentVendor != null;

            //prepare available categories
            _baseAdminModelFactory.PrepareCategories(searchModel.AvailableCategories);

            //prepare available manufacturers
            _baseAdminModelFactory.PrepareManufacturers(searchModel.AvailableManufacturers);

            //prepare available stores
            _baseAdminModelFactory.PrepareStores(searchModel.AvailableStores);

            //prepare available vendors
            _baseAdminModelFactory.PrepareVendors(searchModel.AvailableVendors);

            //prepare available product types
            _baseAdminModelFactory.PrepareProductTypes(searchModel.AvailableProductTypes);

            //prepare page parameters
            searchModel.SetPopupGridPageSize();

            return searchModel;
        }

        /// <summary>
        /// Prepare required product list model to add to the product
        /// </summary>
        /// <param name="searchModel">Required product search model to add to the product</param>
        /// <returns>Required product list model to add to the product</returns>
        public virtual AddRequiredProductListModel PrepareAddRequiredProductListModel(AddRequiredProductSearchModel searchModel)
        {
            if (searchModel == null)
                throw new ArgumentNullException(nameof(searchModel));

            //a vendor should have access only to his products
            if (_workContext.CurrentVendor != null)
                searchModel.SearchVendorId = _workContext.CurrentVendor.Id;

            //get products
            var products = _productService.SearchProducts(showHidden: true,
                categoryIds: new List<int> { searchModel.SearchCategoryId },
                manufacturerId: searchModel.SearchManufacturerId,
                storeId: searchModel.SearchStoreId,
                vendorId: searchModel.SearchVendorId,
                productType: searchModel.SearchProductTypeId > 0 ? (ProductType?)searchModel.SearchProductTypeId : null,
                keywords: searchModel.SearchProductName,
                pageIndex: searchModel.Page - 1, pageSize: searchModel.PageSize);

            //prepare grid model
            var model = new AddRequiredProductListModel
            {
                //fill in model values from the entity
                Data = products.Select(product =>
                {
                    var productModel = product.ToModel<ProductModel>();
                    productModel.SeName = _urlRecordService.GetSeName(product, 0, true, false);

                    return productModel;
                }),
                Total = products.TotalCount
            };

            return model;
        }

        /// <summary>
        /// Prepare paged related product list model
        /// </summary>
        /// <param name="searchModel">Related product search model</param>
        /// <param name="product">Product</param>
        /// <returns>Related product list model</returns>
        public virtual RelatedProductListModel PrepareRelatedProductListModel(RelatedProductSearchModel searchModel, Product product)
        {
            if (searchModel == null)
                throw new ArgumentNullException(nameof(searchModel));

            if (product == null)
                throw new ArgumentNullException(nameof(product));

            //get related products
            var relatedProducts = _productService
                .GetRelatedProductsByProductId1(productId1: product.Id, showHidden: true).ToPagedList(searchModel);

            //prepare grid model
            var model = new RelatedProductListModel
            {
                Data = relatedProducts.Select(relatedProduct =>
                {
                    //fill in model values from the entity
                    var relatedProductModel = relatedProduct.ToModel<RelatedProductModel>();

                    //fill in additional values (not existing in the entity)
                    relatedProductModel.Product2Name = _productService.GetProductById(relatedProduct.ProductId2)?.Name;

                    return relatedProductModel;
                }),
                Total = relatedProducts.TotalCount
            };

            return model;
        }

        /// <summary>
        /// Prepare related product search model to add to the product
        /// </summary>
        /// <param name="searchModel">Related product search model to add to the product</param>
        /// <returns>Related product search model to add to the product</returns>
        public virtual AddRelatedProductSearchModel PrepareAddRelatedProductSearchModel(AddRelatedProductSearchModel searchModel)
        {
            if (searchModel == null)
                throw new ArgumentNullException(nameof(searchModel));

            searchModel.IsLoggedInAsVendor = _workContext.CurrentVendor != null;

            //prepare available categories
            _baseAdminModelFactory.PrepareCategories(searchModel.AvailableCategories);

            //prepare available manufacturers
            _baseAdminModelFactory.PrepareManufacturers(searchModel.AvailableManufacturers);

            //prepare available stores
            _baseAdminModelFactory.PrepareStores(searchModel.AvailableStores);

            //prepare available vendors
            _baseAdminModelFactory.PrepareVendors(searchModel.AvailableVendors);

            //prepare available product types
            _baseAdminModelFactory.PrepareProductTypes(searchModel.AvailableProductTypes);

            //prepare page parameters
            searchModel.SetPopupGridPageSize();

            return searchModel;
        }

        /// <summary>
        /// Prepare paged related product list model to add to the product
        /// </summary>
        /// <param name="searchModel">Related product search model to add to the product</param>
        /// <returns>Related product list model to add to the product</returns>
        public virtual AddRelatedProductListModel PrepareAddRelatedProductListModel(AddRelatedProductSearchModel searchModel)
        {
            if (searchModel == null)
                throw new ArgumentNullException(nameof(searchModel));

            //a vendor should have access only to his products
            if (_workContext.CurrentVendor != null)
                searchModel.SearchVendorId = _workContext.CurrentVendor.Id;

            //get products
            var products = _productService.SearchProducts(showHidden: true,
                categoryIds: new List<int> { searchModel.SearchCategoryId },
                manufacturerId: searchModel.SearchManufacturerId,
                storeId: searchModel.SearchStoreId,
                vendorId: searchModel.SearchVendorId,
                productType: searchModel.SearchProductTypeId > 0 ? (ProductType?)searchModel.SearchProductTypeId : null,
                keywords: searchModel.SearchProductName,
                pageIndex: searchModel.Page - 1, pageSize: searchModel.PageSize);

            //prepare grid model
            var model = new AddRelatedProductListModel
            {
                //fill in model values from the entity
                Data = products.Select(product =>
                {
                    var productModel = product.ToModel<ProductModel>();
                    productModel.SeName = _urlRecordService.GetSeName(product, 0, true, false);

                    return productModel;
                }),
                Total = products.TotalCount
            };

            return model;
        }

        /// <summary>
        /// Prepare paged cross-sell product list model
        /// </summary>
        /// <param name="searchModel">Cross-sell product search model</param>
        /// <param name="product">Product</param>
        /// <returns>Cross-sell product list model</returns>
        public virtual CrossSellProductListModel PrepareCrossSellProductListModel(CrossSellProductSearchModel searchModel, Product product)
        {
            if (searchModel == null)
                throw new ArgumentNullException(nameof(searchModel));

            if (product == null)
                throw new ArgumentNullException(nameof(product));

            //get cross-sell products
            var crossSellProducts = _productService
                .GetCrossSellProductsByProductId1(productId1: product.Id, showHidden: true).ToPagedList(searchModel);

            //prepare grid model
            var model = new CrossSellProductListModel
            {
                Data = crossSellProducts.Select(crossSellProduct =>
                {
                    //fill in model values from the entity
                    var crossSellProductModel = new CrossSellProductModel
                    {
                        Id = crossSellProduct.Id,
                        ProductId2 = crossSellProduct.ProductId2
                    };

                    //fill in additional values (not existing in the entity)
                    crossSellProductModel.Product2Name = _productService.GetProductById(crossSellProduct.ProductId2)?.Name;

                    return crossSellProductModel;
                }),
                Total = crossSellProducts.TotalCount
            };

            return model;
        }

        /// <summary>
        /// Prepare cross-sell product search model to add to the product
        /// </summary>
        /// <param name="searchModel">Cross-sell product search model to add to the product</param>
        /// <returns>Cross-sell product search model to add to the product</returns>
        public virtual AddCrossSellProductSearchModel PrepareAddCrossSellProductSearchModel(AddCrossSellProductSearchModel searchModel)
        {
            if (searchModel == null)
                throw new ArgumentNullException(nameof(searchModel));

            searchModel.IsLoggedInAsVendor = _workContext.CurrentVendor != null;

            //prepare available categories
            _baseAdminModelFactory.PrepareCategories(searchModel.AvailableCategories);

            //prepare available manufacturers
            _baseAdminModelFactory.PrepareManufacturers(searchModel.AvailableManufacturers);

            //prepare available stores
            _baseAdminModelFactory.PrepareStores(searchModel.AvailableStores);

            //prepare available vendors
            _baseAdminModelFactory.PrepareVendors(searchModel.AvailableVendors);

            //prepare available product types
            _baseAdminModelFactory.PrepareProductTypes(searchModel.AvailableProductTypes);

            //prepare page parameters
            searchModel.SetPopupGridPageSize();

            return searchModel;
        }

        /// <summary>
        /// Prepare paged crossSell product list model to add to the product
        /// </summary>
        /// <param name="searchModel">CrossSell product search model to add to the product</param>
        /// <returns>CrossSell product list model to add to the product</returns>
        public virtual AddCrossSellProductListModel PrepareAddCrossSellProductListModel(AddCrossSellProductSearchModel searchModel)
        {
            if (searchModel == null)
                throw new ArgumentNullException(nameof(searchModel));

            //a vendor should have access only to his products
            if (_workContext.CurrentVendor != null)
                searchModel.SearchVendorId = _workContext.CurrentVendor.Id;

            //get products
            var products = _productService.SearchProducts(showHidden: true,
                categoryIds: new List<int> { searchModel.SearchCategoryId },
                manufacturerId: searchModel.SearchManufacturerId,
                storeId: searchModel.SearchStoreId,
                vendorId: searchModel.SearchVendorId,
                productType: searchModel.SearchProductTypeId > 0 ? (ProductType?)searchModel.SearchProductTypeId : null,
                keywords: searchModel.SearchProductName,
                pageIndex: searchModel.Page - 1, pageSize: searchModel.PageSize);

            //prepare grid model
            var model = new AddCrossSellProductListModel
            {
                //fill in model values from the entity
                Data = products.Select(product =>
                {
                    var productModel = product.ToModel<ProductModel>();
                    productModel.SeName = _urlRecordService.GetSeName(product, 0, true, false);

                    return productModel;
                }),
                Total = products.TotalCount
            };

            return model;
        }

        /// <summary>
        /// Prepare paged associated product list model
        /// </summary>
        /// <param name="searchModel">Associated product search model</param>
        /// <param name="product">Product</param>
        /// <returns>Associated product list model</returns>
        public virtual AssociatedProductListModel PrepareAssociatedProductListModel(AssociatedProductSearchModel searchModel, Product product)
        {
            if (searchModel == null)
                throw new ArgumentNullException(nameof(searchModel));

            if (product == null)
                throw new ArgumentNullException(nameof(product));

            //get associated products
            var associatedProducts = _productService.GetAssociatedProducts(showHidden: true,
                parentGroupedProductId: product.Id,
                vendorId: _workContext.CurrentVendor?.Id ?? 0).ToPagedList(searchModel);

            //prepare grid model
            var model = new AssociatedProductListModel
            {
                //fill in model values from the entity
                Data = associatedProducts.Select(associatedProduct =>
                {
                    var associatedProductModel = associatedProduct.ToModel<AssociatedProductModel>();
                    associatedProductModel.ProductName = associatedProduct.Name;

                    return associatedProductModel;
                }),
                Total = associatedProducts.TotalCount
            };

            return model;
        }

        /// <summary>
        /// Prepare associated product search model to add to the product
        /// </summary>
        /// <param name="searchModel">Associated product search model to add to the product</param>
        /// <returns>Associated product search model to add to the product</returns>
        public virtual AddAssociatedProductSearchModel PrepareAddAssociatedProductSearchModel(AddAssociatedProductSearchModel searchModel)
        {
            if (searchModel == null)
                throw new ArgumentNullException(nameof(searchModel));

            searchModel.IsLoggedInAsVendor = _workContext.CurrentVendor != null;

            //prepare available categories
            _baseAdminModelFactory.PrepareCategories(searchModel.AvailableCategories);

            //prepare available manufacturers
            _baseAdminModelFactory.PrepareManufacturers(searchModel.AvailableManufacturers);

            //prepare available stores
            _baseAdminModelFactory.PrepareStores(searchModel.AvailableStores);

            //prepare available vendors
            _baseAdminModelFactory.PrepareVendors(searchModel.AvailableVendors);

            //prepare available product types
            _baseAdminModelFactory.PrepareProductTypes(searchModel.AvailableProductTypes);

            //prepare page parameters
            searchModel.SetPopupGridPageSize();

            return searchModel;
        }

        /// <summary>
        /// Prepare paged associated product list model to add to the product
        /// </summary>
        /// <param name="searchModel">Associated product search model to add to the product</param>
        /// <returns>Associated product list model to add to the product</returns>
        public virtual AddAssociatedProductListModel PrepareAddAssociatedProductListModel(AddAssociatedProductSearchModel searchModel)
        {
            if (searchModel == null)
                throw new ArgumentNullException(nameof(searchModel));

            //a vendor should have access only to his products
            if (_workContext.CurrentVendor != null)
                searchModel.SearchVendorId = _workContext.CurrentVendor.Id;

            //get products
            var products = _productService.SearchProducts(showHidden: true,
                categoryIds: new List<int> { searchModel.SearchCategoryId },
                manufacturerId: searchModel.SearchManufacturerId,
                storeId: searchModel.SearchStoreId,
                vendorId: searchModel.SearchVendorId,
                productType: searchModel.SearchProductTypeId > 0 ? (ProductType?)searchModel.SearchProductTypeId : null,
                keywords: searchModel.SearchProductName,
                pageIndex: searchModel.Page - 1, pageSize: searchModel.PageSize);

            //prepare grid model
            var model = new AddAssociatedProductListModel
            {
                Data = products.Select(product =>
                {
                    //fill in model values from the entity
                    var productModel = product.ToModel<ProductModel>();

                    //fill in additional values (not existing in the entity)
                    productModel.SeName = _urlRecordService.GetSeName(product, 0, true, false);
                    var parentGroupedProduct = _productService.GetProductById(product.ParentGroupedProductId);
                    if (parentGroupedProduct == null)
                        return productModel;

                    productModel.AssociatedToProductId = product.ParentGroupedProductId;
                    productModel.AssociatedToProductName = parentGroupedProduct.Name;

                    return productModel;
                }),
                Total = products.TotalCount
            };

            return model;
        }

        /// <summary>
        /// Prepare paged product picture list model
        /// </summary>
        /// <param name="searchModel">Product picture search model</param>
        /// <param name="product">Product</param>
        /// <returns>Product picture list model</returns>
        public virtual ProductPictureListModel PrepareProductPictureListModel(ProductPictureSearchModel searchModel, Product product)
        {
            if (searchModel == null)
                throw new ArgumentNullException(nameof(searchModel));

            if (product == null)
                throw new ArgumentNullException(nameof(product));

            //get product pictures
            var productPictures = _productService.GetProductPicturesByProductId(product.Id).ToPagedList(searchModel);

            //prepare grid model
            var model = new ProductPictureListModel
            {
                Data = productPictures.Select(productPicture =>
                {
                    //fill in model values from the entity
                    var productPictureModel = productPicture.ToModel<ProductPictureModel>();

                    //fill in additional values (not existing in the entity)
                    var picture = _pictureService.GetPictureById(productPicture.PictureId)
                        ?? throw new Exception("Picture cannot be loaded");

                    productPictureModel.PictureUrl = _pictureService.GetPictureUrl(picture);
                    productPictureModel.OverrideAltAttribute = picture.AltAttribute;
                    productPictureModel.OverrideTitleAttribute = picture.TitleAttribute;

                    return productPictureModel;
                }),
                Total = productPictures.TotalCount
            };

            return model;
        }

        /// <summary>
        /// Prepare paged product specification attribute list model
        /// </summary>
        /// <param name="searchModel">Product specification attribute search model</param>
        /// <param name="product">Product</param>
        /// <returns>Product specification attribute list model</returns>
        public virtual ProductSpecificationAttributeListModel PrepareProductSpecificationAttributeListModel(
            ProductSpecificationAttributeSearchModel searchModel, Product product)
        {
            if (searchModel == null)
                throw new ArgumentNullException(nameof(searchModel));

            if (product == null)
                throw new ArgumentNullException(nameof(product));

            //get product specification attributes
            var productSpecificationAttributes = _specificationAttributeService
                .GetProductSpecificationAttributes(product.Id).ToPagedList(searchModel);

            //prepare grid model
            var model = new ProductSpecificationAttributeListModel
            {
                Data = productSpecificationAttributes.Select(attribute =>
                {
                    //fill in model values from the entity
                    var productSpecificationAttributeModel = attribute.ToModel<ProductSpecificationAttributeModel>();

                    //fill in additional values (not existing in the entity)
                    productSpecificationAttributeModel.AttributeTypeName = _localizationService.GetLocalizedEnum(attribute.AttributeType);
                    productSpecificationAttributeModel.AttributeId = attribute.SpecificationAttributeOption.SpecificationAttribute.Id;
                    productSpecificationAttributeModel.AttributeName = attribute.SpecificationAttributeOption.SpecificationAttribute.Name;

                    switch (attribute.AttributeType)
                    {
                        case SpecificationAttributeType.Option:
                            productSpecificationAttributeModel.ValueRaw = WebUtility.HtmlEncode(attribute.SpecificationAttributeOption.Name);
                            productSpecificationAttributeModel.SpecificationAttributeOptionId = attribute.SpecificationAttributeOptionId;
                            break;
                        case SpecificationAttributeType.CustomText:
                            productSpecificationAttributeModel.ValueRaw = WebUtility.HtmlEncode(_localizationService.GetLocalized(attribute, x => x.CustomValue, _workContext.WorkingLanguage.Id));
                            break;
                        case SpecificationAttributeType.CustomHtmlText:
                            productSpecificationAttributeModel.ValueRaw = _localizationService.GetLocalized(attribute, x => x.CustomValue, _workContext.WorkingLanguage.Id);
                            break;
                        case SpecificationAttributeType.Hyperlink:
                            productSpecificationAttributeModel.ValueRaw = attribute.CustomValue;
                            break;
                    }

                    return productSpecificationAttributeModel;
                }),
                Total = productSpecificationAttributes.TotalCount
            };

            return model;
        }

        /// <summary>
        /// Prepare paged product specification attribute model
        /// </summary>
        /// <param name="productId">Product id</param>
        /// <param name="specificationId">Specification attribute id</param>
        /// <returns>Product specification attribute model</returns>
        public virtual AddSpecificationAttributeModel PrepareAddSpecificationAttributeModel(int productId, int? specificationId)
        {
            Action<AddSpecificationAttributeLocalizedModel, int> localizedModelConfiguration = null;

            if (!specificationId.HasValue)
            {
                return new AddSpecificationAttributeModel
                {
                    AvailableAttributes = _cacheManager.Get(NopModelCacheDefaults.SpecAttributesModelKey,
                            () => _specificationAttributeService.GetSpecificationAttributesWithOptions())
                        .Select(sa => new SelectListItem { Text = sa.Name, Value = sa.Id.ToString() })
                        .ToList(),
                    ProductId = productId,
                    Locales = _localizedModelFactory.PrepareLocalizedModels(localizedModelConfiguration)
                };

            }

            var attribute = _specificationAttributeService.GetProductSpecificationAttributeById(specificationId.Value);
            
            if (attribute == null)
            {
                throw new ArgumentException("No specification attribute found with the specified id");
            }

            //a vendor should have access only to his products
            if (_workContext.CurrentVendor != null && attribute.Product.VendorId != _workContext.CurrentVendor.Id)
                throw new UnauthorizedAccessException("This is not your product");

            var model = attribute.ToModel<AddSpecificationAttributeModel>();
            model.SpecificationId = attribute.Id;
            model.AttributeId = attribute.SpecificationAttributeOption.SpecificationAttribute.Id;
            model.AttributeTypeName = _localizationService.GetLocalizedEnum(attribute.AttributeType);
            model.AttributeName = attribute.SpecificationAttributeOption.SpecificationAttribute.Name;

            model.AvailableAttributes = _cacheManager.Get(NopModelCacheDefaults.SpecAttributesModelKey,
                    () => _specificationAttributeService.GetSpecificationAttributesWithOptions())
                .Select(sa => new SelectListItem { Text = sa.Name, Value = sa.Id.ToString() })
                .ToList();

            model.AvailableOptions = _specificationAttributeService
                .GetSpecificationAttributeOptionsBySpecificationAttribute(model.AttributeId)
                .Select(option => new SelectListItem { Text = option.Name, Value = option.Id.ToString() })
                .ToList();

            switch (attribute.AttributeType)
            {
                case SpecificationAttributeType.Option:
                    model.ValueRaw = WebUtility.HtmlEncode(attribute.SpecificationAttributeOption.Name);
                    model.SpecificationAttributeOptionId = attribute.SpecificationAttributeOptionId;
                    break;
                case SpecificationAttributeType.CustomText:
                    model.Value = WebUtility.HtmlDecode(attribute.CustomValue);
                    break;
                case SpecificationAttributeType.CustomHtmlText:
                    model.ValueRaw = attribute.CustomValue;
                    break;
                case SpecificationAttributeType.Hyperlink:
                    model.Value = attribute.CustomValue;
                    break;
                default:
                    throw new ArgumentOutOfRangeException(nameof(attribute.AttributeType));
            }

            localizedModelConfiguration = (locale, languageId) =>
            {
                switch (attribute.AttributeType)
                {
                    case SpecificationAttributeType.CustomHtmlText:
                        locale.ValueRaw = _localizationService.GetLocalized(attribute, entity => entity.CustomValue, languageId, false, false);
                        break;
                    case SpecificationAttributeType.CustomText:
                        locale.Value = _localizationService.GetLocalized(attribute, entity => entity.CustomValue, languageId, false, false);
                        break;
                    case SpecificationAttributeType.Option:
                        break;
                    case SpecificationAttributeType.Hyperlink:
                        break;
                    default:
                        throw new ArgumentOutOfRangeException();
                }
            };

            model.Locales = _localizedModelFactory.PrepareLocalizedModels(localizedModelConfiguration);

            return model;
        }

        /// <summary>
        /// Prepare product tag search model
        /// </summary>
        /// <param name="searchModel">Product tag search model</param>
        /// <returns>Product tag search model</returns>
        public virtual ProductTagSearchModel PrepareProductTagSearchModel(ProductTagSearchModel searchModel)
        {
            if (searchModel == null)
                throw new ArgumentNullException(nameof(searchModel));

            //prepare page parameters
            searchModel.SetGridPageSize();

            return searchModel;
        }

        /// <summary>
        /// Prepare paged product tag list model
        /// </summary>
        /// <param name="searchModel">Product tag search model</param>
        /// <returns>Product tag list model</returns>
        public virtual ProductTagListModel PrepareProductTagListModel(ProductTagSearchModel searchModel)
        {
            if (searchModel == null)
                throw new ArgumentNullException(nameof(searchModel));

            //get product tags
            var productTags = _productTagService.GetAllProductTags()
<<<<<<< HEAD
                .OrderByDescending(tag => _productTagService.GetProductCount(tag.Id, storeId: 0, showHidden: true)).ToList();
=======
                .OrderByDescending(tag => _productTagService.GetProductCount(tag.Id, storeId: 0)).ToList()
                .ToPagedList(searchModel);
>>>>>>> a8c2984d

            //prepare list model
            var model = new ProductTagListModel
            {
                Data = productTags.Select(tag =>
                {
                    //fill in model values from the entity
                    var productTagModel = tag.ToModel<ProductTagModel>();

                    //fill in additional values (not existing in the entity)
                    productTagModel.ProductCount = _productTagService.GetProductCount(tag.Id, storeId: 0, showHidden: true);

                    return productTagModel;
                }),
                Total = productTags.TotalCount
            };

            return model;
        }

        /// <summary>
        /// Prepare product tag model
        /// </summary>
        /// <param name="model">Product tag model</param>
        /// <param name="productTag">Product tag</param>
        /// <param name="excludeProperties">Whether to exclude populating of some properties of model</param>
        /// <returns>Product tag model</returns>
        public virtual ProductTagModel PrepareProductTagModel(ProductTagModel model, ProductTag productTag, bool excludeProperties = false)
        {
            Action<ProductTagLocalizedModel, int> localizedModelConfiguration = null;

            if (productTag != null)
            {
                //fill in model values from the entity
                if (model == null)
                {
                    model = productTag.ToModel<ProductTagModel>();
                }
<<<<<<< HEAD
               
                model.ProductCount = _productTagService.GetProductCount(productTag.Id, storeId: 0, showHidden: true);
=======

                model.ProductCount = _productTagService.GetProductCount(productTag.Id, storeId: 0);
>>>>>>> a8c2984d

                //define localized model configuration action
                localizedModelConfiguration = (locale, languageId) =>
                {
                    locale.Name = _localizationService.GetLocalized(productTag, entity => entity.Name, languageId, false, false);
                };
            }

            //prepare localized models
            if (!excludeProperties)
                model.Locales = _localizedModelFactory.PrepareLocalizedModels(localizedModelConfiguration);

            return model;
        }

        /// <summary>
        /// Prepare paged product order list model
        /// </summary>
        /// <param name="searchModel">Product order search model</param>
        /// <param name="product">Product</param>
        /// <returns>Product order list model</returns>
        public virtual ProductOrderListModel PrepareProductOrderListModel(ProductOrderSearchModel searchModel, Product product)
        {
            if (searchModel == null)
                throw new ArgumentNullException(nameof(searchModel));

            if (product == null)
                throw new ArgumentNullException(nameof(product));

            //get orders
            var orders = _orderService.SearchOrders(productId: searchModel.ProductId,
                pageIndex: searchModel.Page - 1, pageSize: searchModel.PageSize);

            //prepare grid model
            var model = new ProductOrderListModel
            {
                Data = orders.Select(order =>
                {
                    //fill in model values from the entity
                    var orderModel = new OrderModel
                    {
                        Id = order.Id,
                        CustomerEmail = order.BillingAddress.Email,
                        CustomOrderNumber = order.CustomOrderNumber
                    };

                    //convert dates to the user time
                    orderModel.CreatedOn = _dateTimeHelper.ConvertToUserTime(order.CreatedOnUtc, DateTimeKind.Utc);

                    //fill in additional values (not existing in the entity)
                    orderModel.StoreName = _storeService.GetStoreById(order.StoreId)?.Name ?? "Deleted";
                    orderModel.OrderStatus = _localizationService.GetLocalizedEnum(order.OrderStatus);
                    orderModel.PaymentStatus = _localizationService.GetLocalizedEnum(order.PaymentStatus);
                    orderModel.ShippingStatus = _localizationService.GetLocalizedEnum(order.ShippingStatus);

                    return orderModel;
                }),
                Total = orders.TotalCount
            };

            return model;
        }

        /// <summary>
        /// Prepare bulk edit product search model
        /// </summary>
        /// <param name="searchModel">Bulk edit product search model</param>
        /// <returns>Bulk edit product search model</returns>
        public virtual BulkEditProductSearchModel PrepareBulkEditProductSearchModel(BulkEditProductSearchModel searchModel)
        {
            if (searchModel == null)
                throw new ArgumentNullException(nameof(searchModel));

            //prepare available categories
            _baseAdminModelFactory.PrepareCategories(searchModel.AvailableCategories);

            //prepare available manufacturers
            _baseAdminModelFactory.PrepareManufacturers(searchModel.AvailableManufacturers);

            //prepare available product types
            _baseAdminModelFactory.PrepareProductTypes(searchModel.AvailableProductTypes);

            //prepare page parameters
            searchModel.SetGridPageSize();

            return searchModel;
        }

        /// <summary>
        /// Prepare paged bulk edit product list model
        /// </summary>
        /// <param name="searchModel">Bulk edit product search model</param>
        /// <returns>Bulk edit product list model</returns>
        public virtual BulkEditProductListModel PrepareBulkEditProductListModel(BulkEditProductSearchModel searchModel)
        {
            if (searchModel == null)
                throw new ArgumentNullException(nameof(searchModel));

            //get products
            var products = _productService.SearchProducts(showHidden: true,
                categoryIds: new List<int> { searchModel.SearchCategoryId },
                manufacturerId: searchModel.SearchManufacturerId,
                vendorId: _workContext.CurrentVendor?.Id ?? 0,
                productType: searchModel.SearchProductTypeId > 0 ? (ProductType?)searchModel.SearchProductTypeId : null,
                keywords: searchModel.SearchProductName,
                pageIndex: searchModel.Page - 1, pageSize: searchModel.PageSize);

            //prepare list model
            var model = new BulkEditProductListModel
            {
                Data = products.Select(product =>
                {
                    //fill in model values from the entity
                    var productModel = product.ToModel<BulkEditProductModel>();

                    //fill in additional values (not existing in the entity)
                    productModel.ManageInventoryMethod = _localizationService.GetLocalizedEnum(product.ManageInventoryMethod);
                    if (product.ManageInventoryMethod == ManageInventoryMethod.ManageStock && product.UseMultipleWarehouses)
                    {
                        productModel.ManageInventoryMethod = $"{productModel.ManageInventoryMethod} {_localizationService.GetResource("Admin.Catalog.BulkEdit.Fields.ManageInventoryMethod.MultipleWarehouse")}";
                    }

                    return productModel;
                }),
                Total = products.TotalCount
            };

            return model;
        }

        /// <summary>
        /// Prepare paged tier price list model
        /// </summary>
        /// <param name="searchModel">Tier price search model</param>
        /// <param name="product">Product</param>
        /// <returns>Tier price list model</returns>
        public virtual TierPriceListModel PrepareTierPriceListModel(TierPriceSearchModel searchModel, Product product)
        {
            if (searchModel == null)
                throw new ArgumentNullException(nameof(searchModel));

            if (product == null)
                throw new ArgumentNullException(nameof(product));

            //get tier prices
            var tierPrices = product.TierPrices
                .OrderBy(price => price.StoreId).ThenBy(price => price.Quantity).ThenBy(price => price.CustomerRoleId)
                .ToList().ToPagedList(searchModel);

            //prepare grid model
            var model = new TierPriceListModel
            {
                Data = tierPrices.Select(price =>
                {
                    //fill in model values from the entity
                    var tierPriceModel = price.ToModel<TierPriceModel>();

                    //fill in additional values (not existing in the entity)   
                    tierPriceModel.Store = price.StoreId > 0
                        ? (_storeService.GetStoreById(price.StoreId)?.Name ?? "Deleted")
                        : _localizationService.GetResource("Admin.Catalog.Products.TierPrices.Fields.Store.All");
                    tierPriceModel.CustomerRoleId = price.CustomerRoleId ?? 0;
                    tierPriceModel.CustomerRole = price.CustomerRoleId.HasValue
                        ? _customerService.GetCustomerRoleById(price.CustomerRoleId.Value).Name
                        : _localizationService.GetResource("Admin.Catalog.Products.TierPrices.Fields.CustomerRole.All");

                    return tierPriceModel;
                }),
                Total = tierPrices.TotalCount
            };

            return model;
        }

        /// <summary>
        /// Prepare tier price model
        /// </summary>
        /// <param name="model">Tier price model</param>
        /// <param name="product">Product</param>
        /// <param name="tierPrice">Tier price</param>
        /// <param name="excludeProperties">Whether to exclude populating of some properties of model</param>
        /// <returns>Tier price model</returns>
        public virtual TierPriceModel PrepareTierPriceModel(TierPriceModel model,
            Product product, TierPrice tierPrice, bool excludeProperties = false)
        {
            if (product == null)
                throw new ArgumentNullException(nameof(product));

            if (tierPrice != null)
            {
                //fill in model values from the entity
                if (model == null)
                {
                    model = tierPrice.ToModel<TierPriceModel>();
                }
            }

            //prepare available stores
            _baseAdminModelFactory.PrepareStores(model.AvailableStores);

            //prepare available customer roles
            _baseAdminModelFactory.PrepareCustomerRoles(model.AvailableCustomerRoles);

            return model;
        }

        /// <summary>
        /// Prepare paged stock quantity history list model
        /// </summary>
        /// <param name="searchModel">Stock quantity history search model</param>
        /// <param name="product">Product</param>
        /// <returns>Stock quantity history list model</returns>
        public virtual StockQuantityHistoryListModel PrepareStockQuantityHistoryListModel(StockQuantityHistorySearchModel searchModel, Product product)
        {
            if (searchModel == null)
                throw new ArgumentNullException(nameof(searchModel));

            if (product == null)
                throw new ArgumentNullException(nameof(product));

            //get stock quantity history
            var stockQuantityHistory = _productService.GetStockQuantityHistory(product: product,
                warehouseId: searchModel.WarehouseId,
                pageIndex: searchModel.Page - 1, pageSize: searchModel.PageSize);

            //prepare grid model
            var model = new StockQuantityHistoryListModel
            {
                Data = stockQuantityHistory.Select(historyEntry =>
                {
                    //fill in model values from the entity
                    var stockQuantityHistoryModel = historyEntry.ToModel<StockQuantityHistoryModel>();

                    //convert dates to the user time
                    stockQuantityHistoryModel.CreatedOn = _dateTimeHelper.ConvertToUserTime(historyEntry.CreatedOnUtc, DateTimeKind.Utc);

                    //fill in additional values (not existing in the entity)
                    var combination = _productAttributeService.GetProductAttributeCombinationById(historyEntry.CombinationId ?? 0);
                    if (combination != null)
                    {
                        stockQuantityHistoryModel.AttributeCombination = _productAttributeFormatter.FormatAttributes(historyEntry.Product,
                            combination.AttributesXml, _workContext.CurrentCustomer, renderGiftCardAttributes: false);
                    }

                    stockQuantityHistoryModel.WarehouseName = historyEntry.WarehouseId.HasValue
                        ? _shippingService.GetWarehouseById(historyEntry.WarehouseId.Value)?.Name ?? "Deleted"
                        : _localizationService.GetResource("Admin.Catalog.Products.Fields.Warehouse.None");

                    return stockQuantityHistoryModel;
                }),
                Total = stockQuantityHistory.TotalCount
            };

            return model;
        }

        /// <summary>
        /// Prepare paged product attribute mapping list model
        /// </summary>
        /// <param name="searchModel">Product attribute mapping search model</param>
        /// <param name="product">Product</param>
        /// <returns>Product attribute mapping list model</returns>
        public virtual ProductAttributeMappingListModel PrepareProductAttributeMappingListModel(ProductAttributeMappingSearchModel searchModel,
            Product product)
        {
            if (searchModel == null)
                throw new ArgumentNullException(nameof(searchModel));

            if (product == null)
                throw new ArgumentNullException(nameof(product));

            //get product attribute mappings
            var productAttributeMappings = _productAttributeService
                .GetProductAttributeMappingsByProductId(product.Id).ToPagedList(searchModel);

            //prepare grid model
            var model = new ProductAttributeMappingListModel
            {
                Data = productAttributeMappings.Select(attributeMapping =>
                {
                    //fill in model values from the entity
                    var productAttributeMappingModel = attributeMapping.ToModel<ProductAttributeMappingModel>();

                    //fill in additional values (not existing in the entity)
                    productAttributeMappingModel.ConditionString = string.Empty;
                    productAttributeMappingModel.ValidationRulesString = PrepareProductAttributeMappingValidationRulesString(attributeMapping);
                    productAttributeMappingModel.ProductAttribute = _productAttributeService
                        .GetProductAttributeById(attributeMapping.ProductAttributeId)?.Name;
                    productAttributeMappingModel.AttributeControlType = _localizationService.GetLocalizedEnum(attributeMapping.AttributeControlType);
                    var conditionAttribute = _productAttributeParser
                        .ParseProductAttributeMappings(attributeMapping.ConditionAttributeXml).FirstOrDefault();
                    if (conditionAttribute == null)
                        return productAttributeMappingModel;

                    var conditionValue = _productAttributeParser.ParseProductAttributeValues(attributeMapping.ConditionAttributeXml).FirstOrDefault();
                    if (conditionValue != null)
                    {
                        productAttributeMappingModel.ConditionString =
                            $"{WebUtility.HtmlEncode(conditionAttribute.ProductAttribute.Name)}: {WebUtility.HtmlEncode(conditionValue.Name)}";
                    }

                    return productAttributeMappingModel;
                }),
                Total = productAttributeMappings.TotalCount
            };

            return model;
        }

        /// <summary>
        /// Prepare product attribute mapping model
        /// </summary>
        /// <param name="model">Product attribute mapping model</param>
        /// <param name="product">Product</param>
        /// <param name="productAttributeMapping">Product attribute mapping</param>
        /// <param name="excludeProperties">Whether to exclude populating of some properties of model</param>
        /// <returns>Product attribute mapping model</returns>
        public virtual ProductAttributeMappingModel PrepareProductAttributeMappingModel(ProductAttributeMappingModel model,
            Product product, ProductAttributeMapping productAttributeMapping, bool excludeProperties = false)
        {
            Action<ProductAttributeMappingLocalizedModel, int> localizedModelConfiguration = null;

            if (product == null)
                throw new ArgumentNullException(nameof(product));

            if (productAttributeMapping != null)
            {
                //fill in model values from the entity
                model = model ?? new ProductAttributeMappingModel
                {
                    Id = productAttributeMapping.Id
                };

                model.ProductAttribute = _productAttributeService.GetProductAttributeById(productAttributeMapping.ProductAttributeId).Name;
                model.AttributeControlType = _localizationService.GetLocalizedEnum(productAttributeMapping.AttributeControlType);

                if (!excludeProperties)
                {
                    model.ProductAttributeId = productAttributeMapping.ProductAttributeId;
                    model.TextPrompt = productAttributeMapping.TextPrompt;
                    model.IsRequired = productAttributeMapping.IsRequired;
                    model.AttributeControlTypeId = productAttributeMapping.AttributeControlTypeId;
                    model.DisplayOrder = productAttributeMapping.DisplayOrder;
                    model.ValidationMinLength = productAttributeMapping.ValidationMinLength;
                    model.ValidationMaxLength = productAttributeMapping.ValidationMaxLength;
                    model.ValidationFileAllowedExtensions = productAttributeMapping.ValidationFileAllowedExtensions;
                    model.ValidationFileMaximumSize = productAttributeMapping.ValidationFileMaximumSize;
                    model.DefaultValue = productAttributeMapping.DefaultValue;
                }

                //prepare condition attributes model
                model.ConditionAllowed = true;
                PrepareProductAttributeConditionModel(model.ConditionModel, productAttributeMapping);

                //define localized model configuration action
                localizedModelConfiguration = (locale, languageId) =>
                {
                    locale.TextPrompt = _localizationService.GetLocalized(productAttributeMapping, entity => entity.TextPrompt, languageId, false, false);
                    locale.DefaultValue = _localizationService.GetLocalized(productAttributeMapping, entity => entity.DefaultValue, languageId, false, false);
                };

                //prepare nested search model
                PrepareProductAttributeValueSearchModel(model.ProductAttributeValueSearchModel, productAttributeMapping);
            }

            model.ProductId = product.Id;

            //prepare localized models
            if (!excludeProperties)
                model.Locales = _localizedModelFactory.PrepareLocalizedModels(localizedModelConfiguration);

            //prepare available product attributes
            model.AvailableProductAttributes = _productAttributeService.GetAllProductAttributes().Select(productAttribute => new SelectListItem
            {
                Text = productAttribute.Name,
                Value = productAttribute.Id.ToString()
            }).ToList();

            return model;
        }

        /// <summary>
        /// Prepare paged product attribute value list model
        /// </summary>
        /// <param name="searchModel">Product attribute value search model</param>
        /// <param name="productAttributeMapping">Product attribute mapping</param>
        /// <returns>Product attribute value list model</returns>
        public virtual ProductAttributeValueListModel PrepareProductAttributeValueListModel(ProductAttributeValueSearchModel searchModel,
            ProductAttributeMapping productAttributeMapping)
        {
            if (searchModel == null)
                throw new ArgumentNullException(nameof(searchModel));

            if (productAttributeMapping == null)
                throw new ArgumentNullException(nameof(productAttributeMapping));

            //get product attribute values
            var productAttributeValues = _productAttributeService
                .GetProductAttributeValues(productAttributeMapping.Id).ToPagedList(searchModel);

            //prepare list model
            var model = new ProductAttributeValueListModel
            {
                Data = productAttributeValues.Select(value =>
                {
                    //fill in model values from the entity
                    var productAttributeValueModel = value.ToModel<ProductAttributeValueModel>();

                    //fill in additional values (not existing in the entity)
                    productAttributeValueModel.AttributeValueTypeName = _localizationService.GetLocalizedEnum(value.AttributeValueType);
                    productAttributeValueModel.Name = value.ProductAttributeMapping.AttributeControlType != AttributeControlType.ColorSquares
                        ? value.Name : $"{value.Name} - {value.ColorSquaresRgb}";
                    if (value.AttributeValueType == AttributeValueType.Simple)
                    {
                        productAttributeValueModel.PriceAdjustmentStr = value.PriceAdjustment.ToString("G29");
                        if (value.PriceAdjustmentUsePercentage)
                            productAttributeValueModel.PriceAdjustmentStr += " %";
                        productAttributeValueModel.WeightAdjustmentStr = value.WeightAdjustment.ToString("G29");
                    }

                    if (value.AttributeValueType == AttributeValueType.AssociatedToProduct)
                    {
                        productAttributeValueModel
                            .AssociatedProductName = _productService.GetProductById(value.AssociatedProductId)?.Name ?? string.Empty;
                    }

                    var pictureThumbnailUrl = _pictureService.GetPictureUrl(value.PictureId, 75, false);
                    //little hack here. Grid is rendered wrong way with <img> without "src" attribute
                    if (string.IsNullOrEmpty(pictureThumbnailUrl))
                        pictureThumbnailUrl = _pictureService.GetPictureUrl(null, 1);
                    productAttributeValueModel.PictureThumbnailUrl = pictureThumbnailUrl;

                    return productAttributeValueModel;
                }),
                Total = productAttributeValues.TotalCount
            };

            return model;
        }

        /// <summary>
        /// Prepare product attribute value model
        /// </summary>
        /// <param name="model">Product attribute value model</param>
        /// <param name="productAttributeMapping">Product attribute mapping</param>
        /// <param name="productAttributeValue">Product attribute value</param>
        /// <param name="excludeProperties">Whether to exclude populating of some properties of model</param>
        /// <returns>Product attribute value model</returns>
        public virtual ProductAttributeValueModel PrepareProductAttributeValueModel(ProductAttributeValueModel model,
            ProductAttributeMapping productAttributeMapping, ProductAttributeValue productAttributeValue, bool excludeProperties = false)
        {
            if (productAttributeMapping == null)
                throw new ArgumentNullException(nameof(productAttributeMapping));

            Action<ProductAttributeValueLocalizedModel, int> localizedModelConfiguration = null;

            if (productAttributeValue != null)
            {
                //fill in model values from the entity
                model = model ?? new ProductAttributeValueModel
                {
                    ProductAttributeMappingId = productAttributeValue.ProductAttributeMappingId,
                    AttributeValueTypeId = productAttributeValue.AttributeValueTypeId,
                    AttributeValueTypeName = _localizationService.GetLocalizedEnum(productAttributeValue.AttributeValueType),
                    AssociatedProductId = productAttributeValue.AssociatedProductId,
                    Name = productAttributeValue.Name,
                    ColorSquaresRgb = productAttributeValue.ColorSquaresRgb,
                    DisplayColorSquaresRgb = productAttributeValue
                        .ProductAttributeMapping.AttributeControlType == AttributeControlType.ColorSquares,
                    ImageSquaresPictureId = productAttributeValue.ImageSquaresPictureId,
                    DisplayImageSquaresPicture = productAttributeValue
                        .ProductAttributeMapping.AttributeControlType == AttributeControlType.ImageSquares,
                    PriceAdjustment = productAttributeValue.PriceAdjustment,
                    PriceAdjustmentUsePercentage = productAttributeValue.PriceAdjustmentUsePercentage,
                    WeightAdjustment = productAttributeValue.WeightAdjustment,
                    Cost = productAttributeValue.Cost,
                    CustomerEntersQty = productAttributeValue.CustomerEntersQty,
                    Quantity = productAttributeValue.Quantity,
                    IsPreSelected = productAttributeValue.IsPreSelected,
                    DisplayOrder = productAttributeValue.DisplayOrder,
                    PictureId = productAttributeValue.PictureId
                };

                model.AssociatedProductName = _productService.GetProductById(productAttributeValue.AssociatedProductId)?.Name;

                //define localized model configuration action
                localizedModelConfiguration = (locale, languageId) =>
                {
                    locale.Name = _localizationService.GetLocalized(productAttributeValue, entity => entity.Name, languageId, false, false);
                };
            }

            model.ProductAttributeMappingId = productAttributeMapping.Id;
            model.DisplayColorSquaresRgb = productAttributeMapping.AttributeControlType == AttributeControlType.ColorSquares;
            model.DisplayImageSquaresPicture = productAttributeMapping.AttributeControlType == AttributeControlType.ImageSquares;

            //set default values for the new model
            if (productAttributeValue == null)
                model.Quantity = 1;

            //prepare localized models
            if (!excludeProperties)
                model.Locales = _localizedModelFactory.PrepareLocalizedModels(localizedModelConfiguration);

            //prepare picture models
            var productPictures = _productService.GetProductPicturesByProductId(productAttributeMapping.ProductId);
            model.ProductPictureModels = productPictures.Select(productPicture => new ProductPictureModel
            {
                Id = productPicture.Id,
                ProductId = productPicture.ProductId,
                PictureId = productPicture.PictureId,
                PictureUrl = _pictureService.GetPictureUrl(productPicture.PictureId),
                DisplayOrder = productPicture.DisplayOrder
            }).ToList();

            return model;
        }

        /// <summary>
        /// Prepare product model to associate to the product attribute value
        /// </summary>
        /// <param name="searchModel">Product model to associate to the product attribute value</param>
        /// <returns>Product model to associate to the product attribute value</returns>
        public virtual AssociateProductToAttributeValueSearchModel PrepareAssociateProductToAttributeValueSearchModel(
            AssociateProductToAttributeValueSearchModel searchModel)
        {
            if (searchModel == null)
                throw new ArgumentNullException(nameof(searchModel));

            searchModel.IsLoggedInAsVendor = _workContext.CurrentVendor != null;

            //prepare available categories
            _baseAdminModelFactory.PrepareCategories(searchModel.AvailableCategories);

            //prepare available manufacturers
            _baseAdminModelFactory.PrepareManufacturers(searchModel.AvailableManufacturers);

            //prepare available stores
            _baseAdminModelFactory.PrepareStores(searchModel.AvailableStores);

            //prepare available vendors
            _baseAdminModelFactory.PrepareVendors(searchModel.AvailableVendors);

            //prepare available product types
            _baseAdminModelFactory.PrepareProductTypes(searchModel.AvailableProductTypes);

            //prepare page parameters
            searchModel.SetPopupGridPageSize();

            return searchModel;
        }

        /// <summary>
        /// Prepare paged product model to associate to the product attribute value
        /// </summary>
        /// <param name="searchModel">Product model to associate to the product attribute value</param>
        /// <returns>Product model to associate to the product attribute value</returns>
        public virtual AssociateProductToAttributeValueListModel PrepareAssociateProductToAttributeValueListModel(
            AssociateProductToAttributeValueSearchModel searchModel)
        {
            if (searchModel == null)
                throw new ArgumentNullException(nameof(searchModel));

            //a vendor should have access only to his products
            if (_workContext.CurrentVendor != null)
                searchModel.SearchVendorId = _workContext.CurrentVendor.Id;

            //get products
            var products = _productService.SearchProducts(showHidden: true,
                categoryIds: new List<int> { searchModel.SearchCategoryId },
                manufacturerId: searchModel.SearchManufacturerId,
                storeId: searchModel.SearchStoreId,
                vendorId: searchModel.SearchVendorId,
                productType: searchModel.SearchProductTypeId > 0 ? (ProductType?)searchModel.SearchProductTypeId : null,
                keywords: searchModel.SearchProductName,
                pageIndex: searchModel.Page - 1, pageSize: searchModel.PageSize);

            //prepare grid model
            var model = new AssociateProductToAttributeValueListModel
            {
                //fill in model values from the entity
                Data = products.Select(product =>
                {
                    var productModel = product.ToModel<ProductModel>();
                    productModel.SeName = _urlRecordService.GetSeName(product, 0, true, false);

                    return productModel;
                }),
                Total = products.TotalCount
            };

            return model;
        }

        /// <summary>
        /// Prepare paged product attribute combination list model
        /// </summary>
        /// <param name="searchModel">Product attribute combination search model</param>
        /// <param name="product">Product</param>
        /// <returns>Product attribute combination list model</returns>
        public virtual ProductAttributeCombinationListModel PrepareProductAttributeCombinationListModel(
            ProductAttributeCombinationSearchModel searchModel, Product product)
        {
            if (searchModel == null)
                throw new ArgumentNullException(nameof(searchModel));

            if (product == null)
                throw new ArgumentNullException(nameof(product));

            //get product attribute combinations
            var productAttributeCombinations = _productAttributeService
                .GetAllProductAttributeCombinations(product.Id).ToPagedList(searchModel);

            //prepare grid model
            var model = new ProductAttributeCombinationListModel
            {
                Data = productAttributeCombinations.Select(combination =>
                {
                    //fill in model values from the entity
                    var productAttributeCombinationModel = combination.ToModel<ProductAttributeCombinationModel>();

                    //fill in additional values (not existing in the entity)
                    productAttributeCombinationModel.AttributesXml = _productAttributeFormatter
                        .FormatAttributes(combination.Product, combination.AttributesXml, _workContext.CurrentCustomer, "<br />", true, true, true, false);
                    var pictureThumbnailUrl = _pictureService.GetPictureUrl(combination.PictureId, 75, false);
                    //little hack here. Grid is rendered wrong way with <img> without "src" attribute
                    if (string.IsNullOrEmpty(pictureThumbnailUrl))
                        pictureThumbnailUrl = _pictureService.GetPictureUrl(null, 1);
                    productAttributeCombinationModel.PictureThumbnailUrl = pictureThumbnailUrl;
                    var warnings = _shoppingCartService.GetShoppingCartItemAttributeWarnings(_workContext.CurrentCustomer,
                        ShoppingCartType.ShoppingCart, combination.Product,
                        attributesXml: combination.AttributesXml,
                        ignoreNonCombinableAttributes: true).Aggregate(string.Empty, (message, warning) => $"{message}{warning}<br />");
                    productAttributeCombinationModel.Warnings = new List<string> { warnings };

                    return productAttributeCombinationModel;
                }),
                Total = productAttributeCombinations.TotalCount
            };

            return model;
        }

        /// <summary>
        /// Prepare product attribute combination model
        /// </summary>
        /// <param name="model">Product attribute combination model</param>
        /// <param name="product">Product</param>
        /// <param name="productAttributeCombination">Product attribute combination</param>
        /// <param name="excludeProperties">Whether to exclude populating of some properties of model</param>
        /// <returns>Product attribute combination model</returns>
        public virtual ProductAttributeCombinationModel PrepareProductAttributeCombinationModel(ProductAttributeCombinationModel model,
            Product product, ProductAttributeCombination productAttributeCombination, bool excludeProperties = false)
        {
            if (product == null)
                throw new ArgumentNullException(nameof(product));

            if (productAttributeCombination != null)
            {
                //fill in model values from the entity
                model = model ?? new ProductAttributeCombinationModel
                {
                    AllowOutOfStockOrders = productAttributeCombination.AllowOutOfStockOrders,
                    AttributesXml = productAttributeCombination.AttributesXml,
                    Gtin = productAttributeCombination.Gtin,
                    Id = productAttributeCombination.Id,
                    ManufacturerPartNumber = productAttributeCombination.ManufacturerPartNumber,
                    NotifyAdminForQuantityBelow = productAttributeCombination.NotifyAdminForQuantityBelow,
                    OverriddenPrice = productAttributeCombination.OverriddenPrice,
                    PictureId = productAttributeCombination.PictureId,
                    ProductId = productAttributeCombination.ProductId,
                    Sku = productAttributeCombination.Sku,
                    StockQuantity = productAttributeCombination.StockQuantity
                };
            }

            model.ProductId = product.Id;

            //set default values for the new model
            if (productAttributeCombination == null)
            {
                model.ProductId = product.Id;
                model.StockQuantity = 10000;
                model.NotifyAdminForQuantityBelow = 1;
            }

            //prepare picture models
            var productPictures = _productService.GetProductPicturesByProductId(product.Id);
            model.ProductPictureModels = productPictures.Select(productPicture => new ProductPictureModel
            {
                Id = productPicture.Id,
                ProductId = productPicture.ProductId,
                PictureId = productPicture.PictureId,
                PictureUrl = _pictureService.GetPictureUrl(productPicture.PictureId),
                DisplayOrder = productPicture.DisplayOrder
            }).ToList();

            //prepare product attribute mappings (exclude non-combinable attributes)
            var attributes = _productAttributeService.GetProductAttributeMappingsByProductId(product.Id)
                .Where(productAttributeMapping => !productAttributeMapping.IsNonCombinable()).ToList();

            foreach (var attribute in attributes)
            {
                var attributeModel = new ProductAttributeCombinationModel.ProductAttributeModel
                {
                    Id = attribute.Id,
                    ProductAttributeId = attribute.ProductAttributeId,
                    Name = attribute.ProductAttribute.Name,
                    TextPrompt = attribute.TextPrompt,
                    IsRequired = attribute.IsRequired,
                    AttributeControlType = attribute.AttributeControlType
                };

                if (attribute.ShouldHaveValues())
                {
                    //values
                    var attributeValues = _productAttributeService.GetProductAttributeValues(attribute.Id);
                    var preSelectedValue = _productAttributeParser.ParseValues(model.AttributesXml, attribute.Id);
                    foreach (var attributeValue in attributeValues)
                    {
                        var attributeValueModel = new ProductAttributeCombinationModel.ProductAttributeValueModel
                        {
                            Id = attributeValue.Id,
                            Name = attributeValue.Name,
                            IsPreSelected = preSelectedValue.Contains(attributeValue.Id.ToString())
                        };
                        attributeModel.Values.Add(attributeValueModel);
                    }
                }

                model.ProductAttributes.Add(attributeModel);
            }

            return model;
        }

        #endregion
    }
}<|MERGE_RESOLUTION|>--- conflicted
+++ resolved
@@ -1658,12 +1658,8 @@
 
             //get product tags
             var productTags = _productTagService.GetAllProductTags()
-<<<<<<< HEAD
-                .OrderByDescending(tag => _productTagService.GetProductCount(tag.Id, storeId: 0, showHidden: true)).ToList();
-=======
-                .OrderByDescending(tag => _productTagService.GetProductCount(tag.Id, storeId: 0)).ToList()
+                .OrderByDescending(tag => _productTagService.GetProductCount(tag.Id, storeId: 0, showHidden: true)).ToList()
                 .ToPagedList(searchModel);
->>>>>>> a8c2984d
 
             //prepare list model
             var model = new ProductTagListModel
@@ -1702,13 +1698,8 @@
                 {
                     model = productTag.ToModel<ProductTagModel>();
                 }
-<<<<<<< HEAD
                
                 model.ProductCount = _productTagService.GetProductCount(productTag.Id, storeId: 0, showHidden: true);
-=======
-
-                model.ProductCount = _productTagService.GetProductCount(productTag.Id, storeId: 0);
->>>>>>> a8c2984d
 
                 //define localized model configuration action
                 localizedModelConfiguration = (locale, languageId) =>
