﻿using System;
using System.Collections.Generic;
using System.Linq;
using System.Threading.Tasks;
using Microsoft.AspNetCore.Mvc.Rendering;
using Nop.Core;
using Nop.Core.Configuration;
using Nop.Core.Domain;
using Nop.Core.Domain.Blogs;
using Nop.Core.Domain.Catalog;
using Nop.Core.Domain.Common;
using Nop.Core.Domain.Customers;
using Nop.Core.Domain.Directory;
using Nop.Core.Domain.Forums;
using Nop.Core.Domain.Gdpr;
using Nop.Core.Domain.Localization;
using Nop.Core.Domain.Media;
using Nop.Core.Domain.News;
using Nop.Core.Domain.Orders;
using Nop.Core.Domain.Security;
using Nop.Core.Domain.Seo;
using Nop.Core.Domain.Shipping;
using Nop.Core.Domain.Tax;
using Nop.Core.Domain.Vendors;
using Nop.Data;
using Nop.Services;
using Nop.Services.Common;
using Nop.Services.Configuration;
using Nop.Services.Directory;
using Nop.Services.Gdpr;
using Nop.Services.Helpers;
using Nop.Services.Localization;
using Nop.Services.Media;
using Nop.Services.Stores;
using Nop.Services.Themes;
using Nop.Web.Areas.Admin.Infrastructure.Mapper.Extensions;
using Nop.Web.Areas.Admin.Models.Common;
using Nop.Web.Areas.Admin.Models.Settings;
using Nop.Web.Areas.Admin.Models.Stores;
using Nop.Web.Framework.Factories;
using Nop.Web.Framework.Models.Extensions;

namespace Nop.Web.Areas.Admin.Factories
{
    /// <summary>
    /// Represents the setting model factory implementation
    /// </summary>
    public partial class SettingModelFactory : ISettingModelFactory
    {
        #region Fields

        private readonly AppSettings _appSettings;
        private readonly CurrencySettings _currencySettings;
        private readonly IAddressAttributeModelFactory _addressAttributeModelFactory;
        private readonly IAddressService _addressService;
        private readonly IBaseAdminModelFactory _baseAdminModelFactory;
        private readonly ICurrencyService _currencyService;
        private readonly ICustomerAttributeModelFactory _customerAttributeModelFactory;
        private readonly INopDataProvider _dataProvider;
        private readonly IDateTimeHelper _dateTimeHelper;
        private readonly IGdprService _gdprService;
        private readonly ILocalizedModelFactory _localizedModelFactory;
        private readonly IGenericAttributeService _genericAttributeService;
        private readonly ILocalizationService _localizationService;
        private readonly IPictureService _pictureService;
        private readonly IReturnRequestModelFactory _returnRequestModelFactory;
        private readonly IReviewTypeModelFactory _reviewTypeModelFactory;
        private readonly ISettingService _settingService;
        private readonly IStoreContext _storeContext;
        private readonly IStoreService _storeService;
        private readonly IThemeProvider _themeProvider;
        private readonly IVendorAttributeModelFactory _vendorAttributeModelFactory;
        private readonly IWorkContext _workContext;

        #endregion

        #region Ctor

        public SettingModelFactory(AppSettings appSettings,
            CurrencySettings currencySettings,
            IAddressAttributeModelFactory addressAttributeModelFactory,
            IAddressService addressService,
            IBaseAdminModelFactory baseAdminModelFactory,
            ICurrencyService currencyService,
            ICustomerAttributeModelFactory customerAttributeModelFactory,
            INopDataProvider dataProvider,
            IDateTimeHelper dateTimeHelper,
            IGdprService gdprService,
            ILocalizedModelFactory localizedModelFactory,
            IGenericAttributeService genericAttributeService,
            ILocalizationService localizationService,
            IPictureService pictureService,
            IReturnRequestModelFactory returnRequestModelFactory,
            ISettingService settingService,
            IStoreContext storeContext,
            IStoreService storeService,
            IThemeProvider themeProvider,
            IVendorAttributeModelFactory vendorAttributeModelFactory,
            IReviewTypeModelFactory reviewTypeModelFactory,
            IWorkContext workContext)
        {
            _appSettings = appSettings;
            _currencySettings = currencySettings;
            _addressAttributeModelFactory = addressAttributeModelFactory;
            _addressService = addressService;
            _baseAdminModelFactory = baseAdminModelFactory;
            _currencyService = currencyService;
            _customerAttributeModelFactory = customerAttributeModelFactory;
            _dataProvider = dataProvider;
            _dateTimeHelper = dateTimeHelper;
            _gdprService = gdprService;
            _localizedModelFactory = localizedModelFactory;
            _genericAttributeService = genericAttributeService;
            _localizationService = localizationService;
            _pictureService = pictureService;
            _returnRequestModelFactory = returnRequestModelFactory;
            _settingService = settingService;
            _storeContext = storeContext;
            _storeService = storeService;
            _themeProvider = themeProvider;
            _vendorAttributeModelFactory = vendorAttributeModelFactory;
            _reviewTypeModelFactory = reviewTypeModelFactory;
            _workContext = workContext;
        }

        #endregion

        #region Utilities

        /// <summary>
        /// Prepare address model
        /// </summary>
        /// <param name="model">Address model</param>
        /// <param name="address">Address</param>
        protected virtual async Task PrepareAddressModelAsync(AddressModel model, Address address)
        {
            if (model == null)
                throw new ArgumentNullException(nameof(model));

            //set some of address fields as enabled and required
            model.CountryEnabled = true;
            model.StateProvinceEnabled = true;
            model.CountyEnabled = true;
            model.CityEnabled = true;
            model.StreetAddressEnabled = true;
            model.ZipPostalCodeEnabled = true;
            model.ZipPostalCodeRequired = true;

            //prepare available countries
            await _baseAdminModelFactory.PrepareCountriesAsync(model.AvailableCountries);

            //prepare available states
            await _baseAdminModelFactory.PrepareStatesAndProvincesAsync(model.AvailableStates, model.CountryId);
        }

        /// <summary>
        /// Prepare store theme models
        /// </summary>
        /// <param name="models">List of store theme models</param>
        protected virtual async Task PrepareStoreThemeModelsAsync(IList<StoreInformationSettingsModel.ThemeModel> models)
        {
            if (models == null)
                throw new ArgumentNullException(nameof(models));

            //load settings for a chosen store scope
            var storeId = await _storeContext.GetActiveStoreScopeConfigurationAsync();
            var storeInformationSettings = await _settingService.LoadSettingAsync<StoreInformationSettings>(storeId);

            //get available themes
            var availableThemes = await _themeProvider.GetThemesAsync();
            foreach (var theme in availableThemes)
            {
                models.Add(new StoreInformationSettingsModel.ThemeModel
                {
                    FriendlyName = theme.FriendlyName,
                    SystemName = theme.SystemName,
                    PreviewImageUrl = theme.PreviewImageUrl,
                    PreviewText = theme.PreviewText,
                    SupportRtl = theme.SupportRtl,
                    Selected = theme.SystemName.Equals(storeInformationSettings.DefaultStoreTheme, StringComparison.InvariantCultureIgnoreCase)
                });
            }
        }

        /// <summary>
        /// Prepare sort option search model
        /// </summary>
        /// <param name="searchModel">Sort option search model</param>
        /// <returns>Sort option search model</returns>
        protected virtual Task<SortOptionSearchModel> PrepareSortOptionSearchModelAsync(SortOptionSearchModel searchModel)
        {
            if (searchModel == null)
                throw new ArgumentNullException(nameof(searchModel));

            //prepare page parameters
            searchModel.SetGridPageSize();

            return Task.FromResult(searchModel);
        }

        /// <summary>
        /// Prepare GDPR consent search model
        /// </summary>
        /// <param name="searchModel">GDPR consent search model</param>
        /// <returns>GDPR consent search model</returns>
        protected virtual Task<GdprConsentSearchModel> PrepareGdprConsentSearchModelAsync(GdprConsentSearchModel searchModel)
        {
            if (searchModel == null)
                throw new ArgumentNullException(nameof(searchModel));

            //prepare page parameters
            searchModel.SetGridPageSize();

            return Task.FromResult(searchModel);
        }

        /// <summary>
        /// Prepare address settings model
        /// </summary>
        /// <returns>Address settings model</returns>
        protected virtual async Task<AddressSettingsModel> PrepareAddressSettingsModelAsync()
        {
            //load settings for a chosen store scope
            var storeId = await _storeContext.GetActiveStoreScopeConfigurationAsync();
            var addressSettings = await _settingService.LoadSettingAsync<AddressSettings>(storeId);

            //fill in model values from the entity
            var model = addressSettings.ToSettingsModel<AddressSettingsModel>();

            return model;
        }

        /// <summary>
        /// Prepare customer settings model
        /// </summary>
        /// <returns>Customer settings model</returns>
        protected virtual async Task<CustomerSettingsModel> PrepareCustomerSettingsModelAsync()
        {
            //load settings for a chosen store scope
<<<<<<< HEAD
            var storeId = await _storeContext.GetActiveStoreScopeConfigurationAsync();
            var customerSettings = await _settingService.LoadSettingAsync<CustomerSettings>(storeId);
=======
            var storeId = _storeContext.ActiveStoreScopeConfiguration;
            var customerSettings = _settingService.LoadSetting<CustomerSettings>(storeId);            
>>>>>>> 8436c882

            //fill in model values from the entity
            var model = customerSettings.ToSettingsModel<CustomerSettingsModel>();            

            return model;
        }

        /// <summary>
        /// Prepare multi-factor authentication settings model
        /// </summary>
        /// <returns>MultiFactorAuthenticationSettingsModel</returns>
        protected virtual MultiFactorAuthenticationSettingsModel PrepareMultiFactorAuthenticationSettingsModel()
        {
            //load settings for a chosen store scope
            var storeId = _storeContext.ActiveStoreScopeConfiguration;
            var multiFactorAuthenticationSettings = _settingService.LoadSetting<MultiFactorAuthenticationSettings>(storeId);

            //fill in model values from the entity
            var model = multiFactorAuthenticationSettings.ToSettingsModel<MultiFactorAuthenticationSettingsModel>();

            return model;

        }

        /// <summary>
        /// Prepare date time settings model
        /// </summary>
        /// <returns>Date time settings model</returns>
        protected virtual async Task<DateTimeSettingsModel> PrepareDateTimeSettingsModelAsync()
        {
            //load settings for a chosen store scope
            var storeId = await _storeContext.GetActiveStoreScopeConfigurationAsync();
            var dateTimeSettings = await _settingService.LoadSettingAsync<DateTimeSettings>(storeId);

            //fill in model values from the entity
            var model = new DateTimeSettingsModel
            {
                AllowCustomersToSetTimeZone = dateTimeSettings.AllowCustomersToSetTimeZone
            };

            //fill in additional values (not existing in the entity)
            model.DefaultStoreTimeZoneId = _dateTimeHelper.DefaultStoreTimeZone.Id;

            //prepare available time zones
            await _baseAdminModelFactory.PrepareTimeZonesAsync(model.AvailableTimeZones, false);

            return model;
        }

        /// <summary>
        /// Prepare external authentication settings model
        /// </summary>
        /// <returns>External authentication settings model</returns>
        protected virtual async Task<ExternalAuthenticationSettingsModel> PrepareExternalAuthenticationSettingsModelAsync()
        {
            //load settings for a chosen store scope
            var storeId = await _storeContext.GetActiveStoreScopeConfigurationAsync();
            var externalAuthenticationSettings = await _settingService.LoadSettingAsync<ExternalAuthenticationSettings>(storeId);

            //fill in model values from the entity
            var model = new ExternalAuthenticationSettingsModel
            {
                AllowCustomersToRemoveAssociations = externalAuthenticationSettings.AllowCustomersToRemoveAssociations
            };

            return model;
        }

        /// <summary>
        /// Prepare store information settings model
        /// </summary>
        /// <returns>Store information settings model</returns>
        protected virtual async Task<StoreInformationSettingsModel> PrepareStoreInformationSettingsModelAsync()
        {
            //load settings for a chosen store scope
            var storeId = await _storeContext.GetActiveStoreScopeConfigurationAsync();
            var storeInformationSettings = await _settingService.LoadSettingAsync<StoreInformationSettings>(storeId);
            var commonSettings = await _settingService.LoadSettingAsync<CommonSettings>(storeId);

            //fill in model values from the entity
            var model = new StoreInformationSettingsModel
            {
                StoreClosed = storeInformationSettings.StoreClosed,
                DefaultStoreTheme = storeInformationSettings.DefaultStoreTheme,
                AllowCustomerToSelectTheme = storeInformationSettings.AllowCustomerToSelectTheme,
                LogoPictureId = storeInformationSettings.LogoPictureId,
                DisplayEuCookieLawWarning = storeInformationSettings.DisplayEuCookieLawWarning,
                FacebookLink = storeInformationSettings.FacebookLink,
                TwitterLink = storeInformationSettings.TwitterLink,
                YoutubeLink = storeInformationSettings.YoutubeLink,
                SubjectFieldOnContactUsForm = commonSettings.SubjectFieldOnContactUsForm,
                UseSystemEmailForContactUsForm = commonSettings.UseSystemEmailForContactUsForm,
                PopupForTermsOfServiceLinks = commonSettings.PopupForTermsOfServiceLinks
            };

            //prepare available themes
            await PrepareStoreThemeModelsAsync(model.AvailableStoreThemes);

            if (storeId <= 0)
                return model;

            //fill in overridden values
            model.StoreClosed_OverrideForStore = await _settingService.SettingExistsAsync(storeInformationSettings, x => x.StoreClosed, storeId);
            model.DefaultStoreTheme_OverrideForStore = await _settingService.SettingExistsAsync(storeInformationSettings, x => x.DefaultStoreTheme, storeId);
            model.AllowCustomerToSelectTheme_OverrideForStore = await _settingService.SettingExistsAsync(storeInformationSettings, x => x.AllowCustomerToSelectTheme, storeId);
            model.LogoPictureId_OverrideForStore = await _settingService.SettingExistsAsync(storeInformationSettings, x => x.LogoPictureId, storeId);
            model.DisplayEuCookieLawWarning_OverrideForStore = await _settingService.SettingExistsAsync(storeInformationSettings, x => x.DisplayEuCookieLawWarning, storeId);
            model.FacebookLink_OverrideForStore = await _settingService.SettingExistsAsync(storeInformationSettings, x => x.FacebookLink, storeId);
            model.TwitterLink_OverrideForStore = await _settingService.SettingExistsAsync(storeInformationSettings, x => x.TwitterLink, storeId);
            model.YoutubeLink_OverrideForStore = await _settingService.SettingExistsAsync(storeInformationSettings, x => x.YoutubeLink, storeId);
            model.SubjectFieldOnContactUsForm_OverrideForStore = await _settingService.SettingExistsAsync(commonSettings, x => x.SubjectFieldOnContactUsForm, storeId);
            model.UseSystemEmailForContactUsForm_OverrideForStore = await _settingService.SettingExistsAsync(commonSettings, x => x.UseSystemEmailForContactUsForm, storeId);
            model.PopupForTermsOfServiceLinks_OverrideForStore = await _settingService.SettingExistsAsync(commonSettings, x => x.PopupForTermsOfServiceLinks, storeId);

            return model;
        }

        /// <summary>
        /// Prepare Sitemap settings model
        /// </summary>
        /// <returns>Sitemap settings model</returns>
        protected virtual async Task<SitemapSettingsModel> PrepareSitemapSettingsModelAsync()
        {
            //load settings for a chosen store scope
            var storeId = await _storeContext.GetActiveStoreScopeConfigurationAsync();
            var sitemapSettings = await _settingService.LoadSettingAsync<SitemapSettings>(storeId);

            //fill in model values from the entity
            var model = new SitemapSettingsModel
            {
                SitemapEnabled = sitemapSettings.SitemapEnabled,
                SitemapPageSize = sitemapSettings.SitemapPageSize,
                SitemapIncludeCategories = sitemapSettings.SitemapIncludeCategories,
                SitemapIncludeManufacturers = sitemapSettings.SitemapIncludeManufacturers,
                SitemapIncludeProducts = sitemapSettings.SitemapIncludeProducts,
                SitemapIncludeProductTags = sitemapSettings.SitemapIncludeProductTags,
                SitemapIncludeBlogPosts = sitemapSettings.SitemapIncludeBlogPosts,
                SitemapIncludeNews = sitemapSettings.SitemapIncludeNews,
                SitemapIncludeTopics = sitemapSettings.SitemapIncludeTopics
            };

            if (storeId <= 0)
                return model;

            //fill in overridden values
            model.SitemapEnabled_OverrideForStore = await _settingService.SettingExistsAsync(sitemapSettings, x => x.SitemapEnabled, storeId);
            model.SitemapPageSize_OverrideForStore = await _settingService.SettingExistsAsync(sitemapSettings, x => x.SitemapPageSize, storeId);
            model.SitemapIncludeCategories_OverrideForStore = await _settingService.SettingExistsAsync(sitemapSettings, x => x.SitemapIncludeCategories, storeId);
            model.SitemapIncludeManufacturers_OverrideForStore = await _settingService.SettingExistsAsync(sitemapSettings, x => x.SitemapIncludeManufacturers, storeId);
            model.SitemapIncludeProducts_OverrideForStore = await _settingService.SettingExistsAsync(sitemapSettings, x => x.SitemapIncludeProducts, storeId);
            model.SitemapIncludeProductTags_OverrideForStore = await _settingService.SettingExistsAsync(sitemapSettings, x => x.SitemapIncludeProductTags, storeId);
            model.SitemapIncludeBlogPosts_OverrideForStore = await _settingService.SettingExistsAsync(sitemapSettings, x => x.SitemapIncludeBlogPosts, storeId);
            model.SitemapIncludeNews_OverrideForStore = await _settingService.SettingExistsAsync(sitemapSettings, x => x.SitemapIncludeNews, storeId);
            model.SitemapIncludeTopics_OverrideForStore = await _settingService.SettingExistsAsync(sitemapSettings, x => x.SitemapIncludeTopics, storeId);

            return model;
        }

        /// <summary>
        /// Prepare minification settings model
        /// </summary>
        /// <returns>Minification settings model</returns>
        protected virtual async Task<MinificationSettingsModel> PrepareMinificationSettingsModelAsync()
        {
            //load settings for a chosen store scope
            var storeId = await _storeContext.GetActiveStoreScopeConfigurationAsync();
            var minificationSettings = await _settingService.LoadSettingAsync<CommonSettings>(storeId);

            //fill in model values from the entity
            var model = new MinificationSettingsModel
            {
                EnableHtmlMinification = minificationSettings.EnableHtmlMinification,
                EnableJsBundling = minificationSettings.EnableJsBundling,
                EnableCssBundling = minificationSettings.EnableCssBundling,
                UseResponseCompression = minificationSettings.UseResponseCompression
            };

            if (storeId <= 0)
                return model;

            //fill in overridden values
            model.EnableHtmlMinification_OverrideForStore = await _settingService.SettingExistsAsync(minificationSettings, x => x.EnableHtmlMinification, storeId);
            model.EnableJsBundling_OverrideForStore = await _settingService.SettingExistsAsync(minificationSettings, x => x.EnableJsBundling, storeId);
            model.EnableCssBundling_OverrideForStore = await _settingService.SettingExistsAsync(minificationSettings, x => x.EnableCssBundling, storeId);
            model.UseResponseCompression_OverrideForStore = await _settingService.SettingExistsAsync(minificationSettings, x => x.UseResponseCompression, storeId);

            return model;
        }

        /// <summary>
        /// Prepare SEO settings model
        /// </summary>
        /// <returns>SEO settings model</returns>
        protected virtual async Task<SeoSettingsModel> PrepareSeoSettingsModelAsync()
        {
            //load settings for a chosen store scope
            var storeId = await _storeContext.GetActiveStoreScopeConfigurationAsync();
            var seoSettings = await _settingService.LoadSettingAsync<SeoSettings>(storeId);

            //fill in model values from the entity
            var model = new SeoSettingsModel
            {
                PageTitleSeparator = seoSettings.PageTitleSeparator,
                PageTitleSeoAdjustment = (int)seoSettings.PageTitleSeoAdjustment,
                PageTitleSeoAdjustmentValues = await seoSettings.PageTitleSeoAdjustment.ToSelectList(),
                DefaultTitle = seoSettings.DefaultTitle,
                DefaultMetaKeywords = seoSettings.DefaultMetaKeywords,
                DefaultMetaDescription = seoSettings.DefaultMetaDescription,
                GenerateProductMetaDescription = seoSettings.GenerateProductMetaDescription,
                ConvertNonWesternChars = seoSettings.ConvertNonWesternChars,
                CanonicalUrlsEnabled = seoSettings.CanonicalUrlsEnabled,
                WwwRequirement = (int)seoSettings.WwwRequirement,
                WwwRequirementValues = await seoSettings.WwwRequirement.ToSelectList(),

                TwitterMetaTags = seoSettings.TwitterMetaTags,
                OpenGraphMetaTags = seoSettings.OpenGraphMetaTags,
                CustomHeadTags = seoSettings.CustomHeadTags,
                MicrodataEnabled = seoSettings.MicrodataEnabled
            };

            if (storeId <= 0)
                return model;

            //fill in overridden values
            model.PageTitleSeparator_OverrideForStore = await _settingService.SettingExistsAsync(seoSettings, x => x.PageTitleSeparator, storeId);
            model.PageTitleSeoAdjustment_OverrideForStore = await _settingService.SettingExistsAsync(seoSettings, x => x.PageTitleSeoAdjustment, storeId);
            model.DefaultTitle_OverrideForStore = await _settingService.SettingExistsAsync(seoSettings, x => x.DefaultTitle, storeId);
            model.DefaultMetaKeywords_OverrideForStore = await _settingService.SettingExistsAsync(seoSettings, x => x.DefaultMetaKeywords, storeId);
            model.DefaultMetaDescription_OverrideForStore = await _settingService.SettingExistsAsync(seoSettings, x => x.DefaultMetaDescription, storeId);
            model.GenerateProductMetaDescription_OverrideForStore = await _settingService.SettingExistsAsync(seoSettings, x => x.GenerateProductMetaDescription, storeId);
            model.ConvertNonWesternChars_OverrideForStore = await _settingService.SettingExistsAsync(seoSettings, x => x.ConvertNonWesternChars, storeId);
            model.CanonicalUrlsEnabled_OverrideForStore = await _settingService.SettingExistsAsync(seoSettings, x => x.CanonicalUrlsEnabled, storeId);
            model.WwwRequirement_OverrideForStore = await _settingService.SettingExistsAsync(seoSettings, x => x.WwwRequirement, storeId);
            model.TwitterMetaTags_OverrideForStore = await _settingService.SettingExistsAsync(seoSettings, x => x.TwitterMetaTags, storeId);
            model.OpenGraphMetaTags_OverrideForStore = await _settingService.SettingExistsAsync(seoSettings, x => x.OpenGraphMetaTags, storeId);
            model.CustomHeadTags_OverrideForStore = await _settingService.SettingExistsAsync(seoSettings, x => x.CustomHeadTags, storeId);
            model.MicrodataEnabled_OverrideForStore = await _settingService.SettingExistsAsync(seoSettings, x => x.MicrodataEnabled, storeId);

            return model;
        }

        /// <summary>
        /// Prepare security settings model
        /// </summary>
        /// <returns>Security settings model</returns>
        protected virtual async Task<SecuritySettingsModel> PrepareSecuritySettingsModelAsync()
        {
            //load settings for a chosen store scope
            var storeId = await _storeContext.GetActiveStoreScopeConfigurationAsync();
            var securitySettings = await _settingService.LoadSettingAsync<SecuritySettings>(storeId);

            //fill in model values from the entity
            var model = new SecuritySettingsModel
            {
                EncryptionKey = securitySettings.EncryptionKey,
                HoneypotEnabled = securitySettings.HoneypotEnabled
            };

            //fill in additional values (not existing in the entity)
            if (securitySettings.AdminAreaAllowedIpAddresses != null)
                model.AdminAreaAllowedIpAddresses = string.Join(",", securitySettings.AdminAreaAllowedIpAddresses);

            return model;
        }

        /// <summary>
        /// Prepare captcha settings model
        /// </summary>
        /// <returns>Captcha settings model</returns>
        protected virtual async Task<CaptchaSettingsModel> PrepareCaptchaSettingsModelAsync()
        {
            //load settings for a chosen store scope
            var storeId = await _storeContext.GetActiveStoreScopeConfigurationAsync();
            var captchaSettings = await _settingService.LoadSettingAsync<CaptchaSettings>(storeId);

            //fill in model values from the entity
            var model = captchaSettings.ToSettingsModel<CaptchaSettingsModel>();

            model.CaptchaTypeValues = await captchaSettings.CaptchaType.ToSelectList();

            if (storeId <= 0)
                return model;

            model.Enabled_OverrideForStore = await _settingService.SettingExistsAsync(captchaSettings, x => x.Enabled, storeId);
            model.ShowOnLoginPage_OverrideForStore = await _settingService.SettingExistsAsync(captchaSettings, x => x.ShowOnLoginPage, storeId);
            model.ShowOnRegistrationPage_OverrideForStore = await _settingService.SettingExistsAsync(captchaSettings, x => x.ShowOnRegistrationPage, storeId);
            model.ShowOnContactUsPage_OverrideForStore = await _settingService.SettingExistsAsync(captchaSettings, x => x.ShowOnContactUsPage, storeId);
            model.ShowOnEmailWishlistToFriendPage_OverrideForStore = await _settingService.SettingExistsAsync(captchaSettings, x => x.ShowOnEmailWishlistToFriendPage, storeId);
            model.ShowOnEmailProductToFriendPage_OverrideForStore = await _settingService.SettingExistsAsync(captchaSettings, x => x.ShowOnEmailProductToFriendPage, storeId);
            model.ShowOnBlogCommentPage_OverrideForStore = await _settingService.SettingExistsAsync(captchaSettings, x => x.ShowOnBlogCommentPage, storeId);
            model.ShowOnNewsCommentPage_OverrideForStore = await _settingService.SettingExistsAsync(captchaSettings, x => x.ShowOnNewsCommentPage, storeId);
            model.ShowOnProductReviewPage_OverrideForStore = await _settingService.SettingExistsAsync(captchaSettings, x => x.ShowOnProductReviewPage, storeId);
            model.ShowOnApplyVendorPage_OverrideForStore = await _settingService.SettingExistsAsync(captchaSettings, x => x.ShowOnApplyVendorPage, storeId);
            model.ShowOnForgotPasswordPage_OverrideForStore = await _settingService.SettingExistsAsync(captchaSettings, x => x.ShowOnForgotPasswordPage, storeId);
            model.ShowOnForum_OverrideForStore = await _settingService.SettingExistsAsync(captchaSettings, x => x.ShowOnForum, storeId);
            model.ReCaptchaPublicKey_OverrideForStore = await _settingService.SettingExistsAsync(captchaSettings, x => x.ReCaptchaPublicKey, storeId);
            model.ReCaptchaPrivateKey_OverrideForStore = await _settingService.SettingExistsAsync(captchaSettings, x => x.ReCaptchaPrivateKey, storeId);
            model.CaptchaType_OverrideForStore = await _settingService.SettingExistsAsync(captchaSettings, x => x.CaptchaType, storeId);
            model.ReCaptchaV3ScoreThreshold_OverrideForStore = await _settingService.SettingExistsAsync(captchaSettings, x => x.ReCaptchaV3ScoreThreshold, storeId);

            return model;
        }

        /// <summary>
        /// Prepare PDF settings model
        /// </summary>
        /// <returns>PDF settings model</returns>
        protected virtual async Task<PdfSettingsModel> PreparePdfSettingsModelAsync()
        {
            //load settings for a chosen store scope
            var storeId = await _storeContext.GetActiveStoreScopeConfigurationAsync();
            var pdfSettings = await _settingService.LoadSettingAsync<PdfSettings>(storeId);

            //fill in model values from the entity
            var model = new PdfSettingsModel
            {
                LetterPageSizeEnabled = pdfSettings.LetterPageSizeEnabled,
                LogoPictureId = pdfSettings.LogoPictureId,
                DisablePdfInvoicesForPendingOrders = pdfSettings.DisablePdfInvoicesForPendingOrders,
                InvoiceFooterTextColumn1 = pdfSettings.InvoiceFooterTextColumn1,
                InvoiceFooterTextColumn2 = pdfSettings.InvoiceFooterTextColumn2
            };

            if (storeId <= 0)
                return model;

            //fill in overridden values
            model.LetterPageSizeEnabled_OverrideForStore = await _settingService.SettingExistsAsync(pdfSettings, x => x.LetterPageSizeEnabled, storeId);
            model.LogoPictureId_OverrideForStore = await _settingService.SettingExistsAsync(pdfSettings, x => x.LogoPictureId, storeId);
            model.DisablePdfInvoicesForPendingOrders_OverrideForStore = await _settingService.SettingExistsAsync(pdfSettings, x => x.DisablePdfInvoicesForPendingOrders, storeId);
            model.InvoiceFooterTextColumn1_OverrideForStore = await _settingService.SettingExistsAsync(pdfSettings, x => x.InvoiceFooterTextColumn1, storeId);
            model.InvoiceFooterTextColumn2_OverrideForStore = await _settingService.SettingExistsAsync(pdfSettings, x => x.InvoiceFooterTextColumn2, storeId);

            return model;
        }

        /// <summary>
        /// Prepare localization settings model
        /// </summary>
        /// <returns>Localization settings model</returns>
        protected virtual async Task<LocalizationSettingsModel> PrepareLocalizationSettingsModelAsync()
        {
            //load settings for a chosen store scope
            var storeId = await _storeContext.GetActiveStoreScopeConfigurationAsync();
            var localizationSettings = await _settingService.LoadSettingAsync<LocalizationSettings>(storeId);

            //fill in model values from the entity
            var model = new LocalizationSettingsModel
            {
                UseImagesForLanguageSelection = localizationSettings.UseImagesForLanguageSelection,
                SeoFriendlyUrlsForLanguagesEnabled = localizationSettings.SeoFriendlyUrlsForLanguagesEnabled,
                AutomaticallyDetectLanguage = localizationSettings.AutomaticallyDetectLanguage,
                LoadAllLocaleRecordsOnStartup = localizationSettings.LoadAllLocaleRecordsOnStartup,
                LoadAllLocalizedPropertiesOnStartup = localizationSettings.LoadAllLocalizedPropertiesOnStartup,
                LoadAllUrlRecordsOnStartup = localizationSettings.LoadAllUrlRecordsOnStartup
            };

            return model;
        }

        /// <summary>
<<<<<<< HEAD
        /// Prepare full-text settings model
        /// </summary>
        /// <returns>Full-text settings model</returns>
        protected virtual async Task<FullTextSettingsModel> PrepareFullTextSettingsModelAsync()
        {
            //load settings for a chosen store scope
            var storeId = await _storeContext.GetActiveStoreScopeConfigurationAsync();
            var commonSettings = await _settingService.LoadSettingAsync<CommonSettings>(storeId);

            //fill in model values from the entity
            var model = new FullTextSettingsModel
            {
                Enabled = commonSettings.UseFullTextSearch,
                SearchMode = (int)commonSettings.FullTextMode
            };

            //fill in additional values (not existing in the entity)
            model.Supported = await _fulltextService.IsFullTextSupportedAsync();
            model.SearchModeValues = await commonSettings.FullTextMode.ToSelectList();

            return model;
        }

        /// <summary>
=======
>>>>>>> 8436c882
        /// Prepare admin area settings model
        /// </summary>
        /// <returns>Admin area settings model</returns>
        protected virtual async Task<AdminAreaSettingsModel> PrepareAdminAreaSettingsModelAsync()
        {
            //load settings for a chosen store scope
            var storeId = await _storeContext.GetActiveStoreScopeConfigurationAsync();
            var adminAreaSettings = await _settingService.LoadSettingAsync<AdminAreaSettings>(storeId);

            //fill in model values from the entity
            var model = new AdminAreaSettingsModel
            {
                UseRichEditorInMessageTemplates = adminAreaSettings.UseRichEditorInMessageTemplates
            };

            //fill in overridden values
            if (storeId > 0)
            {
                model.UseRichEditorInMessageTemplates_OverrideForStore = await _settingService.SettingExistsAsync(adminAreaSettings, x => x.UseRichEditorInMessageTemplates, storeId);
            }

            return model;
        }

        /// <summary>
        /// Prepare display default menu item settings model
        /// </summary>
        /// <returns>Display default menu item settings model</returns>
        protected virtual async Task<DisplayDefaultMenuItemSettingsModel> PrepareDisplayDefaultMenuItemSettingsModelAsync()
        {
            //load settings for a chosen store scope
            var storeId = await _storeContext.GetActiveStoreScopeConfigurationAsync();
            var displayDefaultMenuItemSettings = await _settingService.LoadSettingAsync<DisplayDefaultMenuItemSettings>(storeId);

            //fill in model values from the entity
            var model = new DisplayDefaultMenuItemSettingsModel
            {
                DisplayHomepageMenuItem = displayDefaultMenuItemSettings.DisplayHomepageMenuItem,
                DisplayNewProductsMenuItem = displayDefaultMenuItemSettings.DisplayNewProductsMenuItem,
                DisplayProductSearchMenuItem = displayDefaultMenuItemSettings.DisplayProductSearchMenuItem,
                DisplayCustomerInfoMenuItem = displayDefaultMenuItemSettings.DisplayCustomerInfoMenuItem,
                DisplayBlogMenuItem = displayDefaultMenuItemSettings.DisplayBlogMenuItem,
                DisplayForumsMenuItem = displayDefaultMenuItemSettings.DisplayForumsMenuItem,
                DisplayContactUsMenuItem = displayDefaultMenuItemSettings.DisplayContactUsMenuItem
            };

            if (storeId <= 0)
                return model;

            //fill in overridden values
            model.DisplayHomepageMenuItem_OverrideForStore = await _settingService.SettingExistsAsync(displayDefaultMenuItemSettings, x => x.DisplayHomepageMenuItem, storeId);
            model.DisplayNewProductsMenuItem_OverrideForStore = await _settingService.SettingExistsAsync(displayDefaultMenuItemSettings, x => x.DisplayNewProductsMenuItem, storeId);
            model.DisplayProductSearchMenuItem_OverrideForStore = await _settingService.SettingExistsAsync(displayDefaultMenuItemSettings, x => x.DisplayProductSearchMenuItem, storeId);
            model.DisplayCustomerInfoMenuItem_OverrideForStore = await _settingService.SettingExistsAsync(displayDefaultMenuItemSettings, x => x.DisplayCustomerInfoMenuItem, storeId);
            model.DisplayBlogMenuItem_OverrideForStore = await _settingService.SettingExistsAsync(displayDefaultMenuItemSettings, x => x.DisplayBlogMenuItem, storeId);
            model.DisplayForumsMenuItem_OverrideForStore = await _settingService.SettingExistsAsync(displayDefaultMenuItemSettings, x => x.DisplayForumsMenuItem, storeId);
            model.DisplayContactUsMenuItem_OverrideForStore = await _settingService.SettingExistsAsync(displayDefaultMenuItemSettings, x => x.DisplayContactUsMenuItem, storeId);

            return model;
        }

        /// <summary>
        /// Prepare display default footer item settings model
        /// </summary>
        /// <returns>Display default footer item settings model</returns>
        protected virtual async Task<DisplayDefaultFooterItemSettingsModel> PrepareDisplayDefaultFooterItemSettingsModelAsync()
        {
            //load settings for a chosen store scope
            var storeId = await _storeContext.GetActiveStoreScopeConfigurationAsync();
            var displayDefaultFooterItemSettings = await _settingService.LoadSettingAsync<DisplayDefaultFooterItemSettings>(storeId);

            //fill in model values from the entity
            var model = new DisplayDefaultFooterItemSettingsModel
            {
                DisplaySitemapFooterItem = displayDefaultFooterItemSettings.DisplaySitemapFooterItem,
                DisplayContactUsFooterItem = displayDefaultFooterItemSettings.DisplayContactUsFooterItem,
                DisplayProductSearchFooterItem = displayDefaultFooterItemSettings.DisplayProductSearchFooterItem,
                DisplayNewsFooterItem = displayDefaultFooterItemSettings.DisplayNewsFooterItem,
                DisplayBlogFooterItem = displayDefaultFooterItemSettings.DisplayBlogFooterItem,
                DisplayForumsFooterItem = displayDefaultFooterItemSettings.DisplayForumsFooterItem,
                DisplayRecentlyViewedProductsFooterItem = displayDefaultFooterItemSettings.DisplayRecentlyViewedProductsFooterItem,
                DisplayCompareProductsFooterItem = displayDefaultFooterItemSettings.DisplayCompareProductsFooterItem,
                DisplayNewProductsFooterItem = displayDefaultFooterItemSettings.DisplayNewProductsFooterItem,
                DisplayCustomerInfoFooterItem = displayDefaultFooterItemSettings.DisplayCustomerInfoFooterItem,
                DisplayCustomerOrdersFooterItem = displayDefaultFooterItemSettings.DisplayCustomerOrdersFooterItem,
                DisplayCustomerAddressesFooterItem = displayDefaultFooterItemSettings.DisplayCustomerAddressesFooterItem,
                DisplayShoppingCartFooterItem = displayDefaultFooterItemSettings.DisplayShoppingCartFooterItem,
                DisplayWishlistFooterItem = displayDefaultFooterItemSettings.DisplayWishlistFooterItem,
                DisplayApplyVendorAccountFooterItem = displayDefaultFooterItemSettings.DisplayApplyVendorAccountFooterItem
            };

            if (storeId <= 0)
                return model;

            //fill in overridden values
            model.DisplaySitemapFooterItem_OverrideForStore = await _settingService.SettingExistsAsync(displayDefaultFooterItemSettings, x => x.DisplaySitemapFooterItem, storeId);
            model.DisplayContactUsFooterItem_OverrideForStore = await _settingService.SettingExistsAsync(displayDefaultFooterItemSettings, x => x.DisplayContactUsFooterItem, storeId);
            model.DisplayProductSearchFooterItem_OverrideForStore = await _settingService.SettingExistsAsync(displayDefaultFooterItemSettings, x => x.DisplayProductSearchFooterItem, storeId);
            model.DisplayNewsFooterItem_OverrideForStore = await _settingService.SettingExistsAsync(displayDefaultFooterItemSettings, x => x.DisplayNewsFooterItem, storeId);
            model.DisplayBlogFooterItem_OverrideForStore = await _settingService.SettingExistsAsync(displayDefaultFooterItemSettings, x => x.DisplayBlogFooterItem, storeId);
            model.DisplayForumsFooterItem_OverrideForStore = await _settingService.SettingExistsAsync(displayDefaultFooterItemSettings, x => x.DisplayForumsFooterItem, storeId);
            model.DisplayRecentlyViewedProductsFooterItem_OverrideForStore = await _settingService.SettingExistsAsync(displayDefaultFooterItemSettings, x => x.DisplayRecentlyViewedProductsFooterItem, storeId);
            model.DisplayCompareProductsFooterItem_OverrideForStore = await _settingService.SettingExistsAsync(displayDefaultFooterItemSettings, x => x.DisplayCompareProductsFooterItem, storeId);
            model.DisplayNewProductsFooterItem_OverrideForStore = await _settingService.SettingExistsAsync(displayDefaultFooterItemSettings, x => x.DisplayNewProductsFooterItem, storeId);
            model.DisplayCustomerInfoFooterItem_OverrideForStore = await _settingService.SettingExistsAsync(displayDefaultFooterItemSettings, x => x.DisplayCustomerInfoFooterItem, storeId);
            model.DisplayCustomerOrdersFooterItem_OverrideForStore = await _settingService.SettingExistsAsync(displayDefaultFooterItemSettings, x => x.DisplayCustomerOrdersFooterItem, storeId);
            model.DisplayCustomerAddressesFooterItem_OverrideForStore = await _settingService.SettingExistsAsync(displayDefaultFooterItemSettings, x => x.DisplayCustomerAddressesFooterItem, storeId);
            model.DisplayShoppingCartFooterItem_OverrideForStore = await _settingService.SettingExistsAsync(displayDefaultFooterItemSettings, x => x.DisplayShoppingCartFooterItem, storeId);
            model.DisplayWishlistFooterItem_OverrideForStore = await _settingService.SettingExistsAsync(displayDefaultFooterItemSettings, x => x.DisplayWishlistFooterItem, storeId);
            model.DisplayApplyVendorAccountFooterItem_OverrideForStore = await _settingService.SettingExistsAsync(displayDefaultFooterItemSettings, x => x.DisplayApplyVendorAccountFooterItem, storeId);

            return model;
        }

        /// <summary>
        /// Prepare setting model to add
        /// </summary>
        /// <param name="model">Setting model to add</param>
        protected virtual async Task PrepareAddSettingModelAsync(SettingModel model)
        {
            if (model == null)
                throw new ArgumentNullException(nameof(model));

            //prepare available stores
            await _baseAdminModelFactory.PrepareStoresAsync(model.AvailableStores);
        }

        #endregion

        #region Methods

        /// <summary>
        /// Prepare app settings model
        /// </summary>
        /// <returns>App settings model</returns>
        public virtual AppSettingsModel PrepareAppSettingsModel()
        {
            var model = new AppSettingsModel
            {
                CacheConfigModel = _appSettings.CacheConfig.ToConfigModel<CacheConfigModel>(),
                HostingConfigModel = _appSettings.HostingConfig.ToConfigModel<HostingConfigModel>(),
                RedisConfigModel = _appSettings.RedisConfig.ToConfigModel<RedisConfigModel>(),
                AzureBlobConfigModel = _appSettings.AzureBlobConfig.ToConfigModel<AzureBlobConfigModel>(),
                InstallationConfigModel = _appSettings.InstallationConfig.ToConfigModel<InstallationConfigModel>(),
                PluginConfigModel = _appSettings.PluginConfig.ToConfigModel<PluginConfigModel>(),
                CommonConfigModel = _appSettings.CommonConfig.ToConfigModel<CommonConfigModel>()
            };

            return model;
        }

        /// <summary>
        /// Prepare blog settings model
        /// </summary>
        /// <returns>Blog settings model</returns>
        public virtual async Task<BlogSettingsModel> PrepareBlogSettingsModelAsync()
        {
            //load settings for a chosen store scope
            var storeId = await _storeContext.GetActiveStoreScopeConfigurationAsync();
            var blogSettings = await _settingService.LoadSettingAsync<BlogSettings>(storeId);

            //fill in model values from the entity
            var model = blogSettings.ToSettingsModel<BlogSettingsModel>();

            //fill in additional values (not existing in the entity)
            model.ActiveStoreScopeConfiguration = storeId;

            if (storeId <= 0)
                return model;

            //fill in overridden values
            model.Enabled_OverrideForStore = await _settingService.SettingExistsAsync(blogSettings, x => x.Enabled, storeId);
            model.PostsPageSize_OverrideForStore = await _settingService.SettingExistsAsync(blogSettings, x => x.PostsPageSize, storeId);
            model.AllowNotRegisteredUsersToLeaveComments_OverrideForStore = await _settingService.SettingExistsAsync(blogSettings, x => x.AllowNotRegisteredUsersToLeaveComments, storeId);
            model.NotifyAboutNewBlogComments_OverrideForStore = await _settingService.SettingExistsAsync(blogSettings, x => x.NotifyAboutNewBlogComments, storeId);
            model.NumberOfTags_OverrideForStore = await _settingService.SettingExistsAsync(blogSettings, x => x.NumberOfTags, storeId);
            model.ShowHeaderRssUrl_OverrideForStore = await _settingService.SettingExistsAsync(blogSettings, x => x.ShowHeaderRssUrl, storeId);
            model.BlogCommentsMustBeApproved_OverrideForStore = await _settingService.SettingExistsAsync(blogSettings, x => x.BlogCommentsMustBeApproved, storeId);

            return model;
        }

        /// <summary>
        /// Prepare vendor settings model
        /// </summary>
        /// <returns>Vendor settings model</returns>
        public virtual async Task<VendorSettingsModel> PrepareVendorSettingsModelAsync()
        {
            //load settings for a chosen store scope
            var storeId = await _storeContext.GetActiveStoreScopeConfigurationAsync();
            var vendorSettings = await _settingService.LoadSettingAsync<VendorSettings>(storeId);

            //fill in model values from the entity
            var model = vendorSettings.ToSettingsModel<VendorSettingsModel>();

            //fill in additional values (not existing in the entity)
            model.ActiveStoreScopeConfiguration = storeId;

            //fill in overridden values
            if (storeId > 0)
            {
                model.VendorsBlockItemsToDisplay_OverrideForStore = await _settingService.SettingExistsAsync(vendorSettings, x => x.VendorsBlockItemsToDisplay, storeId);
                model.ShowVendorOnProductDetailsPage_OverrideForStore = await _settingService.SettingExistsAsync(vendorSettings, x => x.ShowVendorOnProductDetailsPage, storeId);
                model.ShowVendorOnOrderDetailsPage_OverrideForStore = await _settingService.SettingExistsAsync(vendorSettings, x => x.ShowVendorOnOrderDetailsPage, storeId);
                model.AllowCustomersToContactVendors_OverrideForStore = await _settingService.SettingExistsAsync(vendorSettings, x => x.AllowCustomersToContactVendors, storeId);
                model.AllowCustomersToApplyForVendorAccount_OverrideForStore = await _settingService.SettingExistsAsync(vendorSettings, x => x.AllowCustomersToApplyForVendorAccount, storeId);
                model.TermsOfServiceEnabled_OverrideForStore = await _settingService.SettingExistsAsync(vendorSettings, x => x.TermsOfServiceEnabled, storeId);
                model.AllowSearchByVendor_OverrideForStore = await _settingService.SettingExistsAsync(vendorSettings, x => x.AllowSearchByVendor, storeId);
                model.AllowVendorsToEditInfo_OverrideForStore = await _settingService.SettingExistsAsync(vendorSettings, x => x.AllowVendorsToEditInfo, storeId);
                model.NotifyStoreOwnerAboutVendorInformationChange_OverrideForStore = await _settingService.SettingExistsAsync(vendorSettings, x => x.NotifyStoreOwnerAboutVendorInformationChange, storeId);
                model.MaximumProductNumber_OverrideForStore = await _settingService.SettingExistsAsync(vendorSettings, x => x.MaximumProductNumber, storeId);
                model.AllowVendorsToImportProducts_OverrideForStore = await _settingService.SettingExistsAsync(vendorSettings, x => x.AllowVendorsToImportProducts, storeId);
            }

            //prepare nested search model
            await _vendorAttributeModelFactory.PrepareVendorAttributeSearchModelAsync(model.VendorAttributeSearchModel);

            return model;
        }

        /// <summary>
        /// Prepare forum settings model
        /// </summary>
        /// <returns>Forum settings model</returns>
        public virtual async Task<ForumSettingsModel> PrepareForumSettingsModelAsync()
        {
            //load settings for a chosen store scope
            var storeId = await _storeContext.GetActiveStoreScopeConfigurationAsync();
            var forumSettings = await _settingService.LoadSettingAsync<ForumSettings>(storeId);

            //fill in model values from the entity
            var model = forumSettings.ToSettingsModel<ForumSettingsModel>();

            //fill in additional values (not existing in the entity)
            model.ActiveStoreScopeConfiguration = storeId;
            model.ForumEditorValues = await forumSettings.ForumEditor.ToSelectList();

            if (storeId <= 0)
                return model;

            //fill in overridden values
            model.ForumsEnabled_OverrideForStore = await _settingService.SettingExistsAsync(forumSettings, x => x.ForumsEnabled, storeId);
            model.RelativeDateTimeFormattingEnabled_OverrideForStore = await _settingService.SettingExistsAsync(forumSettings, x => x.RelativeDateTimeFormattingEnabled, storeId);
            model.ShowCustomersPostCount_OverrideForStore = await _settingService.SettingExistsAsync(forumSettings, x => x.ShowCustomersPostCount, storeId);
            model.AllowGuestsToCreatePosts_OverrideForStore = await _settingService.SettingExistsAsync(forumSettings, x => x.AllowGuestsToCreatePosts, storeId);
            model.AllowGuestsToCreateTopics_OverrideForStore = await _settingService.SettingExistsAsync(forumSettings, x => x.AllowGuestsToCreateTopics, storeId);
            model.AllowCustomersToEditPosts_OverrideForStore = await _settingService.SettingExistsAsync(forumSettings, x => x.AllowCustomersToEditPosts, storeId);
            model.AllowCustomersToDeletePosts_OverrideForStore = await _settingService.SettingExistsAsync(forumSettings, x => x.AllowCustomersToDeletePosts, storeId);
            model.AllowPostVoting_OverrideForStore = await _settingService.SettingExistsAsync(forumSettings, x => x.AllowPostVoting, storeId);
            model.MaxVotesPerDay_OverrideForStore = await _settingService.SettingExistsAsync(forumSettings, x => x.MaxVotesPerDay, storeId);
            model.AllowCustomersToManageSubscriptions_OverrideForStore = await _settingService.SettingExistsAsync(forumSettings, x => x.AllowCustomersToManageSubscriptions, storeId);
            model.TopicsPageSize_OverrideForStore = await _settingService.SettingExistsAsync(forumSettings, x => x.TopicsPageSize, storeId);
            model.PostsPageSize_OverrideForStore = await _settingService.SettingExistsAsync(forumSettings, x => x.PostsPageSize, storeId);
            model.ForumEditor_OverrideForStore = await _settingService.SettingExistsAsync(forumSettings, x => x.ForumEditor, storeId);
            model.SignaturesEnabled_OverrideForStore = await _settingService.SettingExistsAsync(forumSettings, x => x.SignaturesEnabled, storeId);
            model.AllowPrivateMessages_OverrideForStore = await _settingService.SettingExistsAsync(forumSettings, x => x.AllowPrivateMessages, storeId);
            model.ShowAlertForPM_OverrideForStore = await _settingService.SettingExistsAsync(forumSettings, x => x.ShowAlertForPM, storeId);
            model.NotifyAboutPrivateMessages_OverrideForStore = await _settingService.SettingExistsAsync(forumSettings, x => x.NotifyAboutPrivateMessages, storeId);
            model.ActiveDiscussionsFeedEnabled_OverrideForStore = await _settingService.SettingExistsAsync(forumSettings, x => x.ActiveDiscussionsFeedEnabled, storeId);
            model.ActiveDiscussionsFeedCount_OverrideForStore = await _settingService.SettingExistsAsync(forumSettings, x => x.ActiveDiscussionsFeedCount, storeId);
            model.ForumFeedsEnabled_OverrideForStore = await _settingService.SettingExistsAsync(forumSettings, x => x.ForumFeedsEnabled, storeId);
            model.ForumFeedCount_OverrideForStore = await _settingService.SettingExistsAsync(forumSettings, x => x.ForumFeedCount, storeId);
            model.SearchResultsPageSize_OverrideForStore = await _settingService.SettingExistsAsync(forumSettings, x => x.SearchResultsPageSize, storeId);
            model.ActiveDiscussionsPageSize_OverrideForStore = await _settingService.SettingExistsAsync(forumSettings, x => x.ActiveDiscussionsPageSize, storeId);

            return model;
        }

        /// <summary>
        /// Prepare news settings model
        /// </summary>
        /// <returns>News settings model</returns>
        public virtual async Task<NewsSettingsModel> PrepareNewsSettingsModelAsync()
        {
            //load settings for a chosen store scope
            var storeId = await _storeContext.GetActiveStoreScopeConfigurationAsync();
            var newsSettings = await _settingService.LoadSettingAsync<NewsSettings>(storeId);

            //fill in model values from the entity
            var model = newsSettings.ToSettingsModel<NewsSettingsModel>();

            //fill in additional values (not existing in the entity)
            model.ActiveStoreScopeConfiguration = storeId;

            if (storeId <= 0)
                return model;

            //fill in overridden values
            model.Enabled_OverrideForStore = await _settingService.SettingExistsAsync(newsSettings, x => x.Enabled, storeId);
            model.AllowNotRegisteredUsersToLeaveComments_OverrideForStore = await _settingService.SettingExistsAsync(newsSettings, x => x.AllowNotRegisteredUsersToLeaveComments, storeId);
            model.NotifyAboutNewNewsComments_OverrideForStore = await _settingService.SettingExistsAsync(newsSettings, x => x.NotifyAboutNewNewsComments, storeId);
            model.ShowNewsOnMainPage_OverrideForStore = await _settingService.SettingExistsAsync(newsSettings, x => x.ShowNewsOnMainPage, storeId);
            model.MainPageNewsCount_OverrideForStore = await _settingService.SettingExistsAsync(newsSettings, x => x.MainPageNewsCount, storeId);
            model.NewsArchivePageSize_OverrideForStore = await _settingService.SettingExistsAsync(newsSettings, x => x.NewsArchivePageSize, storeId);
            model.ShowHeaderRssUrl_OverrideForStore = await _settingService.SettingExistsAsync(newsSettings, x => x.ShowHeaderRssUrl, storeId);
            model.NewsCommentsMustBeApproved_OverrideForStore = await _settingService.SettingExistsAsync(newsSettings, x => x.NewsCommentsMustBeApproved, storeId);

            return model;
        }

        /// <summary>
        /// Prepare shipping settings model
        /// </summary>
        /// <returns>Shipping settings model</returns>
        public virtual async Task<ShippingSettingsModel> PrepareShippingSettingsModelAsync()
        {
            //load settings for a chosen store scope
            var storeId = await _storeContext.GetActiveStoreScopeConfigurationAsync();
            var shippingSettings = await _settingService.LoadSettingAsync<ShippingSettings>(storeId);

            //fill in model values from the entity
            var model = shippingSettings.ToSettingsModel<ShippingSettingsModel>();

            //fill in additional values (not existing in the entity)
            model.ActiveStoreScopeConfiguration = storeId;
            model.PrimaryStoreCurrencyCode = (await _currencyService.GetCurrencyByIdAsync(_currencySettings.PrimaryStoreCurrencyId))?.CurrencyCode;

            //fill in overridden values
            if (storeId > 0)
            {
                model.ShipToSameAddress_OverrideForStore = await _settingService.SettingExistsAsync(shippingSettings, x => x.ShipToSameAddress, storeId);
                model.AllowPickupInStore_OverrideForStore = await _settingService.SettingExistsAsync(shippingSettings, x => x.AllowPickupInStore, storeId);
                model.DisplayPickupPointsOnMap_OverrideForStore = await _settingService.SettingExistsAsync(shippingSettings, x => x.DisplayPickupPointsOnMap, storeId);
                model.IgnoreAdditionalShippingChargeForPickupInStore_OverrideForStore = await _settingService.SettingExistsAsync(shippingSettings, x => x.IgnoreAdditionalShippingChargeForPickupInStore, storeId);
                model.GoogleMapsApiKey_OverrideForStore = await _settingService.SettingExistsAsync(shippingSettings, x => x.GoogleMapsApiKey, storeId);
                model.UseWarehouseLocation_OverrideForStore = await _settingService.SettingExistsAsync(shippingSettings, x => x.UseWarehouseLocation, storeId);
                model.NotifyCustomerAboutShippingFromMultipleLocations_OverrideForStore = await _settingService.SettingExistsAsync(shippingSettings, x => x.NotifyCustomerAboutShippingFromMultipleLocations, storeId);
                model.FreeShippingOverXEnabled_OverrideForStore = await _settingService.SettingExistsAsync(shippingSettings, x => x.FreeShippingOverXEnabled, storeId);
                model.FreeShippingOverXValue_OverrideForStore = await _settingService.SettingExistsAsync(shippingSettings, x => x.FreeShippingOverXValue, storeId);
                model.FreeShippingOverXIncludingTax_OverrideForStore = await _settingService.SettingExistsAsync(shippingSettings, x => x.FreeShippingOverXIncludingTax, storeId);
                model.EstimateShippingCartPageEnabled_OverrideForStore = await _settingService.SettingExistsAsync(shippingSettings, x => x.EstimateShippingCartPageEnabled, storeId);
                model.EstimateShippingProductPageEnabled_OverrideForStore = await _settingService.SettingExistsAsync(shippingSettings, x => x.EstimateShippingProductPageEnabled, storeId);
                model.DisplayShipmentEventsToCustomers_OverrideForStore = await _settingService.SettingExistsAsync(shippingSettings, x => x.DisplayShipmentEventsToCustomers, storeId);
                model.DisplayShipmentEventsToStoreOwner_OverrideForStore = await _settingService.SettingExistsAsync(shippingSettings, x => x.DisplayShipmentEventsToStoreOwner, storeId);
                model.HideShippingTotal_OverrideForStore = await _settingService.SettingExistsAsync(shippingSettings, x => x.HideShippingTotal, storeId);
                model.BypassShippingMethodSelectionIfOnlyOne_OverrideForStore = await _settingService.SettingExistsAsync(shippingSettings, x => x.BypassShippingMethodSelectionIfOnlyOne, storeId);
                model.ConsiderAssociatedProductsDimensions_OverrideForStore = await _settingService.SettingExistsAsync(shippingSettings, x => x.ConsiderAssociatedProductsDimensions, storeId);
                model.ShippingOriginAddress_OverrideForStore = await _settingService.SettingExistsAsync(shippingSettings, x => x.ShippingOriginAddressId, storeId);
            }

            //prepare shipping origin address
            var originAddress = await _addressService.GetAddressByIdAsync(shippingSettings.ShippingOriginAddressId);
            if (originAddress != null)
                model.ShippingOriginAddress = originAddress.ToModel(model.ShippingOriginAddress);
            await PrepareAddressModelAsync(model.ShippingOriginAddress, originAddress);

            return model;
        }

        /// <summary>
        /// Prepare tax settings model
        /// </summary>
        /// <returns>Tax settings model</returns>
        public virtual async Task<TaxSettingsModel> PrepareTaxSettingsModelAsync()
        {
            //load settings for a chosen store scope
            var storeId = await _storeContext.GetActiveStoreScopeConfigurationAsync();
            var taxSettings = await _settingService.LoadSettingAsync<TaxSettings>(storeId);

            //fill in model values from the entity
            var model = taxSettings.ToSettingsModel<TaxSettingsModel>();
            model.TaxBasedOnValues = await taxSettings.TaxBasedOn.ToSelectList();
            model.TaxDisplayTypeValues = await taxSettings.TaxDisplayType.ToSelectList();

            //fill in additional values (not existing in the entity)
            model.ActiveStoreScopeConfiguration = storeId;

            //fill in overridden values
            if (storeId > 0)
            {
                model.PricesIncludeTax_OverrideForStore = await _settingService.SettingExistsAsync(taxSettings, x => x.PricesIncludeTax, storeId);
                model.AllowCustomersToSelectTaxDisplayType_OverrideForStore = await _settingService.SettingExistsAsync(taxSettings, x => x.AllowCustomersToSelectTaxDisplayType, storeId);
                model.TaxDisplayType_OverrideForStore = await _settingService.SettingExistsAsync(taxSettings, x => x.TaxDisplayType, storeId);
                model.DisplayTaxSuffix_OverrideForStore = await _settingService.SettingExistsAsync(taxSettings, x => x.DisplayTaxSuffix, storeId);
                model.DisplayTaxRates_OverrideForStore = await _settingService.SettingExistsAsync(taxSettings, x => x.DisplayTaxRates, storeId);
                model.HideZeroTax_OverrideForStore = await _settingService.SettingExistsAsync(taxSettings, x => x.HideZeroTax, storeId);
                model.HideTaxInOrderSummary_OverrideForStore = await _settingService.SettingExistsAsync(taxSettings, x => x.HideTaxInOrderSummary, storeId);
                model.ForceTaxExclusionFromOrderSubtotal_OverrideForStore = await _settingService.SettingExistsAsync(taxSettings, x => x.ForceTaxExclusionFromOrderSubtotal, storeId);
                model.DefaultTaxCategoryId_OverrideForStore = await _settingService.SettingExistsAsync(taxSettings, x => x.DefaultTaxCategoryId, storeId);
                model.TaxBasedOn_OverrideForStore = await _settingService.SettingExistsAsync(taxSettings, x => x.TaxBasedOn, storeId);
                model.TaxBasedOnPickupPointAddress_OverrideForStore = await _settingService.SettingExistsAsync(taxSettings, x => x.TaxBasedOnPickupPointAddress, storeId);
                model.DefaultTaxAddress_OverrideForStore = await _settingService.SettingExistsAsync(taxSettings, x => x.DefaultTaxAddressId, storeId);
                model.ShippingIsTaxable_OverrideForStore = await _settingService.SettingExistsAsync(taxSettings, x => x.ShippingIsTaxable, storeId);
                model.ShippingPriceIncludesTax_OverrideForStore = await _settingService.SettingExistsAsync(taxSettings, x => x.ShippingPriceIncludesTax, storeId);
                model.ShippingTaxClassId_OverrideForStore = await _settingService.SettingExistsAsync(taxSettings, x => x.ShippingTaxClassId, storeId);
                model.PaymentMethodAdditionalFeeIsTaxable_OverrideForStore = await _settingService.SettingExistsAsync(taxSettings, x => x.PaymentMethodAdditionalFeeIsTaxable, storeId);
                model.PaymentMethodAdditionalFeeIncludesTax_OverrideForStore = await _settingService.SettingExistsAsync(taxSettings, x => x.PaymentMethodAdditionalFeeIncludesTax, storeId);
                model.PaymentMethodAdditionalFeeTaxClassId_OverrideForStore = await _settingService.SettingExistsAsync(taxSettings, x => x.PaymentMethodAdditionalFeeTaxClassId, storeId);
                model.EuVatEnabled_OverrideForStore = await _settingService.SettingExistsAsync(taxSettings, x => x.EuVatEnabled, storeId);
                model.EuVatShopCountryId_OverrideForStore = await _settingService.SettingExistsAsync(taxSettings, x => x.EuVatShopCountryId, storeId);
                model.EuVatAllowVatExemption_OverrideForStore = await _settingService.SettingExistsAsync(taxSettings, x => x.EuVatAllowVatExemption, storeId);
                model.EuVatUseWebService_OverrideForStore = await _settingService.SettingExistsAsync(taxSettings, x => x.EuVatUseWebService, storeId);
                model.EuVatAssumeValid_OverrideForStore = await _settingService.SettingExistsAsync(taxSettings, x => x.EuVatAssumeValid, storeId);
                model.EuVatEmailAdminWhenNewVatSubmitted_OverrideForStore = await _settingService.SettingExistsAsync(taxSettings, x => x.EuVatEmailAdminWhenNewVatSubmitted, storeId);
            }

            //prepare available tax categories
            await _baseAdminModelFactory.PrepareTaxCategoriesAsync(model.TaxCategories);

            //prepare available EU VAT countries
            await _baseAdminModelFactory.PrepareCountriesAsync(model.EuVatShopCountries);

            //prepare default tax address
            var defaultAddress = await _addressService.GetAddressByIdAsync(taxSettings.DefaultTaxAddressId);
            if (defaultAddress != null)
                model.DefaultTaxAddress = defaultAddress.ToModel(model.DefaultTaxAddress);
            await PrepareAddressModelAsync(model.DefaultTaxAddress, defaultAddress);

            return model;
        }

        /// <summary>
        /// Prepare catalog settings model
        /// </summary>
        /// <returns>Catalog settings model</returns>
        public virtual async Task<CatalogSettingsModel> PrepareCatalogSettingsModelAsync()
        {
            //load settings for a chosen store scope
            var storeId = await _storeContext.GetActiveStoreScopeConfigurationAsync();
            var catalogSettings = await _settingService.LoadSettingAsync<CatalogSettings>(storeId);

            //fill in model values from the entity
            var model = catalogSettings.ToSettingsModel<CatalogSettingsModel>();

            //fill in additional values (not existing in the entity)
            model.ActiveStoreScopeConfiguration = storeId;
            model.AvailableViewModes.Add(new SelectListItem
            {
                Text = await _localizationService.GetResourceAsync("Admin.Catalog.ViewMode.Grid"),
                Value = "grid"
            });
            model.AvailableViewModes.Add(new SelectListItem
            {
                Text = await _localizationService.GetResourceAsync("Admin.Catalog.ViewMode.List"),
                Value = "list"
            });

            //fill in overridden values
            if (storeId > 0)
            {
                model.AllowViewUnpublishedProductPage_OverrideForStore = await _settingService.SettingExistsAsync(catalogSettings, x => x.AllowViewUnpublishedProductPage, storeId);
                model.DisplayDiscontinuedMessageForUnpublishedProducts_OverrideForStore = await _settingService.SettingExistsAsync(catalogSettings, x => x.DisplayDiscontinuedMessageForUnpublishedProducts, storeId);
                model.ShowSkuOnProductDetailsPage_OverrideForStore = await _settingService.SettingExistsAsync(catalogSettings, x => x.ShowSkuOnProductDetailsPage, storeId);
                model.ShowSkuOnCatalogPages_OverrideForStore = await _settingService.SettingExistsAsync(catalogSettings, x => x.ShowSkuOnCatalogPages, storeId);
                model.ShowManufacturerPartNumber_OverrideForStore = await _settingService.SettingExistsAsync(catalogSettings, x => x.ShowManufacturerPartNumber, storeId);
                model.ShowGtin_OverrideForStore = await _settingService.SettingExistsAsync(catalogSettings, x => x.ShowGtin, storeId);
                model.ShowFreeShippingNotification_OverrideForStore = await _settingService.SettingExistsAsync(catalogSettings, x => x.ShowFreeShippingNotification, storeId);
                model.AllowProductSorting_OverrideForStore = await _settingService.SettingExistsAsync(catalogSettings, x => x.AllowProductSorting, storeId);
                model.AllowProductViewModeChanging_OverrideForStore = await _settingService.SettingExistsAsync(catalogSettings, x => x.AllowProductViewModeChanging, storeId);
                model.DefaultViewMode_OverrideForStore = await _settingService.SettingExistsAsync(catalogSettings, x => x.DefaultViewMode, storeId);
                model.ShowProductsFromSubcategories_OverrideForStore = await _settingService.SettingExistsAsync(catalogSettings, x => x.ShowProductsFromSubcategories, storeId);
                model.ShowCategoryProductNumber_OverrideForStore = await _settingService.SettingExistsAsync(catalogSettings, x => x.ShowCategoryProductNumber, storeId);
                model.ShowCategoryProductNumberIncludingSubcategories_OverrideForStore = await _settingService.SettingExistsAsync(catalogSettings, x => x.ShowCategoryProductNumberIncludingSubcategories, storeId);
                model.CategoryBreadcrumbEnabled_OverrideForStore = await _settingService.SettingExistsAsync(catalogSettings, x => x.CategoryBreadcrumbEnabled, storeId);
                model.ShowShareButton_OverrideForStore = await _settingService.SettingExistsAsync(catalogSettings, x => x.ShowShareButton, storeId);
                model.PageShareCode_OverrideForStore = await _settingService.SettingExistsAsync(catalogSettings, x => x.PageShareCode, storeId);
                model.ProductReviewsMustBeApproved_OverrideForStore = await _settingService.SettingExistsAsync(catalogSettings, x => x.ProductReviewsMustBeApproved, storeId);
                model.OneReviewPerProductFromCustomer_OverrideForStore = await _settingService.SettingExistsAsync(catalogSettings, x => x.OneReviewPerProductFromCustomer, storeId);
                model.AllowAnonymousUsersToReviewProduct_OverrideForStore = await _settingService.SettingExistsAsync(catalogSettings, x => x.AllowAnonymousUsersToReviewProduct, storeId);
                model.ProductReviewPossibleOnlyAfterPurchasing_OverrideForStore = await _settingService.SettingExistsAsync(catalogSettings, x => x.ProductReviewPossibleOnlyAfterPurchasing, storeId);
                model.NotifyStoreOwnerAboutNewProductReviews_OverrideForStore = await _settingService.SettingExistsAsync(catalogSettings, x => x.NotifyStoreOwnerAboutNewProductReviews, storeId);
                model.NotifyCustomerAboutProductReviewReply_OverrideForStore = await _settingService.SettingExistsAsync(catalogSettings, x => x.NotifyCustomerAboutProductReviewReply, storeId);
                model.EmailAFriendEnabled_OverrideForStore = await _settingService.SettingExistsAsync(catalogSettings, x => x.EmailAFriendEnabled, storeId);
                model.AllowAnonymousUsersToEmailAFriend_OverrideForStore = await _settingService.SettingExistsAsync(catalogSettings, x => x.AllowAnonymousUsersToEmailAFriend, storeId);
                model.RecentlyViewedProductsNumber_OverrideForStore = await _settingService.SettingExistsAsync(catalogSettings, x => x.RecentlyViewedProductsNumber, storeId);
                model.RecentlyViewedProductsEnabled_OverrideForStore = await _settingService.SettingExistsAsync(catalogSettings, x => x.RecentlyViewedProductsEnabled, storeId);
                model.NewProductsNumber_OverrideForStore = await _settingService.SettingExistsAsync(catalogSettings, x => x.NewProductsNumber, storeId);
                model.NewProductsEnabled_OverrideForStore = await _settingService.SettingExistsAsync(catalogSettings, x => x.NewProductsEnabled, storeId);
                model.CompareProductsEnabled_OverrideForStore = await _settingService.SettingExistsAsync(catalogSettings, x => x.CompareProductsEnabled, storeId);
                model.ShowBestsellersOnHomepage_OverrideForStore = await _settingService.SettingExistsAsync(catalogSettings, x => x.ShowBestsellersOnHomepage, storeId);
                model.NumberOfBestsellersOnHomepage_OverrideForStore = await _settingService.SettingExistsAsync(catalogSettings, x => x.NumberOfBestsellersOnHomepage, storeId);
                model.SearchPageProductsPerPage_OverrideForStore = await _settingService.SettingExistsAsync(catalogSettings, x => x.SearchPageProductsPerPage, storeId);
                model.SearchPageAllowCustomersToSelectPageSize_OverrideForStore = await _settingService.SettingExistsAsync(catalogSettings, x => x.SearchPageAllowCustomersToSelectPageSize, storeId);
                model.SearchPagePageSizeOptions_OverrideForStore = await _settingService.SettingExistsAsync(catalogSettings, x => x.SearchPagePageSizeOptions, storeId);
                model.ProductSearchAutoCompleteEnabled_OverrideForStore = await _settingService.SettingExistsAsync(catalogSettings, x => x.ProductSearchAutoCompleteEnabled, storeId);
                model.ProductSearchAutoCompleteNumberOfProducts_OverrideForStore = await _settingService.SettingExistsAsync(catalogSettings, x => x.ProductSearchAutoCompleteNumberOfProducts, storeId);
                model.ShowProductImagesInSearchAutoComplete_OverrideForStore = await _settingService.SettingExistsAsync(catalogSettings, x => x.ShowProductImagesInSearchAutoComplete, storeId);
                model.ShowLinkToAllResultInSearchAutoComplete_OverrideForStore = await _settingService.SettingExistsAsync(catalogSettings, x => x.ShowLinkToAllResultInSearchAutoComplete, storeId);
                model.ProductSearchTermMinimumLength_OverrideForStore = await _settingService.SettingExistsAsync(catalogSettings, x => x.ProductSearchTermMinimumLength, storeId);
                model.ProductsAlsoPurchasedEnabled_OverrideForStore = await _settingService.SettingExistsAsync(catalogSettings, x => x.ProductsAlsoPurchasedEnabled, storeId);
                model.ProductsAlsoPurchasedNumber_OverrideForStore = await _settingService.SettingExistsAsync(catalogSettings, x => x.ProductsAlsoPurchasedNumber, storeId);
                model.NumberOfProductTags_OverrideForStore = await _settingService.SettingExistsAsync(catalogSettings, x => x.NumberOfProductTags, storeId);
                model.ProductsByTagPageSize_OverrideForStore = await _settingService.SettingExistsAsync(catalogSettings, x => x.ProductsByTagPageSize, storeId);
                model.ProductsByTagAllowCustomersToSelectPageSize_OverrideForStore = await _settingService.SettingExistsAsync(catalogSettings, x => x.ProductsByTagAllowCustomersToSelectPageSize, storeId);
                model.ProductsByTagPageSizeOptions_OverrideForStore = await _settingService.SettingExistsAsync(catalogSettings, x => x.ProductsByTagPageSizeOptions, storeId);
                model.IncludeShortDescriptionInCompareProducts_OverrideForStore = await _settingService.SettingExistsAsync(catalogSettings, x => x.IncludeShortDescriptionInCompareProducts, storeId);
                model.IncludeFullDescriptionInCompareProducts_OverrideForStore = await _settingService.SettingExistsAsync(catalogSettings, x => x.IncludeFullDescriptionInCompareProducts, storeId);
                model.ManufacturersBlockItemsToDisplay_OverrideForStore = await _settingService.SettingExistsAsync(catalogSettings, x => x.ManufacturersBlockItemsToDisplay, storeId);
                model.DisplayTaxShippingInfoFooter_OverrideForStore = await _settingService.SettingExistsAsync(catalogSettings, x => x.DisplayTaxShippingInfoFooter, storeId);
                model.DisplayTaxShippingInfoProductDetailsPage_OverrideForStore = await _settingService.SettingExistsAsync(catalogSettings, x => x.DisplayTaxShippingInfoProductDetailsPage, storeId);
                model.DisplayTaxShippingInfoProductBoxes_OverrideForStore = await _settingService.SettingExistsAsync(catalogSettings, x => x.DisplayTaxShippingInfoProductBoxes, storeId);
                model.DisplayTaxShippingInfoShoppingCart_OverrideForStore = await _settingService.SettingExistsAsync(catalogSettings, x => x.DisplayTaxShippingInfoShoppingCart, storeId);
                model.DisplayTaxShippingInfoWishlist_OverrideForStore = await _settingService.SettingExistsAsync(catalogSettings, x => x.DisplayTaxShippingInfoWishlist, storeId);
                model.DisplayTaxShippingInfoOrderDetailsPage_OverrideForStore = await _settingService.SettingExistsAsync(catalogSettings, x => x.DisplayTaxShippingInfoOrderDetailsPage, storeId);
                model.ShowProductReviewsPerStore_OverrideForStore = await _settingService.SettingExistsAsync(catalogSettings, x => x.ShowProductReviewsPerStore, storeId);
                model.ShowProductReviewsOnAccountPage_OverrideForStore = await _settingService.SettingExistsAsync(catalogSettings, x => x.ShowProductReviewsTabOnAccountPage, storeId);
                model.ProductReviewsPageSizeOnAccountPage_OverrideForStore = await _settingService.SettingExistsAsync(catalogSettings, x => x.ProductReviewsPageSizeOnAccountPage, storeId);
                model.ProductReviewsSortByCreatedDateAscending_OverrideForStore = await _settingService.SettingExistsAsync(catalogSettings, x => x.ProductReviewsSortByCreatedDateAscending, storeId);
                model.ExportImportProductAttributes_OverrideForStore = await _settingService.SettingExistsAsync(catalogSettings, x => x.ExportImportProductAttributes, storeId);
                model.ExportImportProductSpecificationAttributes_OverrideForStore = await _settingService.SettingExistsAsync(catalogSettings, x => x.ExportImportProductSpecificationAttributes, storeId);
                model.ExportImportProductCategoryBreadcrumb_OverrideForStore = await _settingService.SettingExistsAsync(catalogSettings, x => x.ExportImportProductCategoryBreadcrumb, storeId);
                model.ExportImportCategoriesUsingCategoryName_OverrideForStore = await _settingService.SettingExistsAsync(catalogSettings, x => x.ExportImportCategoriesUsingCategoryName, storeId);
                model.ExportImportAllowDownloadImages_OverrideForStore = await _settingService.SettingExistsAsync(catalogSettings, x => x.ExportImportAllowDownloadImages, storeId);
                model.ExportImportSplitProductsFile_OverrideForStore = await _settingService.SettingExistsAsync(catalogSettings, x => x.ExportImportSplitProductsFile, storeId);
                model.RemoveRequiredProducts_OverrideForStore = await _settingService.SettingExistsAsync(catalogSettings, x => x.RemoveRequiredProducts, storeId);
                model.ExportImportRelatedEntitiesByName_OverrideForStore = await _settingService.SettingExistsAsync(catalogSettings, x => x.ExportImportRelatedEntitiesByName, storeId);
                model.ExportImportProductUseLimitedToStores_OverrideForStore = await _settingService.SettingExistsAsync(catalogSettings, x => x.ExportImportProductUseLimitedToStores, storeId);
                model.DisplayDatePreOrderAvailability_OverrideForStore = await _settingService.SettingExistsAsync(catalogSettings, x => x.DisplayDatePreOrderAvailability, storeId);
            }

            //prepare nested search model
            await PrepareSortOptionSearchModelAsync(model.SortOptionSearchModel);
            await _reviewTypeModelFactory.PrepareReviewTypeSearchModelAsync(model.ReviewTypeSearchModel);

            return model;
        }

        /// <summary>
        /// Prepare paged sort option list model
        /// </summary>
        /// <param name="searchModel">Sort option search model</param>
        /// <returns>Sort option list model</returns>
        public virtual async Task<SortOptionListModel> PrepareSortOptionListModelAsync(SortOptionSearchModel searchModel)
        {
            if (searchModel == null)
                throw new ArgumentNullException(nameof(searchModel));

            var storeId = await _storeContext.GetActiveStoreScopeConfigurationAsync();
            var catalogSettings = await _settingService.LoadSettingAsync<CatalogSettings>(storeId);

            //get sort options
            var sortOptions = Enum.GetValues(typeof(ProductSortingEnum)).OfType<ProductSortingEnum>().ToList().ToPagedList(searchModel);

            //prepare list model
            var model = await new SortOptionListModel().PrepareToGridAsync(searchModel, sortOptions, () =>
            {
                return sortOptions.ToAsyncEnumerable().SelectAwait(async option =>
                {
                    //fill in model values from the entity
                    var sortOptionModel = new SortOptionModel { Id = (int)option };

                    //fill in additional values (not existing in the entity)
                    sortOptionModel.Name = await _localizationService.GetLocalizedEnumAsync(option);
                    sortOptionModel.IsActive = !catalogSettings.ProductSortingEnumDisabled.Contains((int)option);
                    sortOptionModel.DisplayOrder = catalogSettings
                        .ProductSortingEnumDisplayOrder.TryGetValue((int)option, out var value) ? value : (int)option;

                    return sortOptionModel;
                }).OrderBy(option => option.DisplayOrder);
            });

            return model;
        }

        /// <summary>
        /// Prepare reward points settings model
        /// </summary>
        /// <returns>Reward points settings model</returns>
        public virtual async Task<RewardPointsSettingsModel> PrepareRewardPointsSettingsModelAsync()
        {
            //load settings for a chosen store scope
            var storeId = await _storeContext.GetActiveStoreScopeConfigurationAsync();
            var rewardPointsSettings = await _settingService.LoadSettingAsync<RewardPointsSettings>(storeId);

            //fill in model values from the entity
            var model = rewardPointsSettings.ToSettingsModel<RewardPointsSettingsModel>();

            //fill in additional values (not existing in the entity)
            model.ActiveStoreScopeConfiguration = storeId;
            model.PrimaryStoreCurrencyCode = (await _currencyService.GetCurrencyByIdAsync(_currencySettings.PrimaryStoreCurrencyId))?.CurrencyCode;
            model.ActivatePointsImmediately = model.ActivationDelay <= 0;

            if (storeId <= 0)
                return model;

            //fill in overridden values
            model.Enabled_OverrideForStore = await _settingService.SettingExistsAsync(rewardPointsSettings, x => x.Enabled, storeId);
            model.ExchangeRate_OverrideForStore = await _settingService.SettingExistsAsync(rewardPointsSettings, x => x.ExchangeRate, storeId);
            model.MinimumRewardPointsToUse_OverrideForStore = await _settingService.SettingExistsAsync(rewardPointsSettings, x => x.MinimumRewardPointsToUse, storeId);
            model.MaximumRewardPointsToUsePerOrder_OverrideForStore = await _settingService.SettingExistsAsync(rewardPointsSettings, x => x.MaximumRewardPointsToUsePerOrder, storeId);
            model.PointsForRegistration_OverrideForStore = await _settingService.SettingExistsAsync(rewardPointsSettings, x => x.PointsForRegistration, storeId);
            model.RegistrationPointsValidity_OverrideForStore = await _settingService.SettingExistsAsync(rewardPointsSettings, x => x.RegistrationPointsValidity, storeId);
            model.PointsForPurchases_OverrideForStore = await _settingService.SettingExistsAsync(rewardPointsSettings, x => x.PointsForPurchases_Amount, storeId) || await _settingService.SettingExistsAsync(rewardPointsSettings, x => x.PointsForPurchases_Points, storeId);
            model.MinOrderTotalToAwardPoints_OverrideForStore = await _settingService.SettingExistsAsync(rewardPointsSettings, x => x.MinOrderTotalToAwardPoints, storeId);
            model.PurchasesPointsValidity_OverrideForStore = await _settingService.SettingExistsAsync(rewardPointsSettings, x => x.PurchasesPointsValidity, storeId);
            model.ActivationDelay_OverrideForStore = await _settingService.SettingExistsAsync(rewardPointsSettings, x => x.ActivationDelay, storeId);
            model.DisplayHowMuchWillBeEarned_OverrideForStore = await _settingService.SettingExistsAsync(rewardPointsSettings, x => x.DisplayHowMuchWillBeEarned, storeId);
            model.PointsForRegistration_OverrideForStore = await _settingService.SettingExistsAsync(rewardPointsSettings, x => x.PointsForRegistration, storeId);
            model.PageSize_OverrideForStore = await _settingService.SettingExistsAsync(rewardPointsSettings, x => x.PageSize, storeId);

            return model;
        }

        /// <summary>
        /// Prepare order settings model
        /// </summary>
        /// <returns>Order settings model</returns>
        public virtual async Task<OrderSettingsModel> PrepareOrderSettingsModelAsync()
        {
            //load settings for a chosen store scope
            var storeId = await _storeContext.GetActiveStoreScopeConfigurationAsync();
            var orderSettings = await _settingService.LoadSettingAsync<OrderSettings>(storeId);

            //fill in model values from the entity
            var model = orderSettings.ToSettingsModel<OrderSettingsModel>();

            //fill in additional values (not existing in the entity)
            model.ActiveStoreScopeConfiguration = storeId;
            model.PrimaryStoreCurrencyCode = (await _currencyService.GetCurrencyByIdAsync(_currencySettings.PrimaryStoreCurrencyId))?.CurrencyCode;
            model.OrderIdent = await _dataProvider.GetTableIdentAsync<Order>();

            //fill in overridden values
            if (storeId > 0)
            {
                model.IsReOrderAllowed_OverrideForStore = await _settingService.SettingExistsAsync(orderSettings, x => x.IsReOrderAllowed, storeId);
                model.MinOrderSubtotalAmount_OverrideForStore = await _settingService.SettingExistsAsync(orderSettings, x => x.MinOrderSubtotalAmount, storeId);
                model.MinOrderSubtotalAmountIncludingTax_OverrideForStore = await _settingService.SettingExistsAsync(orderSettings, x => x.MinOrderSubtotalAmountIncludingTax, storeId);
                model.MinOrderTotalAmount_OverrideForStore = await _settingService.SettingExistsAsync(orderSettings, x => x.MinOrderTotalAmount, storeId);
                model.AutoUpdateOrderTotalsOnEditingOrder_OverrideForStore = await _settingService.SettingExistsAsync(orderSettings, x => x.AutoUpdateOrderTotalsOnEditingOrder, storeId);
                model.AnonymousCheckoutAllowed_OverrideForStore = await _settingService.SettingExistsAsync(orderSettings, x => x.AnonymousCheckoutAllowed, storeId);
                model.CheckoutDisabled_OverrideForStore = await _settingService.SettingExistsAsync(orderSettings, x => x.CheckoutDisabled, storeId);
                model.TermsOfServiceOnShoppingCartPage_OverrideForStore = await _settingService.SettingExistsAsync(orderSettings, x => x.TermsOfServiceOnShoppingCartPage, storeId);
                model.TermsOfServiceOnOrderConfirmPage_OverrideForStore = await _settingService.SettingExistsAsync(orderSettings, x => x.TermsOfServiceOnOrderConfirmPage, storeId);
                model.OnePageCheckoutEnabled_OverrideForStore = await _settingService.SettingExistsAsync(orderSettings, x => x.OnePageCheckoutEnabled, storeId);
                model.OnePageCheckoutDisplayOrderTotalsOnPaymentInfoTab_OverrideForStore = await _settingService.SettingExistsAsync(orderSettings, x => x.OnePageCheckoutDisplayOrderTotalsOnPaymentInfoTab, storeId);
                model.DisableBillingAddressCheckoutStep_OverrideForStore = await _settingService.SettingExistsAsync(orderSettings, x => x.DisableBillingAddressCheckoutStep, storeId);
                model.DisableOrderCompletedPage_OverrideForStore = await _settingService.SettingExistsAsync(orderSettings, x => x.DisableOrderCompletedPage, storeId);
                model.DisplayPickupInStoreOnShippingMethodPage_OverrideForStore = await _settingService.SettingExistsAsync(orderSettings, x => x.DisplayPickupInStoreOnShippingMethodPage, storeId);
                model.AttachPdfInvoiceToOrderPlacedEmail_OverrideForStore = await _settingService.SettingExistsAsync(orderSettings, x => x.AttachPdfInvoiceToOrderPlacedEmail, storeId);
                model.AttachPdfInvoiceToOrderPaidEmail_OverrideForStore = await _settingService.SettingExistsAsync(orderSettings, x => x.AttachPdfInvoiceToOrderPaidEmail, storeId);
                model.AttachPdfInvoiceToOrderCompletedEmail_OverrideForStore = await _settingService.SettingExistsAsync(orderSettings, x => x.AttachPdfInvoiceToOrderCompletedEmail, storeId);
                model.ReturnRequestsEnabled_OverrideForStore = await _settingService.SettingExistsAsync(orderSettings, x => x.ReturnRequestsEnabled, storeId);
                model.ReturnRequestsAllowFiles_OverrideForStore = await _settingService.SettingExistsAsync(orderSettings, x => x.ReturnRequestsAllowFiles, storeId);
                model.ReturnRequestNumberMask_OverrideForStore = await _settingService.SettingExistsAsync(orderSettings, x => x.ReturnRequestNumberMask, storeId);
                model.NumberOfDaysReturnRequestAvailable_OverrideForStore = await _settingService.SettingExistsAsync(orderSettings, x => x.NumberOfDaysReturnRequestAvailable, storeId);
                model.CustomOrderNumberMask_OverrideForStore = await _settingService.SettingExistsAsync(orderSettings, x => x.CustomOrderNumberMask, storeId);
                model.ExportWithProducts_OverrideForStore = await _settingService.SettingExistsAsync(orderSettings, x => x.ExportWithProducts, storeId);
                model.AllowAdminsToBuyCallForPriceProducts_OverrideForStore = await _settingService.SettingExistsAsync(orderSettings, x => x.AllowAdminsToBuyCallForPriceProducts, storeId);
                model.DeleteGiftCardUsageHistory_OverrideForStore = await _settingService.SettingExistsAsync(orderSettings, x => x.DeleteGiftCardUsageHistory, storeId);
            }

            //prepare nested search models
            await _returnRequestModelFactory.PrepareReturnRequestReasonSearchModelAsync(model.ReturnRequestReasonSearchModel);
            await _returnRequestModelFactory.PrepareReturnRequestActionSearchModelAsync(model.ReturnRequestActionSearchModel);

            return model;
        }

        /// <summary>
        /// Prepare shopping cart settings model
        /// </summary>
        /// <returns>Shopping cart settings model</returns>
        public virtual async Task<ShoppingCartSettingsModel> PrepareShoppingCartSettingsModelAsync()
        {
            //load settings for a chosen store scope
            var storeId = await _storeContext.GetActiveStoreScopeConfigurationAsync();
            var shoppingCartSettings = await _settingService.LoadSettingAsync<ShoppingCartSettings>(storeId);

            //fill in model values from the entity
            var model = shoppingCartSettings.ToSettingsModel<ShoppingCartSettingsModel>();

            //fill in additional values (not existing in the entity)
            model.ActiveStoreScopeConfiguration = storeId;

            if (storeId <= 0)
                return model;

            //fill in overridden values
            model.DisplayCartAfterAddingProduct_OverrideForStore = await _settingService.SettingExistsAsync(shoppingCartSettings, x => x.DisplayCartAfterAddingProduct, storeId);
            model.DisplayWishlistAfterAddingProduct_OverrideForStore = await _settingService.SettingExistsAsync(shoppingCartSettings, x => x.DisplayWishlistAfterAddingProduct, storeId);
            model.MaximumShoppingCartItems_OverrideForStore = await _settingService.SettingExistsAsync(shoppingCartSettings, x => x.MaximumShoppingCartItems, storeId);
            model.MaximumWishlistItems_OverrideForStore = await _settingService.SettingExistsAsync(shoppingCartSettings, x => x.MaximumWishlistItems, storeId);
            model.AllowOutOfStockItemsToBeAddedToWishlist_OverrideForStore = await _settingService.SettingExistsAsync(shoppingCartSettings, x => x.AllowOutOfStockItemsToBeAddedToWishlist, storeId);
            model.MoveItemsFromWishlistToCart_OverrideForStore = await _settingService.SettingExistsAsync(shoppingCartSettings, x => x.MoveItemsFromWishlistToCart, storeId);
            model.CartsSharedBetweenStores_OverrideForStore = await _settingService.SettingExistsAsync(shoppingCartSettings, x => x.CartsSharedBetweenStores, storeId);
            model.ShowProductImagesOnShoppingCart_OverrideForStore = await _settingService.SettingExistsAsync(shoppingCartSettings, x => x.ShowProductImagesOnShoppingCart, storeId);
            model.ShowProductImagesOnWishList_OverrideForStore = await _settingService.SettingExistsAsync(shoppingCartSettings, x => x.ShowProductImagesOnWishList, storeId);
            model.ShowDiscountBox_OverrideForStore = await _settingService.SettingExistsAsync(shoppingCartSettings, x => x.ShowDiscountBox, storeId);
            model.ShowGiftCardBox_OverrideForStore = await _settingService.SettingExistsAsync(shoppingCartSettings, x => x.ShowGiftCardBox, storeId);
            model.CrossSellsNumber_OverrideForStore = await _settingService.SettingExistsAsync(shoppingCartSettings, x => x.CrossSellsNumber, storeId);
            model.EmailWishlistEnabled_OverrideForStore = await _settingService.SettingExistsAsync(shoppingCartSettings, x => x.EmailWishlistEnabled, storeId);
            model.AllowAnonymousUsersToEmailWishlist_OverrideForStore = await _settingService.SettingExistsAsync(shoppingCartSettings, x => x.AllowAnonymousUsersToEmailWishlist, storeId);
            model.MiniShoppingCartEnabled_OverrideForStore = await _settingService.SettingExistsAsync(shoppingCartSettings, x => x.MiniShoppingCartEnabled, storeId);
            model.ShowProductImagesInMiniShoppingCart_OverrideForStore = await _settingService.SettingExistsAsync(shoppingCartSettings, x => x.ShowProductImagesInMiniShoppingCart, storeId);
            model.MiniShoppingCartProductNumber_OverrideForStore = await _settingService.SettingExistsAsync(shoppingCartSettings, x => x.MiniShoppingCartProductNumber, storeId);
            model.AllowCartItemEditing_OverrideForStore = await _settingService.SettingExistsAsync(shoppingCartSettings, x => x.AllowCartItemEditing, storeId);
            model.GroupTierPricesForDistinctShoppingCartItems_OverrideForStore = await _settingService.SettingExistsAsync(shoppingCartSettings, x => x.GroupTierPricesForDistinctShoppingCartItems, storeId);

            return model;
        }

        /// <summary>
        /// Prepare media settings model
        /// </summary>
        /// <returns>Media settings model</returns>
        public virtual async Task<MediaSettingsModel> PrepareMediaSettingsModelAsync()
        {
            //load settings for a chosen store scope
            var storeId = await _storeContext.GetActiveStoreScopeConfigurationAsync();
            var mediaSettings = await _settingService.LoadSettingAsync<MediaSettings>(storeId);

            //fill in model values from the entity
            var model = mediaSettings.ToSettingsModel<MediaSettingsModel>();

            //fill in additional values (not existing in the entity)
            model.ActiveStoreScopeConfiguration = storeId;
            model.PicturesStoredIntoDatabase = await _pictureService.IsStoreInDbAsync();

            if (storeId <= 0)
                return model;

            //fill in overridden values
            model.AvatarPictureSize_OverrideForStore = await _settingService.SettingExistsAsync(mediaSettings, x => x.AvatarPictureSize, storeId);
            model.ProductThumbPictureSize_OverrideForStore = await _settingService.SettingExistsAsync(mediaSettings, x => x.ProductThumbPictureSize, storeId);
            model.ProductDetailsPictureSize_OverrideForStore = await _settingService.SettingExistsAsync(mediaSettings, x => x.ProductDetailsPictureSize, storeId);
            model.ProductThumbPictureSizeOnProductDetailsPage_OverrideForStore = await _settingService.SettingExistsAsync(mediaSettings, x => x.ProductThumbPictureSizeOnProductDetailsPage, storeId);
            model.AssociatedProductPictureSize_OverrideForStore = await _settingService.SettingExistsAsync(mediaSettings, x => x.AssociatedProductPictureSize, storeId);
            model.CategoryThumbPictureSize_OverrideForStore = await _settingService.SettingExistsAsync(mediaSettings, x => x.CategoryThumbPictureSize, storeId);
            model.ManufacturerThumbPictureSize_OverrideForStore = await _settingService.SettingExistsAsync(mediaSettings, x => x.ManufacturerThumbPictureSize, storeId);
            model.VendorThumbPictureSize_OverrideForStore = await _settingService.SettingExistsAsync(mediaSettings, x => x.VendorThumbPictureSize, storeId);
            model.CartThumbPictureSize_OverrideForStore = await _settingService.SettingExistsAsync(mediaSettings, x => x.CartThumbPictureSize, storeId);
            model.MiniCartThumbPictureSize_OverrideForStore = await _settingService.SettingExistsAsync(mediaSettings, x => x.MiniCartThumbPictureSize, storeId);
            model.MaximumImageSize_OverrideForStore = await _settingService.SettingExistsAsync(mediaSettings, x => x.MaximumImageSize, storeId);
            model.MultipleThumbDirectories_OverrideForStore = await _settingService.SettingExistsAsync(mediaSettings, x => x.MultipleThumbDirectories, storeId);
            model.DefaultImageQuality_OverrideForStore = await _settingService.SettingExistsAsync(mediaSettings, x => x.DefaultImageQuality, storeId);
            model.ImportProductImagesUsingHash_OverrideForStore = await _settingService.SettingExistsAsync(mediaSettings, x => x.ImportProductImagesUsingHash, storeId);
            model.DefaultPictureZoomEnabled_OverrideForStore = await _settingService.SettingExistsAsync(mediaSettings, x => x.DefaultPictureZoomEnabled, storeId);

            return model;
        }

        /// <summary>
        /// Prepare customer user settings model
        /// </summary>
        /// <returns>Customer user settings model</returns>
        public virtual async Task<CustomerUserSettingsModel> PrepareCustomerUserSettingsModelAsync()
        {
            var model = new CustomerUserSettingsModel
            {
                ActiveStoreScopeConfiguration = await _storeContext.GetActiveStoreScopeConfigurationAsync()
            };

            //prepare customer settings model
            model.CustomerSettings = await PrepareCustomerSettingsModelAsync();

            //prepare multi-factor authentication settings model
            model.MultiFactorAuthenticationSettings = PrepareMultiFactorAuthenticationSettingsModel();

            //prepare address settings model
            model.AddressSettings = await PrepareAddressSettingsModelAsync();

            //prepare date time settings model
            model.DateTimeSettings = await PrepareDateTimeSettingsModelAsync();

            //prepare external authentication settings model
            model.ExternalAuthenticationSettings = await PrepareExternalAuthenticationSettingsModelAsync();

            //prepare nested search models
            await _customerAttributeModelFactory.PrepareCustomerAttributeSearchModelAsync(model.CustomerAttributeSearchModel);
            await _addressAttributeModelFactory.PrepareAddressAttributeSearchModelAsync(model.AddressAttributeSearchModel);

            return model;
        }

        /// <summary>
        /// Prepare GDPR settings model
        /// </summary>
        /// <returns>GDPR settings model</returns>
        public virtual async Task<GdprSettingsModel> PrepareGdprSettingsModelAsync()
        {
            //load settings for a chosen store scope
            var storeId = await _storeContext.GetActiveStoreScopeConfigurationAsync();
            var gdprSettings = await _settingService.LoadSettingAsync<GdprSettings>(storeId);

            //fill in model values from the entity
            var model = gdprSettings.ToSettingsModel<GdprSettingsModel>();

            //fill in additional values (not existing in the entity)
            model.ActiveStoreScopeConfiguration = storeId;

            //prepare nested search model
            await PrepareGdprConsentSearchModelAsync(model.GdprConsentSearchModel);

            if (storeId <= 0)
                return model;

            //fill in overridden values
            model.GdprEnabled_OverrideForStore = await _settingService.SettingExistsAsync(gdprSettings, x => x.GdprEnabled, storeId);
            model.LogPrivacyPolicyConsent_OverrideForStore = await _settingService.SettingExistsAsync(gdprSettings, x => x.LogPrivacyPolicyConsent, storeId);
            model.LogNewsletterConsent_OverrideForStore = await _settingService.SettingExistsAsync(gdprSettings, x => x.LogNewsletterConsent, storeId);
            model.LogUserProfileChanges_OverrideForStore = await _settingService.SettingExistsAsync(gdprSettings, x => x.LogUserProfileChanges, storeId);

            return model;
        }

        /// <summary>
        /// Prepare paged GDPR consent list model
        /// </summary>
        /// <param name="searchModel">GDPR search model</param>
        /// <returns>GDPR consent list model</returns>
        public virtual async Task<GdprConsentListModel> PrepareGdprConsentListModelAsync(GdprConsentSearchModel searchModel)
        {
            if (searchModel == null)
                throw new ArgumentNullException(nameof(searchModel));

            //get sort options
            var consentList = (await _gdprService.GetAllConsentsAsync()).ToPagedList(searchModel);

            //prepare list model
            var model = await new GdprConsentListModel().PrepareToGridAsync(searchModel, consentList, () =>
            {
                return consentList.ToAsyncEnumerable().SelectAwait(async consent =>
                {
                    var gdprConsentModel = consent.ToModel<GdprConsentModel>();

                    var gdprConsent = await _gdprService.GetConsentByIdAsync(gdprConsentModel.Id);
                    gdprConsentModel.Message = await _localizationService.GetLocalizedAsync(gdprConsent, entity => entity.Message);
                    gdprConsentModel.RequiredMessage = await _localizationService.GetLocalizedAsync(gdprConsent, entity => entity.RequiredMessage);

                    return gdprConsentModel;
                });
            });

            return model;
        }

        /// <summary>
        /// Prepare GDPR consent model
        /// </summary>
        /// <param name="model">GDPR consent model</param>
        /// <param name="gdprConsent">GDPR consent</param>
        /// <param name="excludeProperties">Whether to exclude populating of some properties of model</param>
        /// <returns>GDPR consent model</returns>
        public virtual async Task<GdprConsentModel> PrepareGdprConsentModelAsync(GdprConsentModel model, GdprConsent gdprConsent, bool excludeProperties = false)
        {
            Action<GdprConsentLocalizedModel, int> localizedModelConfiguration = null;

            //fill in model values from the entity
            if (gdprConsent != null)
            {
                model ??= gdprConsent.ToModel<GdprConsentModel>();

                //define localized model configuration action
                localizedModelConfiguration = async (locale, languageId) =>
                {
                    locale.Message = await _localizationService.GetLocalizedAsync(gdprConsent, entity => entity.Message, languageId, false, false);
                    locale.RequiredMessage = await _localizationService.GetLocalizedAsync(gdprConsent, entity => entity.RequiredMessage, languageId, false, false);
                };
            }

            //set default values for the new model
            if (gdprConsent == null)
                model.DisplayOrder = 1;

            //prepare localized models
            if (!excludeProperties)
                model.Locales = await _localizedModelFactory.PrepareLocalizedModelsAsync(localizedModelConfiguration);

            return model;
        }

        /// <summary>
        /// Prepare general and common settings model
        /// </summary>
        /// <returns>General and common settings model</returns>
        public virtual async Task<GeneralCommonSettingsModel> PrepareGeneralCommonSettingsModelAsync()
        {
            var model = new GeneralCommonSettingsModel
            {
                ActiveStoreScopeConfiguration = await _storeContext.GetActiveStoreScopeConfigurationAsync()
            };

            //prepare store information settings model
            model.StoreInformationSettings = await PrepareStoreInformationSettingsModelAsync();

            //prepare Sitemap settings model
            model.SitemapSettings = await PrepareSitemapSettingsModelAsync();

            //prepare Minification settings model
            model.MinificationSettings = await PrepareMinificationSettingsModelAsync();

            //prepare SEO settings model
            model.SeoSettings = await PrepareSeoSettingsModelAsync();

            //prepare security settings model
            model.SecuritySettings = await PrepareSecuritySettingsModelAsync();

            //prepare captcha settings model
            model.CaptchaSettings = await PrepareCaptchaSettingsModelAsync();

            //prepare PDF settings model
            model.PdfSettings = await PreparePdfSettingsModelAsync();

            //prepare PDF settings model
            model.LocalizationSettings = await PrepareLocalizationSettingsModelAsync();

<<<<<<< HEAD
            //prepare full-text settings model
            model.FullTextSettings = await PrepareFullTextSettingsModelAsync();

=======
>>>>>>> 8436c882
            //prepare admin area settings model
            model.AdminAreaSettings = await PrepareAdminAreaSettingsModelAsync();

            //prepare display default menu item settings model
            model.DisplayDefaultMenuItemSettings = await PrepareDisplayDefaultMenuItemSettingsModelAsync();

            //prepare display default footer item settings model
            model.DisplayDefaultFooterItemSettings = await PrepareDisplayDefaultFooterItemSettingsModelAsync();

            return model;
        }

        /// <summary>
        /// Prepare product editor settings model
        /// </summary>
        /// <returns>Product editor settings model</returns>
        public virtual async Task<ProductEditorSettingsModel> PrepareProductEditorSettingsModelAsync()
        {
            //load settings for a chosen store scope
            var storeId = await _storeContext.GetActiveStoreScopeConfigurationAsync();
            var productEditorSettings = await _settingService.LoadSettingAsync<ProductEditorSettings>(storeId);

            //fill in model values from the entity
            var model = productEditorSettings.ToSettingsModel<ProductEditorSettingsModel>();

            return model;
        }

        /// <summary>
        /// Prepare setting search model
        /// </summary>
        /// <param name="searchModel">Setting search model</param>
        /// <returns>Setting search model</returns>
        public virtual async Task<SettingSearchModel> PrepareSettingSearchModelAsync(SettingSearchModel searchModel)
        {
            if (searchModel == null)
                throw new ArgumentNullException(nameof(searchModel));

            //prepare model to add
            await PrepareAddSettingModelAsync(searchModel.AddSetting);

            //prepare page parameters
            searchModel.SetGridPageSize();

            return searchModel;
        }

        /// <summary>
        /// Prepare paged setting list model
        /// </summary>
        /// <param name="searchModel">Setting search model</param>
        /// <returns>Setting list model</returns>
        public virtual async Task<SettingListModel> PrepareSettingListModelAsync(SettingSearchModel searchModel)
        {
            if (searchModel == null)
                throw new ArgumentNullException(nameof(searchModel));

            //get settings
            var settings = (await _settingService.GetAllSettingsAsync()).AsQueryable();

            //filter settings
            if (!string.IsNullOrEmpty(searchModel.SearchSettingName))
                settings = settings.Where(setting => setting.Name.ToLowerInvariant().Contains(searchModel.SearchSettingName.ToLowerInvariant()));
            if (!string.IsNullOrEmpty(searchModel.SearchSettingValue))
                settings = settings.Where(setting => setting.Value.ToLowerInvariant().Contains(searchModel.SearchSettingValue.ToLowerInvariant()));

            var pagedSettings = settings.ToList().ToPagedList(searchModel);

            //prepare list model
            var model = await new SettingListModel().PrepareToGridAsync(searchModel, pagedSettings, () =>
            {
                return pagedSettings.ToAsyncEnumerable().SelectAwait(async setting =>
                {
                    //fill in model values from the entity
                    var settingModel = setting.ToModel<SettingModel>();

                    //fill in additional values (not existing in the entity)
                    settingModel.Store = setting.StoreId > 0
                        ? (await _storeService.GetStoreByIdAsync(setting.StoreId))?.Name ?? "Deleted"
                        : await _localizationService.GetResourceAsync("Admin.Configuration.Settings.AllSettings.Fields.StoreName.AllStores");

                    return settingModel;
                });
            });

            return model;
        }

        /// <summary>
        /// Prepare setting mode model
        /// </summary>
        /// <param name="modeName">Mode name</param>
        /// <returns>Setting mode model</returns>
        public virtual async Task<SettingModeModel> PrepareSettingModeModelAsync(string modeName)
        {
            var model = new SettingModeModel
            {
                ModeName = modeName,
                Enabled = await _genericAttributeService.GetAttributeAsync<bool>(await _workContext.GetCurrentCustomerAsync(), modeName)
            };

            return model;
        }

        /// <summary>
        /// Prepare store scope configuration model
        /// </summary>
        /// <returns>Store scope configuration model</returns>
        public virtual async Task<StoreScopeConfigurationModel> PrepareStoreScopeConfigurationModelAsync()
        {
            var model = new StoreScopeConfigurationModel
            {
                Stores = (await _storeService.GetAllStoresAsync()).Select(store => store.ToModel<StoreModel>()).ToList(),
                StoreId = await _storeContext.GetActiveStoreScopeConfigurationAsync()
            };

            return model;
        }

        #endregion
    }
}<|MERGE_RESOLUTION|>--- conflicted
+++ resolved
@@ -237,13 +237,8 @@
         protected virtual async Task<CustomerSettingsModel> PrepareCustomerSettingsModelAsync()
         {
             //load settings for a chosen store scope
-<<<<<<< HEAD
             var storeId = await _storeContext.GetActiveStoreScopeConfigurationAsync();
             var customerSettings = await _settingService.LoadSettingAsync<CustomerSettings>(storeId);
-=======
-            var storeId = _storeContext.ActiveStoreScopeConfiguration;
-            var customerSettings = _settingService.LoadSetting<CustomerSettings>(storeId);            
->>>>>>> 8436c882
 
             //fill in model values from the entity
             var model = customerSettings.ToSettingsModel<CustomerSettingsModel>();            
@@ -605,33 +600,6 @@
         }
 
         /// <summary>
-<<<<<<< HEAD
-        /// Prepare full-text settings model
-        /// </summary>
-        /// <returns>Full-text settings model</returns>
-        protected virtual async Task<FullTextSettingsModel> PrepareFullTextSettingsModelAsync()
-        {
-            //load settings for a chosen store scope
-            var storeId = await _storeContext.GetActiveStoreScopeConfigurationAsync();
-            var commonSettings = await _settingService.LoadSettingAsync<CommonSettings>(storeId);
-
-            //fill in model values from the entity
-            var model = new FullTextSettingsModel
-            {
-                Enabled = commonSettings.UseFullTextSearch,
-                SearchMode = (int)commonSettings.FullTextMode
-            };
-
-            //fill in additional values (not existing in the entity)
-            model.Supported = await _fulltextService.IsFullTextSupportedAsync();
-            model.SearchModeValues = await commonSettings.FullTextMode.ToSelectList();
-
-            return model;
-        }
-
-        /// <summary>
-=======
->>>>>>> 8436c882
         /// Prepare admin area settings model
         /// </summary>
         /// <returns>Admin area settings model</returns>
@@ -1528,12 +1496,6 @@
             //prepare PDF settings model
             model.LocalizationSettings = await PrepareLocalizationSettingsModelAsync();
 
-<<<<<<< HEAD
-            //prepare full-text settings model
-            model.FullTextSettings = await PrepareFullTextSettingsModelAsync();
-
-=======
->>>>>>> 8436c882
             //prepare admin area settings model
             model.AdminAreaSettings = await PrepareAdminAreaSettingsModelAsync();
 
