--- conflicted
+++ resolved
@@ -155,11 +155,7 @@
                 throw new ArgumentNullException(nameof(searchModel));
 
             //get shipping providers
-<<<<<<< HEAD
-            var shippingProviders = _shippingPluginManager.LoadAllPlugins();
-=======
-            var shippingProviders = _shippingService.LoadAllShippingRateComputationMethods().ToPagedList(searchModel);
->>>>>>> a8c2984d
+            var shippingProviders = _shippingPluginManager.LoadAllPlugins().ToPagedList(searchModel);
 
             //prepare grid model
             var model = new ShippingProviderListModel
@@ -209,11 +205,7 @@
                 throw new ArgumentNullException(nameof(searchModel));
 
             //get pickup point providers
-<<<<<<< HEAD
-            var pickupPointProviders = _pickupPluginManager.LoadAllPlugins();
-=======
-            var pickupPointProviders = _shippingService.LoadAllPickupPointProviders().ToPagedList(searchModel);
->>>>>>> a8c2984d
+            var pickupPointProviders = _pickupPluginManager.LoadAllPlugins().ToPagedList(searchModel);
 
             //prepare grid model
             var model = new PickupPointProviderListModel
