--- conflicted
+++ resolved
@@ -265,13 +265,8 @@
                     var optionModel = option.ToModel<SpecificationAttributeOptionModel>();
 
                     //in order to save performance to do not check whether a product is deleted, etc
-<<<<<<< HEAD
-                    optionModel.NumberOfAssociatedProducts = _specificationAttributeService
-                        .GetProductSpecificationAttributeCountAsync(specificationAttributeOptionId: option.Id).Result;
-=======
                     optionModel.NumberOfAssociatedProducts = await _specificationAttributeService
-                        .GetProductSpecificationAttributeCount(specificationAttributeOptionId: option.Id);
->>>>>>> 1a8a2fcd
+                        .GetProductSpecificationAttributeCountAsync(specificationAttributeOptionId: option.Id);
 
                     return optionModel;
                 });
