--- conflicted
+++ resolved
@@ -120,11 +120,7 @@
                     //little performance optimization: ensure that "Body" is not returned
                     topicModel.Body = string.Empty;
 
-<<<<<<< HEAD
-                    topicModel.SeName = _urlRecordService.GetSeNameAsync(topic, 0, true, false).Result;
-=======
-                    topicModel.SeName = await _urlRecordService.GetSeName(topic, 0, true, false);
->>>>>>> 1a8a2fcd
+                    topicModel.SeName = await _urlRecordService.GetSeNameAsync(topic, 0, true, false);
 
                     if (!string.IsNullOrEmpty(topicModel.SystemName))
                         topicModel.TopicName = topicModel.SystemName;
