﻿using FluentValidation;
using Nop.Core.Domain.Catalog;
using Nop.Data;
using Nop.Services.Localization;
using Nop.Web.Areas.Admin.Models.Catalog;
using Nop.Web.Framework.Validators;

namespace Nop.Web.Areas.Admin.Validators.Catalog
{
    public partial class SpecificationAttributeValidator : BaseNopValidator<SpecificationAttributeModel>
    {
        public SpecificationAttributeValidator(ILocalizationService localizationService, INopDataProvider dataProvider)
        {
<<<<<<< HEAD
            RuleFor(x => x.Name).NotEmpty().WithMessage(localizationService.GetResource("Admin.Catalog.Attributes.SpecificationAttributes.Fields.Name.Required").Result);
=======
            RuleFor(x => x.Name).NotEmpty().WithMessage(localizationService.GetResource("Admin.Catalog.Attributes.SpecificationAttributes.SpecificationAttribute.Fields.Name.Required"));
>>>>>>> 8df5bf22

            SetDatabaseValidationRules<SpecificationAttribute>(dataProvider);
        }
    }
}<|MERGE_RESOLUTION|>--- conflicted
+++ resolved
@@ -11,11 +11,7 @@
     {
         public SpecificationAttributeValidator(ILocalizationService localizationService, INopDataProvider dataProvider)
         {
-<<<<<<< HEAD
-            RuleFor(x => x.Name).NotEmpty().WithMessage(localizationService.GetResource("Admin.Catalog.Attributes.SpecificationAttributes.Fields.Name.Required").Result);
-=======
-            RuleFor(x => x.Name).NotEmpty().WithMessage(localizationService.GetResource("Admin.Catalog.Attributes.SpecificationAttributes.SpecificationAttribute.Fields.Name.Required"));
->>>>>>> 8df5bf22
+            RuleFor(x => x.Name).NotEmpty().WithMessage(localizationService.GetResource("Admin.Catalog.Attributes.SpecificationAttributes.SpecificationAttribute.Fields.Name.Required").Result);
 
             SetDatabaseValidationRules<SpecificationAttribute>(dataProvider);
         }
