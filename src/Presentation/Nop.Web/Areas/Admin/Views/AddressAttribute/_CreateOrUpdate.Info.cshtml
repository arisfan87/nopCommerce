﻿@using Nop.Core.Domain.Catalog
@using Nop.Services
@model AddressAttributeModel

<<<<<<< HEAD
<div class="panel-group">
    <div class="panel-body">
        @(await Html.LocalizedEditorAsync<AddressAttributeModel, AddressAttributeLocalizedModel>("addressattribute-localized",
=======
<div class="cards-group">
    <div class="card-body">
        @(Html.LocalizedEditor<AddressAttributeModel, AddressAttributeLocalizedModel>("addressattribute-localized",
>>>>>>> 8436c882
              @<div>
                  <div class="form-group row">
                      <div class="col-md-3">
                          <nop-label asp-for="@Model.Locales[item].Name" />
                      </div>
                      <div class="col-md-9">
                          <nop-editor asp-for="@Model.Locales[item].Name" />
                          <span asp-validation-for="@Model.Locales[item].Name"></span>
                      </div>
                  </div>
                   <input type="hidden" asp-for="@Model.Locales[item].LanguageId" />
              </div>
                ,
              @<div>
                  <div class="form-group row">
                      <div class="col-md-3">
                          <nop-label asp-for="Name" />
                      </div>
                      <div class="col-md-9">
                          <nop-editor asp-for="Name" asp-required="true" />
                          <span asp-validation-for="Name"></span>
                      </div>
                  </div>
              </div>
              ))

        <div class="form-group row">
            <div class="col-md-3">
                <nop-label asp-for="IsRequired" />
            </div>
            <div class="col-md-9">
                <nop-editor asp-for="IsRequired" />
                <span asp-validation-for="IsRequired"></span>
            </div>
        </div>
        <div class="form-group row">
            <div class="col-md-3">
                <nop-label asp-for="AttributeControlTypeId" />
            </div>
            <div class="col-md-9">
                @{
                    IEnumerable<SelectListItem> attributeControlTypes = await ((AttributeControlType)Model.AttributeControlTypeId)
                        .ToSelectList(valuesToExclude:
                            //these attributes don't support some control types
                            new[] { (int)AttributeControlType.FileUpload, (int)AttributeControlType.Datepicker, (int)AttributeControlType.ColorSquares, (int)AttributeControlType.ImageSquares });
                }
                <nop-select asp-for="AttributeControlTypeId" asp-items="@attributeControlTypes" />
                <span asp-validation-for="AttributeControlTypeId"></span>
            </div>
        </div>
        <div class="form-group row">
            <div class="col-md-3">
                <nop-label asp-for="DisplayOrder" />
            </div>
            <div class="col-md-9">
                <nop-editor asp-for="DisplayOrder" />
                <span asp-validation-for="DisplayOrder"></span>
            </div>
        </div>
    </div>

</div>

<script>
    $(document).ready(function() {
        $("#@Html.IdFor(model => model.AttributeControlTypeId)").change(toggleAttributeControlType);
        toggleAttributeControlType();
    });
    function toggleAttributeControlType() {
        var selectedAttributeControlTypeId = $("#@Html.IdFor(model => model.AttributeControlTypeId)").val();
        
        //values
        if (selectedAttributeControlTypeId == @(((int) AttributeControlType.DropdownList).ToString()) ||
            selectedAttributeControlTypeId == @(((int) AttributeControlType.RadioList).ToString()) ||
            selectedAttributeControlTypeId == @(((int) AttributeControlType.Checkboxes).ToString()) ||
            selectedAttributeControlTypeId == @(((int) AttributeControlType.ColorSquares).ToString()) ||
            selectedAttributeControlTypeId == @(((int) AttributeControlType.ImageSquares).ToString()) ||
            selectedAttributeControlTypeId == @(((int) AttributeControlType.ReadonlyCheckboxes).ToString())) {
            $('[data-card-name=address-values]').show();
        } else {
            $('[data-card-name=address-values]').hide();
        }
    }
</script> <|MERGE_RESOLUTION|>--- conflicted
+++ resolved
@@ -2,15 +2,9 @@
 @using Nop.Services
 @model AddressAttributeModel
 
-<<<<<<< HEAD
-<div class="panel-group">
-    <div class="panel-body">
-        @(await Html.LocalizedEditorAsync<AddressAttributeModel, AddressAttributeLocalizedModel>("addressattribute-localized",
-=======
 <div class="cards-group">
     <div class="card-body">
-        @(Html.LocalizedEditor<AddressAttributeModel, AddressAttributeLocalizedModel>("addressattribute-localized",
->>>>>>> 8436c882
+        @(await Html.LocalizedEditorAsync<AddressAttributeModel, AddressAttributeLocalizedModel>("addressattribute-localized",
               @<div>
                   <div class="form-group row">
                       <div class="col-md-3">
@@ -81,7 +75,7 @@
     });
     function toggleAttributeControlType() {
         var selectedAttributeControlTypeId = $("#@Html.IdFor(model => model.AttributeControlTypeId)").val();
-        
+
         //values
         if (selectedAttributeControlTypeId == @(((int) AttributeControlType.DropdownList).ToString()) ||
             selectedAttributeControlTypeId == @(((int) AttributeControlType.RadioList).ToString()) ||
