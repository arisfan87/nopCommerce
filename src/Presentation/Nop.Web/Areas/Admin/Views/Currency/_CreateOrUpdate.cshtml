﻿@using Nop.Core.Domain.Directory
@using Nop.Services
@model CurrencyModel

<div asp-validation-summary="All"></div>
<input asp-for="Id" type="hidden" />

<div class="content">
    <div class="form-horizontal">
        <div class="panel-group">
            @await Component.InvokeAsync("AdminWidget", new { widgetZone = AdminWidgetZones.CurrencyDetailsTop, additionalData = Model })
            <div class="panel panel-default">
                <div class="panel-body">
<<<<<<< HEAD
                    @(Html.LocalizedEditorAsync<CurrencyModel, CurrencyLocalizedModel>("currency-info-localized",
=======
                    @(await Html.LocalizedEditor<CurrencyModel, CurrencyLocalizedModel>("currency-info-localized",
>>>>>>> 1a8a2fcd
                          @<div>
                              <div class="form-group">
                                  <div class="col-md-3">
                                      <nop-label asp-for="@Model.Locales[item].Name" />
                                  </div>
                                  <div class="col-md-9">
                                      <nop-editor asp-for="@Model.Locales[item].Name" />
                                      <span asp-validation-for="@Model.Locales[item].Name"></span>
                                  </div>
                              </div>
                               <input type="hidden" asp-for="@Model.Locales[item].LanguageId" />
                          </div>
                          ,
                        @<div>
                              <div class="form-group">
                                  <div class="col-md-3">
                                      <nop-label asp-for="Name" />
                                  </div>
                                  <div class="col-md-9">
                                      <nop-editor asp-for="Name" asp-required="true" />
                                      <span asp-validation-for="Name"></span>
                                  </div>
                              </div>
                          </div>
                          ))
                    <div class="form-group">
                        <div class="col-md-3">
                            <nop-label asp-for="CurrencyCode"/>
                        </div>
                        <div class="col-md-9">
                            <nop-editor asp-for="CurrencyCode" asp-required="true" />
                            <span asp-validation-for="CurrencyCode"></span>
                        </div>
                    </div>
                    <div class="form-group">
                        <div class="col-md-3">
                            <nop-label asp-for="Rate"/>
                        </div>
                        <div class="col-md-9">
                            <nop-editor asp-for="Rate"/>
                            <span asp-validation-for="Rate"></span>
                        </div>
                    </div>
                    <div class="form-group">
                        <div class="col-md-3">
                            <nop-label asp-for="DisplayLocale"/>
                        </div>
                        <div class="col-md-9">
                            @{
                                var cultures = System.Globalization.CultureInfo.GetCultures(System.Globalization.CultureTypes.SpecificCultures)
                                    .OrderBy(x => x.EnglishName)
                                    .Select(x => new SelectListItem
                                    {
                                        Value = x.IetfLanguageTag,
                                        Text = $"{x.EnglishName}. {x.IetfLanguageTag}"
                                    })
                                    .ToList();
                                cultures.Insert(0, new SelectListItem
                                {
                                    Value = "",
                                    Text = @T("Admin.Configuration.Currencies.Fields.DisplayLocale.Select").Text
                                });
                            }
                            <nop-select asp-for="DisplayLocale" asp-items="@cultures"/>
                            <span asp-validation-for="DisplayLocale"></span>
                        </div>
                    </div>
                    <div class="form-group">
                        <div class="col-md-3">
                            <nop-label asp-for="CustomFormatting"/>
                        </div>
                        <div class="col-md-9">
                            <nop-editor asp-for="CustomFormatting"/>
                            <span asp-validation-for="CustomFormatting"></span>
                        </div>
                    </div>
                    <div class="form-group">
                        <div class="col-md-3">
                            <nop-label asp-for="SelectedStoreIds"/>
                        </div>
                        <div class="col-md-9">
                            <div class="row">
                                <div class="col-md-4">
                                    <nop-select asp-for="SelectedStoreIds" asp-items="Model.AvailableStores" asp-multiple="true"/>
                                    <script>
                                        $(document).ready(function() {
                                            var storesIdsInput = $('#@Html.IdFor(model => model.SelectedStoreIds)')
                                                .data("kendoMultiSelect");
                                            storesIdsInput.setOptions({
                                                autoClose: false,
                                                filter: "contains"
                                            });

                                            @if (Model.AvailableStores.Count == 0)
                                            {
                                                <text>
                                                    storesIdsInput.setOptions({
                                                        enable: false,
                                                        placeholder: 'No stores available'
                                                    });
                                                    storesIdsInput._placeholder();
                                                    storesIdsInput._enable();
                                                </text>
                                            }
                                        });
                                    </script>
                                </div>
                                <div class="col-md-8">
                                    @await Component.InvokeAsync("MultistoreDisabledWarning")
                                </div>
                            </div>
                        </div>
                    </div>
                    <div class="form-group">
                        <div class="col-md-3">
                            <nop-label asp-for="RoundingTypeId"/>
                        </div>
                        <div class="col-md-9">
                            <nop-select asp-for="RoundingTypeId" asp-items="@((RoundingType) Model.RoundingTypeId).ToSelectList()"/>
                            <span asp-validation-for="RoundingTypeId"></span>
                        </div>
                    </div>                    
                    <div class="form-group">
                        <div class="col-md-3">
                            <nop-label asp-for="Published"/>
                        </div>
                        <div class="col-md-9">
                            <nop-editor asp-for="Published"/>
                            <span asp-validation-for="Published"></span>
                        </div>
                    </div>
                    <div class="form-group">
                        <div class="col-md-3">
                            <nop-label asp-for="DisplayOrder"/>
                        </div>
                        <div class="col-md-9">
                            <nop-editor asp-for="DisplayOrder"/>
                            <span asp-validation-for="DisplayOrder"></span>
                        </div>
                    </div>
                    @if (Model.Id > 0)
                    {
                        <div class="form-group">
                            <div class="col-md-3">
                                <nop-label asp-for="CreatedOn"/>
                            </div>
                            <div class="col-md-9">
                                <div class="form-text-row">@Model.CreatedOn</div>
                            </div>
                        </div>
                    }
                </div>
            </div>
            @await Component.InvokeAsync("AdminWidget", new { widgetZone = AdminWidgetZones.CurrencyDetailsBottom, additionalData = Model })
        </div>
    </div>
</div><|MERGE_RESOLUTION|>--- conflicted
+++ resolved
@@ -11,11 +11,7 @@
             @await Component.InvokeAsync("AdminWidget", new { widgetZone = AdminWidgetZones.CurrencyDetailsTop, additionalData = Model })
             <div class="panel panel-default">
                 <div class="panel-body">
-<<<<<<< HEAD
-                    @(Html.LocalizedEditorAsync<CurrencyModel, CurrencyLocalizedModel>("currency-info-localized",
-=======
-                    @(await Html.LocalizedEditor<CurrencyModel, CurrencyLocalizedModel>("currency-info-localized",
->>>>>>> 1a8a2fcd
+                    @(await Html.LocalizedEditorAsync<CurrencyModel, CurrencyLocalizedModel>("currency-info-localized",
                           @<div>
                               <div class="form-group">
                                   <div class="col-md-3">
