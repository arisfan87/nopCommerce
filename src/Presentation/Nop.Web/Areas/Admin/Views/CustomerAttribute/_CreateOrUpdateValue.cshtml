--- conflicted
+++ resolved
@@ -13,17 +13,6 @@
     </script>
 }
 
-<<<<<<< HEAD
-<div class="content">
-    <div class="form-horizontal">
-        <div class="panel-group">
-            @await Component.InvokeAsync("AdminWidget", new { widgetZone = AdminWidgetZones.CustomerAttributeValueDetailsTop, additionalData = Model })
-            <div class="panel panel-default panel-popup">
-                <div class="panel-body">
-                    @(await Html.LocalizedEditorAsync<CustomerAttributeValueModel, CustomerAttributeValueLocalizedModel>("customerattributevalue-localized",
-                    @<div>
-                        <div class="form-group">
-=======
 <section class="content">
     <div class="container-fluid">
         <div class="form-horizontal">
@@ -31,7 +20,7 @@
                 @await Component.InvokeAsync("AdminWidget", new { widgetZone = AdminWidgetZones.CustomerAttributeValueDetailsTop, additionalData = Model })
                 <div class="card card-default card-popup">
                     <div class="card-body">
-                        @(Html.LocalizedEditor<CustomerAttributeValueModel, CustomerAttributeValueLocalizedModel>("customerattributevalue-localized",
+                        @(await Html.LocalizedEditorAsync<CustomerAttributeValueModel, CustomerAttributeValueLocalizedModel>("customerattributevalue-localized",
                                 @<div>
                                     <div class="form-group row">
                                         <div class="col-sm-3">
@@ -58,7 +47,6 @@
                                                 </div>
                       ))
                         <div class="form-group row">
->>>>>>> 8436c882
                             <div class="col-sm-3">
                                 <nop-label asp-for="IsPreSelected"/>
                             </div>
