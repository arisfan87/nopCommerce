﻿@model OrderSearchModel

@inject IStoreService storeService
@using Nop.Services.Stores

@{
    //page title
    ViewBag.PageTitle = T("Admin.Orders").Text;
    //active menu item (system name)
    Html.SetActiveMenuItemSystemName("Orders");
}

@{
    const string hideSearchBlockAttributeName = "OrdersPage.HideSearchBlock";
    var hideSearchBlock = await genericAttributeService.GetAttributeAsync<bool>(await workContext.GetCurrentCustomerAsync(), hideSearchBlockAttributeName);
}

<form asp-controller="Order" asp-action="List" method="post">
    <div class="content-header clearfix">
        <h1 class="pull-left">
            @T("Admin.Orders")
        </h1>
        <div class="pull-right">
            <div class="btn-group">
                <button type="button" class="btn btn-success">
                    <i class="fa fa-download"></i>
                    @T("Admin.Common.Export")
                </button>
                <button type="button" class="btn btn-success dropdown-toggle dropdown-icon" data-toggle="dropdown" aria-expanded="false">
                    <span class="sr-only">&nbsp;</span>
                </button>
                <ul class="dropdown-menu" role="menu">
                    <li class="dropdown-item">
                        <button asp-action="ExportXml" type="submit" name="exportxml-all">
                            <i class="fa fa-file-code-o"></i>
                            @T("Admin.Common.ExportToXml.All")
                        </button>
                    </li>
                    <li class="dropdown-item">
                        <button type="button" id="exportxml-selected">
                            <i class="fa fa-file-code-o"></i>
                            @T("Admin.Common.ExportToXml.Selected")
                        </button>
                    </li>
                    <li class="dropdown-divider"></li>
                    <li class="dropdown-item">
                        <button asp-action="ExportExcel" type="submit" name="exportexcel-all">
                            <i class="fa fa-file-excel-o"></i>
                            @T("Admin.Common.ExportToExcel.All")
                        </button>
                    </li>
                    <li class="dropdown-item">
                        <button type="button" id="exportexcel-selected">
                            <i class="fa fa-file-excel-o"></i>
                            @T("Admin.Common.ExportToExcel.Selected")
                        </button>
                    </li>
                </ul>
            </div>
            <div class="btn-group">
                <button type="button" class="btn btn-info">
                    <i class="fa fa-file-pdf-o"></i>
                    @T("Admin.Orders.PdfInvoices")
                </button>
                <button type="button" class="btn btn-info dropdown-toggle dropdown-icon" data-toggle="dropdown" aria-expanded="false">
                    <span class="sr-only">&nbsp;</span>
                </button>
                <ul class="dropdown-menu" role="menu">
                    <li class="dropdown-item">
                        <button asp-action="PdfInvoice" type="submit" name="pdf-invoice-all">
                            @T("Admin.Orders.PdfInvoices.All")
                        </button>
                    </li>
                    <li class="dropdown-item">
                        <button type="button" id="pdf-invoice-selected">
                            @T("Admin.Orders.PdfInvoices.Selected")
                        </button>
                    </li>
                </ul>
            </div>
            @await Component.InvokeAsync("AdminWidget", new { widgetZone = AdminWidgetZones.OrderListButtons })
        </div>
    </div>
    <section class="content">
        <div class="container-fluid">
            <div class="form-horizontal">
                <div class="cards-group">
                    <div class="card card-default card-search">
                        <div class="card-body">
                            <div class="row search-row @(!hideSearchBlock ? "opened" : "")" data-hideAttribute="@hideSearchBlockAttributeName">
                                <div class="search-text">@T("Admin.Common.Search")</div>
                                <div class="icon-search"><i class="fa fa-search" aria-hidden="true"></i></div>
                                <div class="icon-collapse"><i class="fa fa-angle-@(!hideSearchBlock ? "up" : "down")" aria-hidden="true"></i></div>
                            </div>

                            <div class="search-body @(hideSearchBlock ? "closed" : "")">
                                <div class="row">
                                    <div class="col-md-5">
                                        <div class="form-group row">
                                            <div class="col-md-4">
                                                <nop-label asp-for="StartDate" />
                                            </div>
                                            <div class="col-md-8">
                                                <nop-editor asp-for="StartDate" />
                                            </div>
                                        </div>
                                        <div class="form-group row">
                                            <div class="col-md-4">
                                                <nop-label asp-for="EndDate" />
                                            </div>
                                            <div class="col-md-8">
                                                <nop-editor asp-for="EndDate" />
                                            </div>
                                        </div>
                                        <div class="form-group row" @(Model.AvailableWarehouses.SelectionIsNotPossible() ? Html.Raw("style=\"display:none\"") : null)>
                                            <div class="col-md-4">
                                                <nop-label asp-for="WarehouseId" />
                                            </div>
                                            <div class="col-md-8">
                                                <nop-select asp-for="WarehouseId" asp-items="Model.AvailableWarehouses" />
                                            </div>
                                        </div>
                                        <div class="form-group row">
                                            <div class="col-md-4">
                                                <nop-label asp-for="ProductId" />
                                            </div>
                                            <div class="col-md-8">
                                                <input type="text" id="search-product-name" autocomplete="off" class="form-control" />
                                                <span id="search-product-friendly-name"></span>
                                                <button type="button" id="search-product-clear" class="btn bg-gray" style="display: none; margin-top: 5px;">@T("Admin.Common.Clear")</button>
                                                <input asp-for="ProductId" autocomplete="off" style="display: none;" />
                                                <script>
                                                $(document).ready(function() {
                                                    $('#search-product-name').autocomplete({
                                                        delay: 500,
                                                        minLength: 3,
                                                        source: '@Url.Action("SearchAutoComplete", "SearchComplete")',
                                                        select: function(event, ui) {
                                                            $('#@Html.IdFor(model => model.ProductId)').val(ui.item.productid);
                                                            $('#search-product-friendly-name').text(ui.item.label);

                                                            $('#search-product-clear').show();
                                                            return false;
                                                        }
                                                    });

                                                    //remove button
                                                    $('#search-product-clear').click(function() {
                                                        $('#@Html.IdFor(model => model.ProductId)').val('0');
                                                        $('#search-product-friendly-name').text('');
                                                        $('#search-product-clear').hide();
                                                        return false;
                                                    });
                                                });
                                                </script>
                                            </div>
                                        </div>
                                        <div class="form-group row" @(Model.IsLoggedInAsVendor ? Html.Raw("style='display: none;'") : null)>
                                            <div class="col-md-4">
                                                <nop-label asp-for="OrderStatusIds" />
                                            </div>
                                            <div class="col-md-8">
                                                <nop-select asp-for="OrderStatusIds" asp-items="Model.AvailableOrderStatuses" asp-multiple="true" />
                                            </div>
                                        </div>
                                        <div class="form-group row">
                                            <div class="col-md-4">
                                                <nop-label asp-for="PaymentStatusIds" />
                                            </div>
                                            <div class="col-md-8">
                                                <nop-select asp-for="PaymentStatusIds" asp-items="Model.AvailablePaymentStatuses" asp-multiple="true" />
                                            </div>
                                        </div>
                                        <div class="form-group row" @(Model.IsLoggedInAsVendor ? Html.Raw("style='display: none;'") : null)>
                                            <div class="col-md-4">
                                                <nop-label asp-for="ShippingStatusIds" />
                                            </div>
                                            <div class="col-md-8">
                                                <nop-select asp-for="ShippingStatusIds" asp-items="Model.AvailableShippingStatuses" asp-multiple="true" />
                                            </div>
                                        </div>
                                    </div>
                                    <div class="col-md-7">
                                        <div class="form-group row" @(Model.HideStoresList ? Html.Raw("style=\"display:none\"") : null)>
                                            <div class="col-md-4">
                                                <nop-label asp-for="StoreId" />
                                            </div>
                                            <div class="col-md-8">
                                                <nop-select asp-for="StoreId" asp-items="Model.AvailableStores" />
                                            </div>
                                        </div>
                                        <div class="form-group row" @(Model.AvailableVendors.SelectionIsNotPossible() || Model.IsLoggedInAsVendor ? Html.Raw("style='display: none;'") : null)>
                                            <div class="col-md-4">
                                                <nop-label asp-for="VendorId" />
                                            </div>
                                            <div class="col-md-8">
                                                <nop-select asp-for="VendorId" asp-items="Model.AvailableVendors" />
                                            </div>
                                        </div>
                                        @if (Model.BillingPhoneEnabled)
                                        {
                                            <div class="form-group row">
                                                <div class="col-md-4">
                                                    <nop-label asp-for="BillingPhone" />
                                                </div>
                                                <div class="col-md-8">
                                                    <nop-editor asp-for="BillingPhone" />
                                                </div>
                                            </div>
                                        }
                                        <div class="form-group row">
                                            <div class="col-md-4">
                                                <nop-label asp-for="BillingEmail" />
                                            </div>
                                            <div class="col-md-8">
                                                <nop-editor asp-for="BillingEmail" />
                                            </div>
                                        </div>
                                        <div class="form-group row">
                                            <div class="col-md-4">
                                                <nop-label asp-for="BillingLastName" />
                                            </div>
                                            <div class="col-md-8">
                                                <nop-editor asp-for="BillingLastName" />
                                            </div>
                                        </div>
                                        <div class="form-group row" @(Model.AvailableCountries.SelectionIsNotPossible() ? Html.Raw("style=\"display:none\"") : null)>
                                            <div class="col-md-4">
                                                <nop-label asp-for="BillingCountryId" />
                                            </div>
                                            <div class="col-md-8">
                                                <nop-select asp-for="BillingCountryId" asp-items="Model.AvailableCountries" />
                                            </div>
                                        </div>
                                        <div class="form-group row" @(Model.AvailablePaymentMethods.SelectionIsNotPossible() || Model.IsLoggedInAsVendor ? Html.Raw("style='display: none;'") : null)>
                                            <div class="col-md-4">
                                                <nop-label asp-for="PaymentMethodSystemName" />
                                            </div>
                                            <div class="col-md-8">
                                                <nop-select asp-for="PaymentMethodSystemName" asp-items="Model.AvailablePaymentMethods" />
                                            </div>
                                        </div>
                                        <div class="form-group row">
                                            <div class="col-md-4">
                                                <nop-label asp-for="OrderNotes" />
                                            </div>
                                            <div class="col-md-8">
                                                <nop-editor asp-for="OrderNotes" />
                                            </div>
                                        </div>
                                        <div class="form-group row">
                                            <div class="col-md-4">
                                                <nop-label asp-for="GoDirectlyToCustomOrderNumber" />
                                            </div>
                                            <div class="col-md-8">
                                                <div class="input-group input-group-short">
                                                    <nop-editor asp-for="GoDirectlyToCustomOrderNumber" />
                                                    <span class="input-group-append">
                                                        <button type="submit" id="go-to-order-by-number" name="go-to-order-by-number" class="btn btn-info btn-flat">
                                                            @T("Admin.Common.Go")
                                                        </button>
                                                    </span>
                                                </div>
                                            </div>
                                        </div>
                                    </div>
                                </div>
                                <div class="row">
                                    <div class="text-center col-12">
                                        <button type="button" id="search-orders" class="btn btn-primary btn-search">
                                            <i class="fa fa-search"></i>
                                            @T("Admin.Common.Search")
                                        </button>
                                    </div>
                                </div>
                            </div>
                        </div>
                    </div>

                    <div class="card card-default">
                        <div class="card-body">
                            @{
                                var gridModel = new DataTablesModel
                                {
                                    Name = "orders-grid",
                                    UrlRead = new DataUrl("OrderList", "Order", null),
                                    SearchButtonId = "search-orders",
                                    Length = Model.PageSize,
                                    LengthMenu = Model.AvailablePageSizes,
                                    FooterCallback = !Model.IsLoggedInAsVendor ? "ordersfootercallback" : null,
                                    FooterColumns = !Model.IsLoggedInAsVendor ? 10 : 0,
                                    Filters = new List<FilterParameter>
                                    {
                                        new FilterParameter(nameof(Model.StartDate), typeof(DateTime?)),
                                        new FilterParameter(nameof(Model.EndDate), typeof(DateTime?)),
                                        new FilterParameter(nameof(Model.OrderStatusIds)),
                                        new FilterParameter(nameof(Model.PaymentStatusIds)),
                                        new FilterParameter(nameof(Model.ShippingStatusIds)),
                                        new FilterParameter(nameof(Model.StoreId)),
                                        new FilterParameter(nameof(Model.VendorId)),
                                        new FilterParameter(nameof(Model.WarehouseId)),
                                        new FilterParameter(nameof(Model.BillingEmail)),
                                        new FilterParameter(nameof(Model.BillingPhone)),
                                        new FilterParameter(nameof(Model.BillingLastName)),
                                        new FilterParameter(nameof(Model.BillingCountryId)),
                                        new FilterParameter(nameof(Model.PaymentMethodSystemName)),
                                        new FilterParameter(nameof(Model.ProductId)),
                                        new FilterParameter(nameof(Model.OrderNotes))
                                    }
                                };
                                gridModel.ColumnCollection = new List<ColumnProperty>
                                {
                                    new ColumnProperty(nameof(OrderModel.Id))
                                    {
                                        IsMasterCheckBox = true,
                                        Render = new RenderCheckBox("checkbox_orders"),
                                        ClassName =  NopColumnClassDefaults.CenterAll,
                                        Width = "50"
                                    },
                                    new ColumnProperty(nameof(OrderModel.CustomOrderNumber))
                                    {
                                        Title = T("Admin.Orders.Fields.CustomOrderNumber").Text,
                                        Width = "80"
                                    }
                                };
                                //a vendor does not have access to this functionality
                                if (!Model.IsLoggedInAsVendor)
                                {
                                    gridModel.ColumnCollection.Add(new ColumnProperty(nameof(OrderModel.OrderStatus))
                                    {
                                        Title = T("Admin.Orders.Fields.OrderStatus").Text,
                                        Width = "100",
                                        Render = new RenderCustom("renderColumnOrderStatus")
                                    });
                                }
                                gridModel.ColumnCollection.Add(new ColumnProperty(nameof(OrderModel.PaymentStatus))
                                {
                                    Title = T("Admin.Orders.Fields.PaymentStatus").Text,
                                    Width = "150"
                                });
                                //a vendor does not have access to this functionality
                                if (!Model.IsLoggedInAsVendor)
                                {
                                    gridModel.ColumnCollection.Add(new ColumnProperty(nameof(OrderModel.ShippingStatus))
                                    {
                                        Title = T("Admin.Orders.Fields.ShippingStatus").Text,
                                        Width = "150"
                                    });
                                }
                                gridModel.ColumnCollection.Add(new ColumnProperty(nameof(OrderModel.CustomerEmail))
                                {
                                    Title = T("Admin.Orders.Fields.Customer").Text,
                                    Render = new RenderLink(new DataUrl("~/Admin/Customer/Edit", nameof(OrderModel.CustomerId)))
                                });
<<<<<<< HEAD
                            }
                            gridModel.ColumnCollection.Add(new ColumnProperty(nameof(OrderModel.CustomerEmail))
                            {
                                Title = T("Admin.Orders.Fields.Customer").Text,
                                Render = new RenderLink(new DataUrl("~/Admin/Customer/Edit", nameof(OrderModel.CustomerId)))
                            });
                            gridModel.ColumnCollection.Add(new ColumnProperty(nameof(OrderModel.StoreName))
                            {
                                Title = T("Admin.Orders.Fields.Store").Text,
                                Width = "100",
                                Visible = (await storeService.GetAllStoresAsync()).Count > 1
                            });
                            gridModel.ColumnCollection.Add(new ColumnProperty(nameof(OrderModel.CreatedOn))
                            {
                                Title = T("Admin.Orders.Fields.CreatedOn").Text,
                                Width = "120",
                                Render = new RenderDate()
                            });
                            //a vendor does not have access to this functionality
                            if (!Model.IsLoggedInAsVendor)
                            {
                                gridModel.ColumnCollection.Add(new ColumnProperty(nameof(OrderModel.OrderTotal))
=======
                                gridModel.ColumnCollection.Add(new ColumnProperty(nameof(OrderModel.StoreName))
>>>>>>> 8436c882
                                {
                                    Title = T("Admin.Orders.Fields.Store").Text,
                                    Width = "100",
                                    Visible = storeService.GetAllStores().Count > 1
                                });
                                gridModel.ColumnCollection.Add(new ColumnProperty(nameof(OrderModel.CreatedOn))
                                {
                                    Title = T("Admin.Orders.Fields.CreatedOn").Text,
                                    Width = "120",
                                    Render = new RenderDate()
                                });
                                //a vendor does not have access to this functionality
                                if (!Model.IsLoggedInAsVendor)
                                {
                                    gridModel.ColumnCollection.Add(new ColumnProperty(nameof(OrderModel.OrderTotal))
                                    {
                                        Title = T("Admin.Orders.Fields.OrderTotal").Text,
                                        Width = "100",
                                    });
                                }
                                gridModel.ColumnCollection.Add(new ColumnProperty(nameof(OrderModel.Id))
                                {
                                    Title = T("Admin.Common.View").Text,
                                    Width = "50",
                                    ClassName = NopColumnClassDefaults.Button,
                                    Render = new RenderButtonView(new DataUrl("Edit"))
                                });
                                var orderSummaryColumnNumber = 8;
                            }

                            @await Html.PartialAsync("Table", gridModel)

                            <script>
                            function renderColumnOrderStatus(data, type, row, meta) {
                                var color;
                                switch (row.OrderStatusId) {
                                case 10:
                                    color = 'yellow';
                                    break;
                                case 20:
                                    color = 'blue';
                                    break;
                                case 30:
                                    color = 'green';
                                    break;
                                case 40:
                                    color = 'red';
                                    break;
                                }
                                return '<span class="grid-report-item ' + color + '">' + data + '</span >';
                            }

                            $(document).ready(function() {
                                $("#@Html.IdFor(model => model.GoDirectlyToCustomOrderNumber)").keydown(
                                    function(event) {
                                        if (event.keyCode === 13) {
                                            $("#go-to-order-by-number").click();
                                            return false;
                                        }
                                    });
                            });
                            function ordersfootercallback(tfoot, data, start, end, display) {
                                //update order totals summary
                                var postData = {
                                    StartDate: $('#@Html.IdFor(model => model.StartDate)').val(),
                                    EndDate: $('#@Html.IdFor(model => model.EndDate)').val(),
                                    OrderStatusIds: $('#@Html.IdFor(model => model.OrderStatusIds)').val(),
                                    PaymentStatusIds: $('#@Html.IdFor(model => model.PaymentStatusIds)').val(),
                                    ShippingStatusIds: $('#@Html.IdFor(model => model.ShippingStatusIds)').val(),
                                    StoreId: $('#@Html.IdFor(model => model.StoreId)').val(),
                                    VendorId: $('#@Html.IdFor(model => model.VendorId)').val(),
                                    WarehouseId: $('#@Html.IdFor(model => model.WarehouseId)').val(),
                                    BillingEmail: $('#@Html.IdFor(model => model.BillingEmail)').val(),
                                    BillingPhone: $('#@Html.IdFor(model => model.BillingPhone)').val(),
                                    BillingLastName: $('#@Html.IdFor(model => model.BillingLastName)').val(),
                                    BillingCountryId: $('#@Html.IdFor(model => model.BillingCountryId)').val(),
                                    PaymentMethodSystemName: $('#@Html.IdFor(model => model.PaymentMethodSystemName)').val(),
                                    ProductId: $('#@Html.IdFor(model => model.ProductId)').val(),
                                    OrderNotes: $('#@Html.IdFor(model => model.OrderNotes)').val()
                                };
                                addAntiForgeryToken(postData);

                                $.ajax({
                                    cache: false,
                                    type: "POST",
                                    url: "@(Url.Action("ReportAggregates", "Order"))",
                                    data: postData,
                                    success: function (data, textStatus, jqXHR) {
                                        if (data) {
                                            for (var key in data) {
                                                var reportSummary = '<div><strong>@T("Admin.Orders.Report.Summary").Text</strong></div>' +
                                                    '<div>@T("Admin.Orders.Report.Profit").Text <span>' + data['aggregatorprofit'] +'</span></div>' +
                                                    '<div>@T("Admin.Orders.Report.Shipping").Text <span>' + data['aggregatorshipping'] + '</span></div>' +
                                                    '<div>@T("Admin.Orders.Report.Tax").Text <span>' +  data['aggregatortax'] + '</span></div>' +
                                                    '<div>@T("Admin.Orders.Report.Total").Text <span>' + data['aggregatortotal'] + '</span></div>'
                                                var orderTotalsColumn = $('#orders-grid').DataTable().column(@(orderSummaryColumnNumber));
                                                $(orderTotalsColumn.footer()).html(reportSummary);
                                            }
                                        }
                                    }
                                });
                            }
                            </script>
                        </div>
                    </div>
                </div>
            </div>
        </div>
    </section>
</form>

@*export selected (XML). We don't use GET approach because it's limited to 2K-4K chars and won't work for large number of entities*@
<form asp-controller="Order" asp-action="ExportXmlSelected" method="post" id="export-xml-selected-form">
    <input type="hidden" id="selectedIds" name="selectedIds" value="" />
</form>

<script>
    $(document).ready(function () {
        $('#exportxml-selected').click(function (e) {
            e.preventDefault();
            var ids = selectedIds.join(",");
            if (!ids) {
                $('#exportXmlSelected-info').text("@T("Admin.Orders.NoOrders")");
                $("#exportXmlSelected").click();
            }
            else {
                $('#export-xml-selected-form #selectedIds').val(ids);
                $('#export-xml-selected-form').submit();
                updateTable('#orders-grid');
            }
            return false;
        });
    });
</script>
<nop-alert asp-alert-id="exportXmlSelected" />

@*export selected (Excel). We don't use GET approach because it's limited to 2K-4K chars and won't work for large number of entities*@
<form asp-controller="Order" asp-action="ExportExcelSelected" method="post" id="export-excel-selected-form">
    <input type="hidden" id="selectedIds" name="selectedIds" value="" />
</form>

<script>
    $(document).ready(function () {
        $('#exportexcel-selected').click(function (e) {
            e.preventDefault();
            var ids = selectedIds.join(",");
             if (!ids) {
                $('#exportExcelSelected-info').text("@T("Admin.Orders.NoOrders")");
                $("#exportExcelSelected").click();
            }
            else {
                $('#export-excel-selected-form #selectedIds').val(ids);
                $('#export-excel-selected-form').submit();
                updateTable('#orders-grid');
            }
            return false;
        });
    });
</script>
<nop-alert asp-alert-id="exportExcelSelected" />

@*Print packaging slips selected (XML). We don't use GET approach because it's limited to 2K-4K chars and won't work for large number of entities*@
<form asp-controller="Order" asp-action="PdfInvoiceSelected" method="post" id="pdf-invoice-selected-form">
    <input type="hidden" id="selectedIds" name="selectedIds" value="" />
</form>

<script>
    $(document).ready(function () {
        $('#pdf-invoice-selected').click(function (e) {
            e.preventDefault();
            var ids = selectedIds.join(",");
           if (!ids) {
                $('#pdfInvoiceSelected-info').text("@T("Admin.Orders.NoOrders")");
                $("#pdfInvoiceSelected").click();
            }
            else {
                $('#pdf-invoice-selected-form #selectedIds').val(ids);
                $('#pdf-invoice-selected-form').submit();
                updateTable('#orders-grid');
            }
            return false;
        });
    });
</script>
<nop-alert asp-alert-id="pdfInvoiceSelected" /><|MERGE_RESOLUTION|>--- conflicted
+++ resolved
@@ -352,36 +352,11 @@
                                     Title = T("Admin.Orders.Fields.Customer").Text,
                                     Render = new RenderLink(new DataUrl("~/Admin/Customer/Edit", nameof(OrderModel.CustomerId)))
                                 });
-<<<<<<< HEAD
-                            }
-                            gridModel.ColumnCollection.Add(new ColumnProperty(nameof(OrderModel.CustomerEmail))
-                            {
-                                Title = T("Admin.Orders.Fields.Customer").Text,
-                                Render = new RenderLink(new DataUrl("~/Admin/Customer/Edit", nameof(OrderModel.CustomerId)))
-                            });
-                            gridModel.ColumnCollection.Add(new ColumnProperty(nameof(OrderModel.StoreName))
-                            {
-                                Title = T("Admin.Orders.Fields.Store").Text,
-                                Width = "100",
-                                Visible = (await storeService.GetAllStoresAsync()).Count > 1
-                            });
-                            gridModel.ColumnCollection.Add(new ColumnProperty(nameof(OrderModel.CreatedOn))
-                            {
-                                Title = T("Admin.Orders.Fields.CreatedOn").Text,
-                                Width = "120",
-                                Render = new RenderDate()
-                            });
-                            //a vendor does not have access to this functionality
-                            if (!Model.IsLoggedInAsVendor)
-                            {
-                                gridModel.ColumnCollection.Add(new ColumnProperty(nameof(OrderModel.OrderTotal))
-=======
                                 gridModel.ColumnCollection.Add(new ColumnProperty(nameof(OrderModel.StoreName))
->>>>>>> 8436c882
                                 {
                                     Title = T("Admin.Orders.Fields.Store").Text,
                                     Width = "100",
-                                    Visible = storeService.GetAllStores().Count > 1
+                                    Visible = (await storeService.GetAllStoresAsync()).Count > 1
                                 });
                                 gridModel.ColumnCollection.Add(new ColumnProperty(nameof(OrderModel.CreatedOn))
                                 {
