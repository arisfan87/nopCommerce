@model ProductModel

@await Component.InvokeAsync("AdminWidget", new { widgetZone = AdminWidgetZones.ProductDetailsProductAttributesCombinationsTop, additionalData = Model })
<div class="panel panel-default">
    <div class="panel-body">
        <p>
            @T("Admin.Catalog.Products.ProductAttributes.AttributeCombinations.Description")
        </p>

        <div id="attributecombinations-grid"></div>

        <script>
            $(document).ready(function() {
                $("#attributecombinations-grid").kendoGrid({
                    dataSource: {
                        type: "json",
                        transport: {
                            read: {
                                url: "@Html.Raw(Url.Action("ProductAttributeCombinationList", "Product", new {productId = Model.Id}))",
                                type: "POST",
                                dataType: "json",
                                data: addAntiForgeryToken
                            },
                            destroy: {
                                url: "@Html.Raw(Url.Action("ProductAttributeCombinationDelete", "Product"))",
                                type: "POST",
                                dataType: "json",
                                data: addAntiForgeryToken
                            }
                        },
                        schema: {
                            data: "Data",
                            total: "Total",
                            errors: "Errors",
                            model: {
                                id: "Id",
                                fields: {
                                    AttributesXml: { editable: false, type: "string" },
                                    Warnings: { editable: false, type: "string" },
                                    StockQuantity: { editable: true, type: "number" },
                                    AllowOutOfStockOrders: { editable: true, type: "boolean" },
                                    Sku: { editable: true, type: "string" },
                                    ManufacturerPartNumber: { editable: true, type: "string" },
                                    Gtin: { editable: true, type: "string" },
                                    OverriddenPrice: { editable: true, type: "number" },
                                    NotifyAdminForQuantityBelow: { editable: true, type: "number" },
                                    Id: { editable: false, type: "number" }
                                }
                            }
                        },
                        error: function(e) {
                            display_kendoui_grid_error(e);
                            // Cancel the changes
                            this.cancelChanges();
                        },
                        serverPaging: true,
                        serverFiltering: true,
                        serverSorting: true
                    },
                    pageable: {
                        refresh: true,
                        numeric: false,
                        previousNext: false,
                        info: false,
                        @await Html.PartialAsync("_GridPagerMessages")
                    },
                    editable: {
                        confirmation: "@T("Admin.Common.DeleteConfirmation")",
                        mode: "inline"
                    },
                    scrollable: false,
                    columns: [
                        {
                            field: "AttributesXml",
                            title: "@T("Admin.Catalog.Products.ProductAttributes.AttributeCombinations.Fields.Attributes")",
                            width: 400,
                            template: "#=AttributesXml# # if(Warnings !== null) {# <div><span style=\"color: red\">#=Warnings#</span></div> #}  #",
                            encoded: false
                        }, {
                            field: "StockQuantity",
                            title: "@T("Admin.Catalog.Products.ProductAttributes.AttributeCombinations.Fields.StockQuantity")",
                            width: 150,
                            //integer format
                            format: "{0:0}"
                        }, {
                            field: "AllowOutOfStockOrders",
                            title: "@T("Admin.Catalog.Products.ProductAttributes.AttributeCombinations.Fields.AllowOutOfStockOrders")",
                            width: 150,
                            headerAttributes: { style: "text-align:center" },
                            attributes: { style: "text-align:center" },
                            template: '# if(AllowOutOfStockOrders) {# <i class="fa fa-check true-icon"></i> #} else {# <i class="fa fa-close false-icon"></i> #} #'
                        }, {
                            field: "Sku",
                            title: "@T("Admin.Catalog.Products.ProductAttributes.AttributeCombinations.Fields.Sku")",
                            width: 200
                        }, {
                            field: "ManufacturerPartNumber",
                            title: "@T("Admin.Catalog.Products.ProductAttributes.AttributeCombinations.Fields.ManufacturerPartNumber")",
                            width: 200
                        }, {
                            field: "Gtin",
                            title: "@T("Admin.Catalog.Products.ProductAttributes.AttributeCombinations.Fields.Gtin")",
                            width: 200
                        }, {
                            field: "OverriddenPrice",
                            title: "@T("Admin.Catalog.Products.ProductAttributes.AttributeCombinations.Fields.OverriddenPrice")",
                            width: 200,
                            editor: function(container, options) {
                                $('<input name="' + options.field + '"/>')
                                    .appendTo(container)
                                    .kendoNumericTextBox({
                                        format: "{0:n4}",
                                        decimals: 4
                                    });
                            }
                        }, {
                            field: "NotifyAdminForQuantityBelow",
                            title: "@T("Admin.Catalog.Products.ProductAttributes.AttributeCombinations.Fields.NotifyAdminForQuantityBelow")",
                            width: 150,
                            //integer format
                            format: "{0:0}"
                        }, {
                            field: "PictureThumbnailUrl",
                            title: "@T("Admin.Catalog.Products.ProductAttributes.AttributeCombinations.Fields.Picture")",
                            template: '<img src="#=PictureThumbnailUrl#" />',
                            width: 200
                        }, {
                            field: "Id",
                            title: "@T("Admin.Common.Edit")",
                            width: 100,
                            headerAttributes: { style: "text-align:center" },
                            attributes: { style: "text-align:center" },
                            template:
                                "<button onclick=\"javascript:OpenWindow('@Url.Content("~/Admin/Product/ProductAttributeCombinationEditPopup/")#=Id#?btnId=btnRefreshCombinations&formId=product-form', 800, 700, true); return false;\" class='btn btn-default'><i class=\"fa fa-pencil\"></i>@T("Admin.Common.Edit")</button>"
                        }, {
                            command: { name: "destroy", text: "@T("Admin.Common.Delete")" },
                            title: "@T("Admin.Common.Delete")",
                            width: 150
                        }
                    ]
                });
            });
        </script>
    </div>
    <div class="panel-footer">
        <button type="submit" id="btnAddNewCombination" onclick="javascript:OpenWindow('@(Url.Action("ProductAttributeCombinationCreatePopup", "Product", new {productId = Model.Id, btnId = "btnRefreshCombinations", formId = "product-form"}))', 800, 700, true); return false;" class="btn btn-primary">
            @T("Admin.Catalog.Products.ProductAttributes.AttributeCombinations.AddNew")
        </button>
        <button type="button" id="btnGenerateAllCombinations" class="btn bg-aqua">
            @T("Admin.Catalog.Products.ProductAttributes.AttributeCombinations.GenerateAll")
        </button>
<<<<<<< HEAD
        <input type="submit" id="btnRefreshCombinations" style="display: none"/>
        <script>
=======
        <button type="submit" id="btnGenerateSeveralCombination" onclick="javascript:OpenWindow('@(Url.Action("ProductAttributeCombinationGeneratePopup", "Product", new {productId = Model.Id, btnId = "btnRefreshCombinations", formId = "product-form"}))', 800, 700, true); return false;" class="btn bg-aqua">
            @T("Admin.Catalog.Products.ProductAttributes.AttributeCombinations.GenerateSeveral")
        </button>
        <input type="submit" id="btnRefreshCombinations" style="display: none" />
        <script type="text/javascript">
>>>>>>> 18de11c9
            $(document).ready(function() {
                $('#btnRefreshCombinations').click(function() {
                    //refresh grid
                    var grid = $("#attributecombinations-grid").data('kendoGrid');
                    grid.dataSource.read();

                    //return false to don't reload a page
                    return false;
                });

                //generate combinations
                $('#btnGenerateAllCombinations').click(function() {
                    if (confirm('@T("Admin.Common.AreYouSure")')) {

                        var postData = {

                        };
                        addAntiForgeryToken(postData);

                        $.ajax({
                            cache: false,
                            type: 'POST',
                            url: '@Url.Action("GenerateAllAttributeCombinations", "Product", new {productId = Model.Id})',
                            data: postData,
                            dataType: 'json',
                            success: function(data) {
                                //refresh grid
                                var grid = $("#attributecombinations-grid").data('kendoGrid');
                                grid.dataSource.read();
                            },
                            error: function(xhr, ajaxOptions, thrownError) {
                                alert('Error while generating attribute combinations');
                            }
                        });
                    }
                    return false;
                });
            });
        </script>
    </div>
</div>
@await Component.InvokeAsync("AdminWidget", new { widgetZone = AdminWidgetZones.ProductDetailsProductAttributesCombinationsBottom, additionalData = Model })<|MERGE_RESOLUTION|>--- conflicted
+++ resolved
@@ -149,16 +149,11 @@
         <button type="button" id="btnGenerateAllCombinations" class="btn bg-aqua">
             @T("Admin.Catalog.Products.ProductAttributes.AttributeCombinations.GenerateAll")
         </button>
-<<<<<<< HEAD
-        <input type="submit" id="btnRefreshCombinations" style="display: none"/>
-        <script>
-=======
         <button type="submit" id="btnGenerateSeveralCombination" onclick="javascript:OpenWindow('@(Url.Action("ProductAttributeCombinationGeneratePopup", "Product", new {productId = Model.Id, btnId = "btnRefreshCombinations", formId = "product-form"}))', 800, 700, true); return false;" class="btn bg-aqua">
             @T("Admin.Catalog.Products.ProductAttributes.AttributeCombinations.GenerateSeveral")
         </button>
-        <input type="submit" id="btnRefreshCombinations" style="display: none" />
+        <input type="submit" id="btnRefreshCombinations" style="display: none"/>
         <script type="text/javascript">
->>>>>>> 18de11c9
             $(document).ready(function() {
                 $('#btnRefreshCombinations').click(function() {
                     //refresh grid
