--- conflicted
+++ resolved
@@ -12,23 +12,6 @@
     </script>
 }
 
-<<<<<<< HEAD
-<div class="content">
-    <div class="form-horizontal">
-        <div class="panel-group">
-            @await Component.InvokeAsync("AdminWidget", new { widgetZone = AdminWidgetZones.ProductTagDetailsTop, additionalData = Model })
-            <div class="panel panel-default panel-popup">
-                <div class="panel-body">
-                    @(await Html.LocalizedEditorAsync<ProductTagModel, ProductTagLocalizedModel>("producttag-localized",
-                    @<div>
-                        <div class="form-group">
-                            <div class="col-sm-3">
-                                <nop-label asp-for="@Model.Locales[item].Name" />
-                            </div>
-                            <div class="col-sm-9">
-                                <nop-editor asp-for="@Model.Locales[item].Name" />
-                                <span asp-validation-for="@Model.Locales[item].Name"></span>
-=======
  <section class="content">
     <div class="container-fluid">
         <div class="form-horizontal">
@@ -36,7 +19,7 @@
                 @await Component.InvokeAsync("AdminWidget", new { widgetZone = AdminWidgetZones.ProductTagDetailsTop, additionalData = Model })
                 <div class="card card-default card-popup">
                     <div class="card-body">
-                        @(Html.LocalizedEditor<ProductTagModel, ProductTagLocalizedModel>("producttag-localized",
+                        @(await Html.LocalizedEditorAsync<ProductTagModel, ProductTagLocalizedModel>("producttag-localized",
                         @<div>
                             <div class="form-group row">
                                 <div class="col-sm-3">
@@ -46,7 +29,6 @@
                                     <nop-editor asp-for="@Model.Locales[item].Name" />
                                     <span asp-validation-for="@Model.Locales[item].Name"></span>
                                 </div>
->>>>>>> 8436c882
                             </div>
                             <input type="hidden" asp-for="@Model.Locales[item].LanguageId" />
                         </div>
