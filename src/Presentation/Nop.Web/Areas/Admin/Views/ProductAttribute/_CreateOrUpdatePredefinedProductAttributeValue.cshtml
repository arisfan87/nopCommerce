@model PredefinedProductAttributeValueModel

<div asp-validation-summary="All"></div>
<input asp-for="Id" type="hidden" />
<input asp-for="ProductAttributeId" type="hidden" />

@if (ViewBag.RefreshPage == true)
{
    <script>
        try {window.opener.document.forms['@(Context.Request.Query["formId"])'].@(Context.Request.Query["btnId"]).click();}
        catch (e){}
        window.close();
    </script>
}

<<<<<<< HEAD
<div class="content">
    <div class="form-horizontal">
        <div class="panel-group">
            @await Component.InvokeAsync("AdminWidget", new { widgetZone = AdminWidgetZones.ProductAttributePredefinedValuesDetailsTop, additionalData = Model })
            <div class="panel panel-default panel-popup">
                <div class="panel-body">
                    @(await Html.LocalizedEditorAsync<PredefinedProductAttributeValueModel, PredefinedProductAttributeValueLocalizedModel>("productattributevalue-localized",
                    @<div>
                         <div class="form-group">
                             <div class="col-sm-3">
                                 <nop-label asp-for="@Model.Locales[item].Name" />
                             </div>
                             <div class="col-sm-9">
                                 <nop-editor asp-for="@Model.Locales[item].Name" />
                                 <span asp-validation-for="@Model.Locales[item].Name"></span>
                             </div>
                         </div>
                         <input type="hidden" asp-for="@Model.Locales[item].LanguageId" />
                    </div>
    ,
                    @<div>
                        <div class="form-group">
                            <div class="col-sm-3">
                                <nop-label asp-for="Name" />
=======
<section class="content">
    <div class="container-fluid">
        <div class="form-horizontal">
            <div class="form-horizontal">
                <div class="cards-group">
                    @await Component.InvokeAsync("AdminWidget", new { widgetZone = AdminWidgetZones.ProductAttributePredefinedValuesDetailsTop, additionalData = Model })
                    <div class="card card-default card-popup">
                        <div class="card-body">
                            @(Html.LocalizedEditor<PredefinedProductAttributeValueModel, PredefinedProductAttributeValueLocalizedModel>("productattributevalue-localized",
                                    @<div>
                                        <div class="form-group row">
                                            <div class="col-sm-3">
                                                <nop-label asp-for="@Model.Locales[item].Name" />
                                            </div>
                                            <div class="col-sm-9">
                                                <nop-editor asp-for="@Model.Locales[item].Name" />
                                                <span asp-validation-for="@Model.Locales[item].Name"></span>
                                            </div>
                                        </div>
                                        <input type="hidden" asp-for="@Model.Locales[item].LanguageId" />
                                    </div>
          ,
                                                    @<div>
                                                        <div class="form-group row">
                                                            <div class="col-sm-3">
                                                                <nop-label asp-for="Name" />
                                                            </div>
                                                            <div class="col-sm-9">
                                                                <nop-editor asp-for="Name" asp-required="true" />
                                                                <span asp-validation-for="Name"></span>
                                                            </div>
                                                        </div>
                                                    </div>
                          ))
                            <div class="form-group row">
                                <div class="col-sm-3">
                                    <nop-label asp-for="PriceAdjustment" />
                                </div>
                                <div class="col-sm-9">
                                    <nop-editor asp-for="PriceAdjustment" />
                                    <span asp-validation-for="PriceAdjustment"></span>
                                </div>
>>>>>>> 8436c882
                            </div>
                            <div class="form-group row">
                                <div class="col-sm-3">
                                    <nop-label asp-for="PriceAdjustmentUsePercentage" />
                                </div>
                                <div class="col-sm-9">
                                    <nop-editor asp-for="PriceAdjustmentUsePercentage" />
                                    <span asp-validation-for="PriceAdjustmentUsePercentage"></span>
                                </div>
                            </div>
                            <div class="form-group row">
                                <div class="col-sm-3">
                                    <nop-label asp-for="WeightAdjustment" />
                                </div>
                                <div class="col-sm-9">
                                    <nop-editor asp-for="WeightAdjustment" />
                                    <span asp-validation-for="WeightAdjustment"></span>
                                </div>
                            </div>
                            <div class="form-group row">
                                <div class="col-sm-3">
                                    <nop-label asp-for="Cost" />
                                </div>
                                <div class="col-sm-9">
                                    <nop-editor asp-for="Cost" />
                                    <span asp-validation-for="Cost"></span>
                                </div>
                            </div>
                            <div class="form-group row">
                                <div class="col-sm-3">
                                    <nop-label asp-for="IsPreSelected" />
                                </div>
                                <div class="col-sm-9">
                                    <nop-editor asp-for="IsPreSelected" />
                                    <span asp-validation-for="IsPreSelected"></span>
                                </div>
                            </div>
                            <div class="form-group row">
                                <div class="col-sm-3">
                                    <nop-label asp-for="DisplayOrder" />
                                </div>
                                <div class="col-sm-9">
                                    <nop-editor asp-for="DisplayOrder" />
                                    <span asp-validation-for="DisplayOrder"></span>
                                </div>
                            </div>
                        </div>
                    </div>
                    @await Component.InvokeAsync("AdminWidget", new { widgetZone = AdminWidgetZones.ProductAttributePredefinedValuesDetailsBottom, additionalData = Model })
                </div>
            </div>
        </div>
    </div>
</section><|MERGE_RESOLUTION|>--- conflicted
+++ resolved
@@ -13,32 +13,6 @@
     </script>
 }
 
-<<<<<<< HEAD
-<div class="content">
-    <div class="form-horizontal">
-        <div class="panel-group">
-            @await Component.InvokeAsync("AdminWidget", new { widgetZone = AdminWidgetZones.ProductAttributePredefinedValuesDetailsTop, additionalData = Model })
-            <div class="panel panel-default panel-popup">
-                <div class="panel-body">
-                    @(await Html.LocalizedEditorAsync<PredefinedProductAttributeValueModel, PredefinedProductAttributeValueLocalizedModel>("productattributevalue-localized",
-                    @<div>
-                         <div class="form-group">
-                             <div class="col-sm-3">
-                                 <nop-label asp-for="@Model.Locales[item].Name" />
-                             </div>
-                             <div class="col-sm-9">
-                                 <nop-editor asp-for="@Model.Locales[item].Name" />
-                                 <span asp-validation-for="@Model.Locales[item].Name"></span>
-                             </div>
-                         </div>
-                         <input type="hidden" asp-for="@Model.Locales[item].LanguageId" />
-                    </div>
-    ,
-                    @<div>
-                        <div class="form-group">
-                            <div class="col-sm-3">
-                                <nop-label asp-for="Name" />
-=======
 <section class="content">
     <div class="container-fluid">
         <div class="form-horizontal">
@@ -47,7 +21,7 @@
                     @await Component.InvokeAsync("AdminWidget", new { widgetZone = AdminWidgetZones.ProductAttributePredefinedValuesDetailsTop, additionalData = Model })
                     <div class="card card-default card-popup">
                         <div class="card-body">
-                            @(Html.LocalizedEditor<PredefinedProductAttributeValueModel, PredefinedProductAttributeValueLocalizedModel>("productattributevalue-localized",
+                            @(await Html.LocalizedEditorAsync<PredefinedProductAttributeValueModel, PredefinedProductAttributeValueLocalizedModel>("productattributevalue-localized",
                                     @<div>
                                         <div class="form-group row">
                                             <div class="col-sm-3">
@@ -81,7 +55,6 @@
                                     <nop-editor asp-for="PriceAdjustment" />
                                     <span asp-validation-for="PriceAdjustment"></span>
                                 </div>
->>>>>>> 8436c882
                             </div>
                             <div class="form-group row">
                                 <div class="col-sm-3">
