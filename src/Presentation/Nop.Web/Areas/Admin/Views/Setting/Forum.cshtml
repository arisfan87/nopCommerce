@model ForumSettingsModel

@{
    //page title
    ViewBag.PageTitle = T("Admin.Configuration.Settings.Forums").Text;
    //active menu item (system name)
    Html.SetActiveMenuItemSystemName("Forums settings");
}

@{
    const string hideCommonBlockAttributeName = "ForumSettingsPage.HideCommonBlock";
    var hideCommonBlock = genericAttributeService.GetAttribute<bool>(workContext.CurrentCustomer, hideCommonBlockAttributeName);

    const string hidePermissionsBlockAttributeName = "ForumSettingsPage.HidePermissionsBlock";
    var hidePermissionsBlock = genericAttributeService.GetAttribute<bool>(workContext.CurrentCustomer, hidePermissionsBlockAttributeName);

    const string hidePageSizesBlockAttributeName = "ForumSettingsPage.HidePageSizesBlock";
    var hidePageSizesBlock = genericAttributeService.GetAttribute<bool>(workContext.CurrentCustomer, hidePageSizesBlockAttributeName);

    const string hideFeedsBlockAttributeName = "ForumSettingsPage.HideFeedsBlock";
    var hideFeedsBlock = genericAttributeService.GetAttribute<bool>(workContext.CurrentCustomer, hideFeedsBlockAttributeName);
}

<form asp-controller="Setting" asp-action="Forum" method="post">
    <div class="content-header clearfix">
        <h1 class="pull-left">
            @T("Admin.Configuration.Settings.Forums")
        </h1>
        <div class="pull-right">
            <button type="submit" name="save" class="btn btn-primary">
                <i class="fa fa-floppy-o"></i>
                @T("Admin.Common.Save")
            </button>
            @await Component.InvokeAsync("AdminWidget", new { widgetZone = AdminWidgetZones.ForumSettingsButtons })
        </div>
    </div>

    <section class="content">
        <div class="container-fluid">
            <div class="form-horizontal">
                @await Component.InvokeAsync("StoreScopeConfiguration")
                @await Component.InvokeAsync("SettingMode")
                <div asp-validation-summary="All"></div>

                <nop-cards id="forumsettings-cards">
                    <nop-card asp-name="forumsettings-common" asp-icon="fa fa-info" asp-title="@T("Admin.Configuration.Settings.Forums.BlockTitle.Common")" asp-hide-block-attribute-name="@hideCommonBlockAttributeName" asp-hide="@hideCommonBlock" asp-advanced="false">@await Html.PartialAsync("_Forum.Common", Model)</nop-card>
                    <nop-card asp-name="forumsettings-permissions" asp-icon="fa fa-shield" asp-title="@T("Admin.Configuration.Settings.Forums.BlockTitle.Permissions")" asp-hide-block-attribute-name="@hidePermissionsBlockAttributeName" asp-hide="@hidePermissionsBlock" asp-advanced="false">@await Html.PartialAsync("_Forum.Permissions", Model)</nop-card>
                    <nop-card asp-name="forumsettings-page-sizes" asp-icon="fa fa-file-o" asp-title="@T("Admin.Configuration.Settings.Forums.BlockTitle.PageSizes")" asp-hide-block-attribute-name="@hidePageSizesBlockAttributeName" asp-hide="@hidePageSizesBlock" asp-advanced="true">@await Html.PartialAsync("_Forum.PageSizes", Model)</nop-card>
                    <nop-card asp-name="forumsettings-feeds" asp-icon="fa fa-rss" asp-title="@T("Admin.Configuration.Settings.Forums.BlockTitle.Feeds")" asp-hide-block-attribute-name="@hideFeedsBlockAttributeName" asp-hide="@hideFeedsBlock" asp-advanced="true">@await Html.PartialAsync("_Forum.Feeds", Model)</nop-card>

                    @await Component.InvokeAsync("AdminWidget", new { widgetZone = AdminWidgetZones.ForumSettingsDetailsBlock, additionalData = Model })
                </nop-cards>

                <script>
                $(document).ready(function () {
                    $("#@Html.IdFor(model => model.AllowPostVoting)").click(toggleAllowVoting);
                    $("#@Html.IdFor(model => model.AllowPrivateMessages)").click(toggleAllowPrivateMessages);
                    $("#@Html.IdFor(model => model.ForumFeedsEnabled)").click(toggleForumFeedsEnabled);
                    $("#@Html.IdFor(model => model.ActiveDiscussionsFeedEnabled)").click(toggleActiveDiscussionsFeedEnabled);
                    toggleAllowVoting();
                    toggleAllowPrivateMessages();
                    toggleForumFeedsEnabled();
                    toggleActiveDiscussionsFeedEnabled();
                });

                function toggleAllowVoting() {
                    if ($('#@Html.IdFor(model => model.AllowPostVoting)').is(':checked')) {
                        $('#pnlMaxVotes').show();
                    }
                    else {
                        $('#pnlMaxVotes').hide();
                    }
                }

                function toggleAllowPrivateMessages() {
                    if ($('#@Html.IdFor(model => model.AllowPrivateMessages)').is(':checked')) {
                        $('#pnlShowAlertForPM').show();
                        $('#pnlNotifyAboutPrivateMessages').show();
                    }
                    else {
                        $('#pnlShowAlertForPM').hide();
                        $('#pnlNotifyAboutPrivateMessages').hide();
                    }
                }
<<<<<<< HEAD

                function toggleForumFeedsEnabled() {
                    if ($('#@Html.IdFor(model => model.ForumFeedsEnabled)').is(':checked')) {
                        $('#pnlForumFeedCount').show();
                    }
                    else {
                        $('#pnlForumFeedCount').hide();
                    }
                }

                function toggleActiveDiscussionsFeedEnabled() {
                    if ($('#@Html.IdFor(model => model.ActiveDiscussionsFeedEnabled)').is(':checked')) {
                        $('#pnlActiveDiscussionsFeedCount').show();
                    }
                    else {
                        $('#pnlActiveDiscussionsFeedCount').hide();
                    }
                }
            </script>
=======
                </script>
            </div>
>>>>>>> d98888fc
        </div>
    </section>
</form><|MERGE_RESOLUTION|>--- conflicted
+++ resolved
@@ -82,7 +82,6 @@
                         $('#pnlNotifyAboutPrivateMessages').hide();
                     }
                 }
-<<<<<<< HEAD
 
                 function toggleForumFeedsEnabled() {
                     if ($('#@Html.IdFor(model => model.ForumFeedsEnabled)').is(':checked')) {
@@ -102,10 +101,6 @@
                     }
                 }
             </script>
-=======
-                </script>
-            </div>
->>>>>>> d98888fc
         </div>
-    </section>
+    </div>
 </form>