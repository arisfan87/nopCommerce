@model TaxCategorySearchModel

@{
    //page title
    ViewBag.Title = T("Admin.Configuration.Tax.Categories").Text;
    //active menu item (system name)
    Html.SetActiveMenuItemSystemName("Tax categories");
}

<nop-antiforgery-token />

    <div class="content-header clearfix">
        <h1 class="pull-left">
            @T("Admin.Configuration.Tax.Categories")
        </h1>
    </div>

<div class="content">
    <div class="form-horizontal">
        <div class="panel-group">
            @await Component.InvokeAsync("AdminWidget", new { widgetZone = AdminWidgetZones.TaxCategoryListButtons })
            <div class="panel panel-default">
                <div class="panel-body">
                    @await Html.PartialAsync("Table", new DataTablesModel
                    {
                        Name = "tax-categories-grid",
                        UrlRead = new DataUrl("Categories", "Tax", null),
                        UrlDelete = new DataUrl("CategoryDelete", "Tax", null),
                        UrlUpdate = new DataUrl("CategoryUpdate", "Tax", null),
                        Length = Model.PageSize,
                        LengthMenu = Model.AvailablePageSizes,
                        ColumnCollection = new List<ColumnProperty>
                        {
                            new ColumnProperty(nameof(TaxCategoryModel.Name))
                            {
                                Title = T("Admin.Configuration.Tax.Categories.Fields.Name").Text,
                                Width = "300",
                                Editable = true,
                                EditType = EditType.String
                            },
                            new ColumnProperty(nameof(TaxCategoryModel.DisplayOrder))
                            {
                                Title = T("Admin.Configuration.Tax.Categories.Fields.DisplayOrder").Text,
                                Width = "100",
                                ClassName = StyleColumn.CenterAll,
                                Editable = true,
                                EditType = EditType.Number
                            },
                            new ColumnProperty(nameof(TaxCategoryModel.Id))
                            {
                                Title = T("Admin.Common.Edit").Text,
                                Width = "200",
                                ClassName =  StyleColumn.ButtonStyle,
                                Render = new RenderButtonsInlineEdit()
                            },
                            new ColumnProperty(nameof(TaxCategoryModel.Id))
                            {
                                Title = T("Admin.Common.Delete").Text,
                                Width = "100",
                                Render = new RenderButtonRemove(T("Admin.Common.Delete").Text){ Style = StyleButton.Default },
                                ClassName = StyleColumn.ButtonStyle
                            }
                        }
                    })

                    <div class="panel panel-default">
                        <div class="panel-heading">
                            @T("Admin.Common.AddNewRecord")
                        </div>
                        <div class="panel-body">
                            <div class="form-group">
                                <div class="col-md-3">
                                    <nop-label asp-for="@Model.AddTaxCategory.Name" />
                                </div>
                                <div class="col-md-9">
                                    <nop-editor asp-for="@Model.AddTaxCategory.Name" />
                                    <span asp-validation-for="@Model.AddTaxCategory.Name"></span>
                                </div>
                            </div>
                            <div class="form-group">
                                <div class="col-md-3">
                                    <nop-label asp-for="@Model.AddTaxCategory.DisplayOrder" />
                                </div>
                                <div class="col-md-9">
                                    <nop-editor asp-for="@Model.AddTaxCategory.DisplayOrder" />
                                    <span asp-validation-for="@Model.AddTaxCategory.DisplayOrder"></span>
                                </div>
                            </div>
                            <div class="form-group">
                                <div class="col-md-9 col-md-offset-3">
                                    <button type="button" id="addTaxCategory" class="btn btn-primary">@T("Admin.Common.AddNewRecord")</button>
                                </div>
                            </div>
                        </div>
                        <script>
                            $(document).ready(function () {
                                $('#addTaxCategory').click(function () {
                                    $('#addTaxCategory').attr('disabled', true);
                                    var postData = {
                                        Name: $("#@Html.IdFor(model => model.AddTaxCategory.Name)").val(),
                                        DisplayOrder: $("#@Html.IdFor(model => model.AddTaxCategory.DisplayOrder)").val()
                                    };
                                    addAntiForgeryToken(postData);

<<<<<<< HEAD
                                $.ajax({
                                    cache:false,
                                    type: "POST",
                                    url: "@Html.Raw(Url.Action("CategoryAdd", "Tax", null))",
                                    data: postData,
                                    success: function (data) {
                                        if (data.Result) {
                                            //reload grid
                                            $('#tax-categories-grid').DataTable().ajax.reload();

                                            //clear input value
                                            $("#@Html.IdFor(model => model.AddTaxCategory.Name)").val('');
                                            $("#@Html.IdFor(model => model.AddTaxCategory.DisplayOrder)").val('');

                                        } else {
                                            //display errors if returned
                                            display_nop_error(data);
=======
                                    $.ajax({
                                        cache: false,
                                        type: "POST",
                                        url: "@Html.Raw(Url.Action("CategoryAdd", "Tax", null))",
                                        data: postData,
                                        success: function (data, textStatus, jqXHR) {
                                            if (data.Result) {
                                                //reload grid
                                                $('#tax-categories-grid').DataTable().ajax.reload();
                                            } else {
                                                //display errors if returned
                                                display_nop_error(data);
                                            }
                                        },
                                        complete: function (jqXHR, textStatus) {
                                            $('#addTaxCategory').attr('disabled', false);
>>>>>>> 55e16eec
                                        }
                                    });
                                });
                            });
                        </script>
                    </div>
                </div>
            </div>
        </div>
    </div>
</div><|MERGE_RESOLUTION|>--- conflicted
+++ resolved
@@ -102,25 +102,6 @@
                                     };
                                     addAntiForgeryToken(postData);
 
-<<<<<<< HEAD
-                                $.ajax({
-                                    cache:false,
-                                    type: "POST",
-                                    url: "@Html.Raw(Url.Action("CategoryAdd", "Tax", null))",
-                                    data: postData,
-                                    success: function (data) {
-                                        if (data.Result) {
-                                            //reload grid
-                                            $('#tax-categories-grid').DataTable().ajax.reload();
-
-                                            //clear input value
-                                            $("#@Html.IdFor(model => model.AddTaxCategory.Name)").val('');
-                                            $("#@Html.IdFor(model => model.AddTaxCategory.DisplayOrder)").val('');
-
-                                        } else {
-                                            //display errors if returned
-                                            display_nop_error(data);
-=======
                                     $.ajax({
                                         cache: false,
                                         type: "POST",
@@ -130,6 +111,10 @@
                                             if (data.Result) {
                                                 //reload grid
                                                 $('#tax-categories-grid').DataTable().ajax.reload();
+                            
+                                                //clear input value
+                                                $("#@Html.IdFor(model => model.AddTaxCategory.Name)").val('');
+                                                $("#@Html.IdFor(model => model.AddTaxCategory.DisplayOrder)").val('');
                                             } else {
                                                 //display errors if returned
                                                 display_nop_error(data);
@@ -137,7 +122,6 @@
                                         },
                                         complete: function (jqXHR, textStatus) {
                                             $('#addTaxCategory').attr('disabled', false);
->>>>>>> 55e16eec
                                         }
                                     });
                                 });
