@model TemplatesModel

<div class="panel panel-default">
    <div class="panel-body">
        @await Component.InvokeAsync("AdminWidget", new { widgetZone = AdminWidgetZones.ProductTemplateListButtons })

        @await Html.PartialAsync("Table", new DataTablesModel
        {
            Name = "templates-product-grid",
            UrlRead = new DataUrl("ProductTemplates", "Template", null),
            UrlUpdate = new DataUrl("ProductTemplateUpdate", "Template", null),
            UrlDelete = new DataUrl("ProductTemplateDelete", "Template", null),

            Length = Model.TemplatesProduct.PageSize,
            LengthMenu = Model.TemplatesProduct.AvailablePageSizes,
            ColumnCollection = new List<ColumnProperty>
            {
                new ColumnProperty(nameof(ProductTemplateModel.Name))
                {
                    Title = T("Admin.System.Templates.Product.Name").Text,
                    Width = "300",
                    Editable = true,
                    EditType = EditType.String
                },
                new ColumnProperty(nameof(ProductTemplateModel.ViewPath))
                {
                    Title = T("Admin.System.Templates.Product.ViewPath").Text,
                    Width = "300",
                    Editable = true,
                    EditType = EditType.String
                },
                new ColumnProperty(nameof(ProductTemplateModel.DisplayOrder))
                {
                    Title = T("Admin.System.Templates.Product.DisplayOrder").Text,
                    Width = "100",
                    Editable = true,
                    EditType = EditType.Number
                },
                new ColumnProperty(nameof(ProductTemplateModel.IgnoredProductTypes))
                {
                    Title = T("Admin.System.Templates.Product.IgnoredProductTypes").Text,
                    Width = "300",
                    Editable = true,
                    EditType = EditType.String
                },
                new ColumnProperty(nameof(ProductTemplateModel.Id))
                {
                    Title = T("Admin.Common.Edit").Text,
                    Width = "200",
                    ClassName =  StyleColumn.ButtonStyle,
                    Render = new RenderButtonsInlineEdit()
                },
                new ColumnProperty(nameof(ProductTemplateModel.Id))
                {
                    Title = T("Admin.Common.Delete").Text,
                    Width = "100",
                    ClassName =  StyleColumn.ButtonStyle,
                    Render = new RenderButtonRemove(T("Admin.Common.Delete").Text)
                }
            }
        })

        <div class="panel panel-default">
            <div class="panel-heading">
                @T("Admin.Common.AddNewRecord")
            </div>
            <div class="panel-body">
                <div class="form-group">
                    <div class="col-md-3">
                        <nop-label asp-for="@Model.AddProductTemplate.Name" />
                    </div>
                    <div class="col-md-9">
                        <nop-editor asp-for="@Model.AddProductTemplate.Name" />
                        <span asp-validation-for="@Model.AddProductTemplate.Name"></span>
                    </div>
                </div>
                <div class="form-group">
                    <div class="col-md-3">
                        <nop-label asp-for="@Model.AddProductTemplate.ViewPath" />
                    </div>
                    <div class="col-md-9">
                        <nop-editor asp-for="@Model.AddProductTemplate.ViewPath" />
                        <span asp-validation-for="@Model.AddProductTemplate.ViewPath"></span>
                    </div>
                </div>
                <div class="form-group">
                    <div class="col-md-3">
                        <nop-label asp-for="@Model.AddProductTemplate.DisplayOrder" />
                    </div>
                    <div class="col-md-9">
                        <nop-editor asp-for="@Model.AddProductTemplate.DisplayOrder" />
                        <span asp-validation-for="@Model.AddProductTemplate.DisplayOrder"></span>
                    </div>
                </div>
                <div class="form-group">
                    <div class="col-md-3">
                        <nop-label asp-for="@Model.AddProductTemplate.IgnoredProductTypes" />
                    </div>
                    <div class="col-md-9">
                        <nop-editor asp-for="@Model.AddProductTemplate.IgnoredProductTypes" />
                        <span asp-validation-for="@Model.AddProductTemplate.IgnoredProductTypes"></span>
                    </div>
                </div>
                <div class="form-group">
                    <div class="col-md-9 col-md-offset-3">
                        <button type="button" id="addProductTemplate" class="btn btn-primary">@T("Admin.Common.AddNewRecord")</button>
                    </div>
                </div>
            </div>
            <script>
                $(document).ready(function () {
                    $('#addProductTemplate').click(function () {
                        $('#addProductTemplate').attr('disabled', true);
                        var postData = {
                            Name: $("#@Html.IdFor(model => model.AddProductTemplate.Name)").val(),
                            ViewPath: $("#@Html.IdFor(model => model.AddProductTemplate.ViewPath)").val(),
                            DisplayOrder: $("#@Html.IdFor(model => model.AddProductTemplate.DisplayOrder)").val(),
                            IgnoredProductTypes: $("#@Html.IdFor(model => model.AddProductTemplate.IgnoredProductTypes)").val()
                        };
                        addAntiForgeryToken(postData);

                        $.ajax({
                            cache: false,
                            type: "POST",
                            url: "@Html.Raw(Url.Action("ProductTemplateAdd", "Template", null))",
                            data: postData,
                            success: function (data, textStatus, jqXHR) {
                                if (data.Result) {
                                    //reload grid
                                    $('#templates-product-grid').DataTable().ajax.reload();
<<<<<<< HEAD

                                    //clear input value
                                    $("#@Html.IdFor(model => model.AddProductTemplate.Name)").val('');
                                    $("#@Html.IdFor(model => model.AddProductTemplate.ViewPath)").val('');
                                    $("#@Html.IdFor(model => model.AddProductTemplate.DisplayOrder)").val('');
                                    $("#@Html.IdFor(model => model.AddProductTemplate.IgnoredProductTypes)").val('');

=======
>>>>>>> 55e16eec
                                } else {
                                    //display errors if returned
                                    display_nop_error(data);
                                }
                            },
                            complete: function (jqXHR, textStatus) {
                                $('#addProductTemplate').attr('disabled', false);
                            }
                        });
                    });
                });
            </script>
        </div>
    </div>
</div><|MERGE_RESOLUTION|>--- conflicted
+++ resolved
@@ -128,7 +128,6 @@
                                 if (data.Result) {
                                     //reload grid
                                     $('#templates-product-grid').DataTable().ajax.reload();
-<<<<<<< HEAD
 
                                     //clear input value
                                     $("#@Html.IdFor(model => model.AddProductTemplate.Name)").val('');
@@ -136,8 +135,6 @@
                                     $("#@Html.IdFor(model => model.AddProductTemplate.DisplayOrder)").val('');
                                     $("#@Html.IdFor(model => model.AddProductTemplate.IgnoredProductTypes)").val('');
 
-=======
->>>>>>> 55e16eec
                                 } else {
                                     //display errors if returned
                                     display_nop_error(data);
