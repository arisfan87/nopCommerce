--- conflicted
+++ resolved
@@ -1,12 +1,7 @@
 @model VendorModel
 
-<<<<<<< HEAD
-<div class="panel-body">
+<div class="card-body">
     @(await Html.LocalizedEditorAsync<VendorModel, VendorLocalizedModel>("vendor-seo-localized",
-=======
-<div class="card-body">
-    @(Html.LocalizedEditor<VendorModel, VendorLocalizedModel>("vendor-seo-localized",
->>>>>>> 8436c882
     @<div>
         <div class="form-group row">
             <div class="col-md-3">
