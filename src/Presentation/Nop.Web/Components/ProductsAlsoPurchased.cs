﻿using System.Linq;
using System.Threading.Tasks;
using Microsoft.AspNetCore.Mvc;
using Nop.Core;
using Nop.Core.Caching;
using Nop.Core.Domain.Catalog;
using Nop.Services.Catalog;
using Nop.Services.Orders;
using Nop.Services.Security;
using Nop.Services.Stores;
using Nop.Web.Factories;
using Nop.Web.Framework.Components;
using Nop.Web.Infrastructure.Cache;

namespace Nop.Web.Components
{
    public class ProductsAlsoPurchasedViewComponent : NopViewComponent
    {
        private readonly CatalogSettings _catalogSettings;
        private readonly IAclService _aclService;
        private readonly IOrderReportService _orderReportService;
        private readonly IProductModelFactory _productModelFactory;
        private readonly IProductService _productService;
        private readonly IStaticCacheManager _staticCacheManager;
        private readonly IStoreContext _storeContext;
        private readonly IStoreMappingService _storeMappingService;

        public ProductsAlsoPurchasedViewComponent(CatalogSettings catalogSettings,
            IAclService aclService,
            IOrderReportService orderReportService,
            IProductModelFactory productModelFactory,
            IProductService productService,
            IStaticCacheManager staticCacheManager,
            IStoreContext storeContext,
            IStoreMappingService storeMappingService)
        {
            _catalogSettings = catalogSettings;
            _aclService = aclService;
            _orderReportService = orderReportService;
            _productModelFactory = productModelFactory;
            _productService = productService;
            _staticCacheManager = staticCacheManager;
            _storeContext = storeContext;
            _storeMappingService = storeMappingService;
        }

        public async Task<IViewComponentResult> InvokeAsync(int productId, int? productThumbPictureSize)
        {
            if (!_catalogSettings.ProductsAlsoPurchasedEnabled)
                return Content("");

            //load and cache report
<<<<<<< HEAD
            var productIds = await _staticCacheManager.Get(_cacheKeyService.PrepareKeyForDefaultCache(NopModelCacheDefaults.ProductsAlsoPurchasedIdsKey, productId, await _storeContext.GetCurrentStore()),
                async () => await _orderReportService.GetAlsoPurchasedProductsIds((await _storeContext.GetCurrentStore()).Id, productId, _catalogSettings.ProductsAlsoPurchasedNumber)
=======
            var productIds = _staticCacheManager.Get(_staticCacheManager.PrepareKeyForDefaultCache(NopModelCacheDefaults.ProductsAlsoPurchasedIdsKey, productId, _storeContext.CurrentStore),
                () => _orderReportService.GetAlsoPurchasedProductsIds(_storeContext.CurrentStore.Id, productId, _catalogSettings.ProductsAlsoPurchasedNumber)
>>>>>>> 8df5bf22
            );

            //load products
            var products = await _productService.GetProductsByIds(productIds);
            //ACL and store mapping
            products = products.Where(p => _aclService.Authorize(p).Result && _storeMappingService.Authorize(p).Result).ToList();
            //availability dates
            products = products.Where(p => _productService.ProductIsAvailable(p)).ToList();

            if (!products.Any())
                return Content("");

            var model = (await _productModelFactory.PrepareProductOverviewModels(products, true, true, productThumbPictureSize)).ToList();
            return View(model);
        }
    }
}<|MERGE_RESOLUTION|>--- conflicted
+++ resolved
@@ -50,13 +50,8 @@
                 return Content("");
 
             //load and cache report
-<<<<<<< HEAD
-            var productIds = await _staticCacheManager.Get(_cacheKeyService.PrepareKeyForDefaultCache(NopModelCacheDefaults.ProductsAlsoPurchasedIdsKey, productId, await _storeContext.GetCurrentStore()),
+            var productIds = await _staticCacheManager.Get(_staticCacheManager.PrepareKeyForDefaultCache(NopModelCacheDefaults.ProductsAlsoPurchasedIdsKey, productId, await _storeContext.GetCurrentStore()),
                 async () => await _orderReportService.GetAlsoPurchasedProductsIds((await _storeContext.GetCurrentStore()).Id, productId, _catalogSettings.ProductsAlsoPurchasedNumber)
-=======
-            var productIds = _staticCacheManager.Get(_staticCacheManager.PrepareKeyForDefaultCache(NopModelCacheDefaults.ProductsAlsoPurchasedIdsKey, productId, _storeContext.CurrentStore),
-                () => _orderReportService.GetAlsoPurchasedProductsIds(_storeContext.CurrentStore.Id, productId, _catalogSettings.ProductsAlsoPurchasedNumber)
->>>>>>> 8df5bf22
             );
 
             //load products
