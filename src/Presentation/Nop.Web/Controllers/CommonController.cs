--- conflicted
+++ resolved
@@ -1,392 +1,387 @@
-﻿using System;
-using System.Threading.Tasks;
-using Microsoft.AspNetCore.Mvc;
-using Nop.Core;
-using Nop.Core.Domain;
-using Nop.Core.Domain.Common;
-using Nop.Core.Domain.Customers;
-using Nop.Core.Domain.Localization;
-using Nop.Core.Domain.Security;
-using Nop.Core.Domain.Tax;
-using Nop.Core.Domain.Vendors;
-using Nop.Services.Common;
-using Nop.Services.Directory;
-using Nop.Services.Localization;
-using Nop.Services.Logging;
-using Nop.Services.Messages;
-using Nop.Services.Vendors;
-using Nop.Web.Factories;
-using Nop.Web.Framework.Mvc.Filters;
-using Nop.Web.Framework.Themes;
-using Nop.Web.Models.Common;
-
-namespace Nop.Web.Controllers
-{
-    [AutoValidateAntiforgeryToken]
-    public partial class CommonController : BasePublicController
-    {
-        #region Fields
-
-        private readonly CaptchaSettings _captchaSettings;
-        private readonly CommonSettings _commonSettings;
-        private readonly ICommonModelFactory _commonModelFactory;
-        private readonly ICurrencyService _currencyService;
-        private readonly ICustomerActivityService _customerActivityService;
-        private readonly IGenericAttributeService _genericAttributeService;
-        private readonly ILanguageService _languageService;
-        private readonly ILocalizationService _localizationService;
-        private readonly IStoreContext _storeContext;
-        private readonly IThemeContext _themeContext;
-        private readonly IVendorService _vendorService;
-        private readonly IWorkContext _workContext;
-        private readonly IWorkflowMessageService _workflowMessageService;
-        private readonly LocalizationSettings _localizationSettings;
-        private readonly SitemapSettings _sitemapSettings;
-        private readonly SitemapXmlSettings _sitemapXmlSettings;
-        private readonly StoreInformationSettings _storeInformationSettings;
-        private readonly VendorSettings _vendorSettings;
-
-        #endregion
-
-        #region Ctor
-
-        public CommonController(CaptchaSettings captchaSettings,
-            CommonSettings commonSettings,
-            ICommonModelFactory commonModelFactory,
-            ICurrencyService currencyService,
-            ICustomerActivityService customerActivityService,
-            IGenericAttributeService genericAttributeService,
-            ILanguageService languageService,
-            ILocalizationService localizationService,
-            IStoreContext storeContext,
-            IThemeContext themeContext,
-            IVendorService vendorService,
-            IWorkContext workContext,
-            IWorkflowMessageService workflowMessageService,
-            LocalizationSettings localizationSettings,
-            SitemapSettings sitemapSettings,
-            SitemapXmlSettings sitemapXmlSettings,
-            StoreInformationSettings storeInformationSettings,
-            VendorSettings vendorSettings)
-        {
-            _captchaSettings = captchaSettings;
-            _commonSettings = commonSettings;
-            _commonModelFactory = commonModelFactory;
-            _currencyService = currencyService;
-            _customerActivityService = customerActivityService;
-            _genericAttributeService = genericAttributeService;
-            _languageService = languageService;
-            _localizationService = localizationService;
-            _storeContext = storeContext;
-            _themeContext = themeContext;
-            _vendorService = vendorService;
-            _workContext = workContext;
-            _workflowMessageService = workflowMessageService;
-            _localizationSettings = localizationSettings;
-            _sitemapSettings = sitemapSettings;
-            _sitemapXmlSettings = sitemapXmlSettings;
-            _storeInformationSettings = storeInformationSettings;
-            _vendorSettings = vendorSettings;
-        }
-
-        #endregion
-
-        #region Methods
-
-        //page not found
-        public virtual IActionResult PageNotFound()
-        {
-            Response.StatusCode = 404;
-            Response.ContentType = "text/html";
-
-            return View();
-        }
-
-        //available even when a store is closed
-        [CheckAccessClosedStore(true)]
-        //available even when navigation is not allowed
-        [CheckAccessPublicStore(true)]
-        public virtual async Task<IActionResult> SetLanguage(int langid, string returnUrl = "")
-        {
-            var language = await _languageService.GetLanguageById(langid);
-            if (!language?.Published ?? false)
-                language = await _workContext.GetWorkingLanguage();
-
-            //home page
-            if (string.IsNullOrEmpty(returnUrl))
-                returnUrl = Url.RouteUrl("Homepage");
-
-            //language part in URL
-            if (_localizationSettings.SeoFriendlyUrlsForLanguagesEnabled)
-            {
-                //remove current language code if it's already localized URL
-                if ((await returnUrl.IsLocalizedUrl(Request.PathBase, true)).Item1)
-                    returnUrl = returnUrl.RemoveLanguageSeoCodeFromUrl(Request.PathBase, true);
-
-                //and add code of passed language
-                returnUrl = returnUrl.AddLanguageSeoCodeToUrl(Request.PathBase, true, language);
-            }
-
-            await _workContext.SetWorkingLanguage(language);
-
-            //prevent open redirection attack
-            if (!Url.IsLocalUrl(returnUrl))
-                returnUrl = Url.RouteUrl("Homepage");
-
-            return Redirect(returnUrl);
-        }
-
-        //available even when navigation is not allowed
-        [CheckAccessPublicStore(true)]
-        public virtual async Task<IActionResult> SetCurrency(int customerCurrency, string returnUrl = "")
-        {
-            var currency = await _currencyService.GetCurrencyById(customerCurrency);
-            if (currency != null)
-                await _workContext.SetWorkingCurrency(currency);
-
-            //home page
-            if (string.IsNullOrEmpty(returnUrl))
-                returnUrl = Url.RouteUrl("Homepage");
-
-            //prevent open redirection attack
-            if (!Url.IsLocalUrl(returnUrl))
-                returnUrl = Url.RouteUrl("Homepage");
-
-            return Redirect(returnUrl);
-        }
-
-        //available even when navigation is not allowed
-        [CheckAccessPublicStore(true)]
-        public virtual async Task<IActionResult> SetTaxType(int customerTaxType, string returnUrl = "")
-        {
-            var taxDisplayType = (TaxDisplayType)Enum.ToObject(typeof(TaxDisplayType), customerTaxType);
-            await _workContext.SetTaxDisplayType(taxDisplayType);
-
-            //home page
-            if (string.IsNullOrEmpty(returnUrl))
-                returnUrl = Url.RouteUrl("Homepage");
-
-            //prevent open redirection attack
-            if (!Url.IsLocalUrl(returnUrl))
-                returnUrl = Url.RouteUrl("Homepage");
-
-            return Redirect(returnUrl);
-        }
-
-        //contact us page
-        //available even when a store is closed
-        [CheckAccessClosedStore(true)]
-        public virtual async Task<IActionResult> ContactUs()
-        {
-            var model = new ContactUsModel();
-            model = await _commonModelFactory.PrepareContactUsModel(model, false);
-            
-            return View(model);
-        }
-
-        [HttpPost, ActionName("ContactUs")]        
-        [ValidateCaptcha]
-        //available even when a store is closed
-        [CheckAccessClosedStore(true)]
-        public virtual async Task<IActionResult> ContactUsSend(ContactUsModel model, bool captchaValid)
-        {
-            //validate CAPTCHA
-            if (_captchaSettings.Enabled && _captchaSettings.ShowOnContactUsPage && !captchaValid)
-            {
-                ModelState.AddModelError("", await _localizationService.GetResource("Common.WrongCaptchaMessage"));
-            }
-
-            model = await _commonModelFactory.PrepareContactUsModel(model, true);
-
-            if (ModelState.IsValid)
-            {
-                var subject = _commonSettings.SubjectFieldOnContactUsForm ? model.Subject : null;
-                var body = Core.Html.HtmlHelper.FormatText(model.Enquiry, false, true, false, false, false, false);
-
-                await _workflowMessageService.SendContactUsMessage((await _workContext.GetWorkingLanguage()).Id,
-                    model.Email.Trim(), model.FullName, subject, body);
-
-                model.SuccessfullySent = true;
-                model.Result = await _localizationService.GetResource("ContactUs.YourEnquiryHasBeenSent");
-
-                //activity log
-                await _customerActivityService.InsertActivity("PublicStore.ContactUs",
-                    await _localizationService.GetResource("ActivityLog.PublicStore.ContactUs"));
-
-                return View(model);
-            }
-
-            return View(model);
-        }
-
-        //contact vendor page
-<<<<<<< HEAD
-        [HttpsRequirement]
-        public virtual async Task<IActionResult> ContactVendor(int vendorId)
-=======
-        public virtual IActionResult ContactVendor(int vendorId)
->>>>>>> 8df5bf22
-        {
-            if (!_vendorSettings.AllowCustomersToContactVendors)
-                return RedirectToRoute("Homepage");
-
-            var vendor = await _vendorService.GetVendorById(vendorId);
-            if (vendor == null || !vendor.Active || vendor.Deleted)
-                return RedirectToRoute("Homepage");
-
-            var model = new ContactVendorModel();
-            model = await _commonModelFactory.PrepareContactVendorModel(model, vendor, false);
-            
-            return View(model);
-        }
-
-        [HttpPost, ActionName("ContactVendor")]        
-        [ValidateCaptcha]
-        public virtual async Task<IActionResult> ContactVendorSend(ContactVendorModel model, bool captchaValid)
-        {
-            if (!_vendorSettings.AllowCustomersToContactVendors)
-                return RedirectToRoute("Homepage");
-
-            var vendor = await _vendorService.GetVendorById(model.VendorId);
-            if (vendor == null || !vendor.Active || vendor.Deleted)
-                return RedirectToRoute("Homepage");
-
-            //validate CAPTCHA
-            if (_captchaSettings.Enabled && _captchaSettings.ShowOnContactUsPage && !captchaValid)
-            {
-                ModelState.AddModelError("", await _localizationService.GetResource("Common.WrongCaptchaMessage"));
-            }
-
-            model = await _commonModelFactory.PrepareContactVendorModel(model, vendor, true);
-
-            if (ModelState.IsValid)
-            {
-                var subject = _commonSettings.SubjectFieldOnContactUsForm ? model.Subject : null;
-                var body = Core.Html.HtmlHelper.FormatText(model.Enquiry, false, true, false, false, false, false);
-
-                await _workflowMessageService.SendContactVendorMessage(vendor, (await _workContext.GetWorkingLanguage()).Id,
-                    model.Email.Trim(), model.FullName, subject, body);
-
-                model.SuccessfullySent = true;
-                model.Result = await _localizationService.GetResource("ContactVendor.YourEnquiryHasBeenSent");
-
-                return View(model);
-            }
-
-            return View(model);
-        }
-
-        //sitemap page
-        public virtual async Task<IActionResult> Sitemap(SitemapPageModel pageModel)
-        {
-            if (!_sitemapSettings.SitemapEnabled)
-                return RedirectToRoute("Homepage");
-
-            var model = await _commonModelFactory.PrepareSitemapModel(pageModel);
-            
-            return View(model);
-        }
-
-        //SEO sitemap page
-        //available even when a store is closed
-        [CheckAccessClosedStore(true)]
-        public virtual async Task<IActionResult> SitemapXml(int? id)
-        {
-            var siteMap = _sitemapXmlSettings.SitemapXmlEnabled
-                ? await _commonModelFactory.PrepareSitemapXml(id) : string.Empty;
-
-            return Content(siteMap, "text/xml");
-        }
-
-        public virtual async Task<IActionResult> SetStoreTheme(string themeName, string returnUrl = "")
-        {
-            await _themeContext.SetWorkingThemeName(themeName);
-
-            //home page
-            if (string.IsNullOrEmpty(returnUrl))
-                returnUrl = Url.RouteUrl("Homepage");
-
-            //prevent open redirection attack
-            if (!Url.IsLocalUrl(returnUrl))
-                returnUrl = Url.RouteUrl("Homepage");
-
-            return Redirect(returnUrl);
-        }
-
-        [HttpPost]
-        [IgnoreAntiforgeryToken]
-        //available even when a store is closed
-        [CheckAccessClosedStore(true)]
-        //available even when navigation is not allowed
-        [CheckAccessPublicStore(true)]
-        public virtual async Task<IActionResult> EuCookieLawAccept()
-        {
-            if (!_storeInformationSettings.DisplayEuCookieLawWarning)
-                //disabled
-                return Json(new { stored = false });
-
-            //save setting
-            await _genericAttributeService.SaveAttribute(await _workContext.GetCurrentCustomer(), NopCustomerDefaults.EuCookieLawAcceptedAttribute, true, (await _storeContext.GetCurrentStore()).Id);
-            return Json(new { stored = true });
-        }
-
-        //robots.txt file
-        //available even when a store is closed
-        [CheckAccessClosedStore(true)]
-        //available even when navigation is not allowed
-        [CheckAccessPublicStore(true)]
-        public virtual async Task<IActionResult> RobotsTextFile()
-        {
-            var robotsFileContent = await _commonModelFactory.PrepareRobotsTextFile();
-            
-            return Content(robotsFileContent, MimeTypes.TextPlain);
-        }
-
-        public virtual IActionResult GenericUrl()
-        {
-            //seems that no entity was found
-            return InvokeHttp404();
-        }
-
-        //store is closed
-        //available even when a store is closed
-        [CheckAccessClosedStore(true)]
-        public virtual IActionResult StoreClosed()
-        {
-            return View();
-        }
-
-        //helper method to redirect users. Workaround for GenericPathRoute class where we're not allowed to do it
-        public virtual IActionResult InternalRedirect(string url, bool permanentRedirect)
-        {
-            //ensure it's invoked from our GenericPathRoute class
-            if (HttpContext.Items["nop.RedirectFromGenericPathRoute"] == null ||
-                !Convert.ToBoolean(HttpContext.Items["nop.RedirectFromGenericPathRoute"]))
-            {
-                url = Url.RouteUrl("Homepage");
-                permanentRedirect = false;
-            }
-
-            //home page
-            if (string.IsNullOrEmpty(url))
-            {
-                url = Url.RouteUrl("Homepage");
-                permanentRedirect = false;
-            }
-
-            //prevent open redirection attack
-            if (!Url.IsLocalUrl(url))
-            {
-                url = Url.RouteUrl("Homepage");
-                permanentRedirect = false;
-            }
-
-            if (permanentRedirect)
-                return RedirectPermanent(url);
-
-            return Redirect(url);
-        }
-
-        #endregion
-    }
+﻿using System;
+using System.Threading.Tasks;
+using Microsoft.AspNetCore.Mvc;
+using Nop.Core;
+using Nop.Core.Domain;
+using Nop.Core.Domain.Common;
+using Nop.Core.Domain.Customers;
+using Nop.Core.Domain.Localization;
+using Nop.Core.Domain.Security;
+using Nop.Core.Domain.Tax;
+using Nop.Core.Domain.Vendors;
+using Nop.Services.Common;
+using Nop.Services.Directory;
+using Nop.Services.Localization;
+using Nop.Services.Logging;
+using Nop.Services.Messages;
+using Nop.Services.Vendors;
+using Nop.Web.Factories;
+using Nop.Web.Framework.Mvc.Filters;
+using Nop.Web.Framework.Themes;
+using Nop.Web.Models.Common;
+
+namespace Nop.Web.Controllers
+{
+    [AutoValidateAntiforgeryToken]
+    public partial class CommonController : BasePublicController
+    {
+        #region Fields
+
+        private readonly CaptchaSettings _captchaSettings;
+        private readonly CommonSettings _commonSettings;
+        private readonly ICommonModelFactory _commonModelFactory;
+        private readonly ICurrencyService _currencyService;
+        private readonly ICustomerActivityService _customerActivityService;
+        private readonly IGenericAttributeService _genericAttributeService;
+        private readonly ILanguageService _languageService;
+        private readonly ILocalizationService _localizationService;
+        private readonly IStoreContext _storeContext;
+        private readonly IThemeContext _themeContext;
+        private readonly IVendorService _vendorService;
+        private readonly IWorkContext _workContext;
+        private readonly IWorkflowMessageService _workflowMessageService;
+        private readonly LocalizationSettings _localizationSettings;
+        private readonly SitemapSettings _sitemapSettings;
+        private readonly SitemapXmlSettings _sitemapXmlSettings;
+        private readonly StoreInformationSettings _storeInformationSettings;
+        private readonly VendorSettings _vendorSettings;
+
+        #endregion
+
+        #region Ctor
+
+        public CommonController(CaptchaSettings captchaSettings,
+            CommonSettings commonSettings,
+            ICommonModelFactory commonModelFactory,
+            ICurrencyService currencyService,
+            ICustomerActivityService customerActivityService,
+            IGenericAttributeService genericAttributeService,
+            ILanguageService languageService,
+            ILocalizationService localizationService,
+            IStoreContext storeContext,
+            IThemeContext themeContext,
+            IVendorService vendorService,
+            IWorkContext workContext,
+            IWorkflowMessageService workflowMessageService,
+            LocalizationSettings localizationSettings,
+            SitemapSettings sitemapSettings,
+            SitemapXmlSettings sitemapXmlSettings,
+            StoreInformationSettings storeInformationSettings,
+            VendorSettings vendorSettings)
+        {
+            _captchaSettings = captchaSettings;
+            _commonSettings = commonSettings;
+            _commonModelFactory = commonModelFactory;
+            _currencyService = currencyService;
+            _customerActivityService = customerActivityService;
+            _genericAttributeService = genericAttributeService;
+            _languageService = languageService;
+            _localizationService = localizationService;
+            _storeContext = storeContext;
+            _themeContext = themeContext;
+            _vendorService = vendorService;
+            _workContext = workContext;
+            _workflowMessageService = workflowMessageService;
+            _localizationSettings = localizationSettings;
+            _sitemapSettings = sitemapSettings;
+            _sitemapXmlSettings = sitemapXmlSettings;
+            _storeInformationSettings = storeInformationSettings;
+            _vendorSettings = vendorSettings;
+        }
+
+        #endregion
+
+        #region Methods
+
+        //page not found
+        public virtual IActionResult PageNotFound()
+        {
+            Response.StatusCode = 404;
+            Response.ContentType = "text/html";
+
+            return View();
+        }
+
+        //available even when a store is closed
+        [CheckAccessClosedStore(true)]
+        //available even when navigation is not allowed
+        [CheckAccessPublicStore(true)]
+        public virtual async Task<IActionResult> SetLanguage(int langid, string returnUrl = "")
+        {
+            var language = await _languageService.GetLanguageById(langid);
+            if (!language?.Published ?? false)
+                language = await _workContext.GetWorkingLanguage();
+
+            //home page
+            if (string.IsNullOrEmpty(returnUrl))
+                returnUrl = Url.RouteUrl("Homepage");
+
+            //language part in URL
+            if (_localizationSettings.SeoFriendlyUrlsForLanguagesEnabled)
+            {
+                //remove current language code if it's already localized URL
+                if ((await returnUrl.IsLocalizedUrl(Request.PathBase, true)).Item1)
+                    returnUrl = returnUrl.RemoveLanguageSeoCodeFromUrl(Request.PathBase, true);
+
+                //and add code of passed language
+                returnUrl = returnUrl.AddLanguageSeoCodeToUrl(Request.PathBase, true, language);
+            }
+
+            await _workContext.SetWorkingLanguage(language);
+
+            //prevent open redirection attack
+            if (!Url.IsLocalUrl(returnUrl))
+                returnUrl = Url.RouteUrl("Homepage");
+
+            return Redirect(returnUrl);
+        }
+
+        //available even when navigation is not allowed
+        [CheckAccessPublicStore(true)]
+        public virtual async Task<IActionResult> SetCurrency(int customerCurrency, string returnUrl = "")
+        {
+            var currency = await _currencyService.GetCurrencyById(customerCurrency);
+            if (currency != null)
+                await _workContext.SetWorkingCurrency(currency);
+
+            //home page
+            if (string.IsNullOrEmpty(returnUrl))
+                returnUrl = Url.RouteUrl("Homepage");
+
+            //prevent open redirection attack
+            if (!Url.IsLocalUrl(returnUrl))
+                returnUrl = Url.RouteUrl("Homepage");
+
+            return Redirect(returnUrl);
+        }
+
+        //available even when navigation is not allowed
+        [CheckAccessPublicStore(true)]
+        public virtual async Task<IActionResult> SetTaxType(int customerTaxType, string returnUrl = "")
+        {
+            var taxDisplayType = (TaxDisplayType)Enum.ToObject(typeof(TaxDisplayType), customerTaxType);
+            await _workContext.SetTaxDisplayType(taxDisplayType);
+
+            //home page
+            if (string.IsNullOrEmpty(returnUrl))
+                returnUrl = Url.RouteUrl("Homepage");
+
+            //prevent open redirection attack
+            if (!Url.IsLocalUrl(returnUrl))
+                returnUrl = Url.RouteUrl("Homepage");
+
+            return Redirect(returnUrl);
+        }
+
+        //contact us page
+        //available even when a store is closed
+        [CheckAccessClosedStore(true)]
+        public virtual async Task<IActionResult> ContactUs()
+        {
+            var model = new ContactUsModel();
+            model = await _commonModelFactory.PrepareContactUsModel(model, false);
+            
+            return View(model);
+        }
+
+        [HttpPost, ActionName("ContactUs")]        
+        [ValidateCaptcha]
+        //available even when a store is closed
+        [CheckAccessClosedStore(true)]
+        public virtual async Task<IActionResult> ContactUsSend(ContactUsModel model, bool captchaValid)
+        {
+            //validate CAPTCHA
+            if (_captchaSettings.Enabled && _captchaSettings.ShowOnContactUsPage && !captchaValid)
+            {
+                ModelState.AddModelError("", await _localizationService.GetResource("Common.WrongCaptchaMessage"));
+            }
+
+            model = await _commonModelFactory.PrepareContactUsModel(model, true);
+
+            if (ModelState.IsValid)
+            {
+                var subject = _commonSettings.SubjectFieldOnContactUsForm ? model.Subject : null;
+                var body = Core.Html.HtmlHelper.FormatText(model.Enquiry, false, true, false, false, false, false);
+
+                await _workflowMessageService.SendContactUsMessage((await _workContext.GetWorkingLanguage()).Id,
+                    model.Email.Trim(), model.FullName, subject, body);
+
+                model.SuccessfullySent = true;
+                model.Result = await _localizationService.GetResource("ContactUs.YourEnquiryHasBeenSent");
+
+                //activity log
+                await _customerActivityService.InsertActivity("PublicStore.ContactUs",
+                    await _localizationService.GetResource("ActivityLog.PublicStore.ContactUs"));
+
+                return View(model);
+            }
+
+            return View(model);
+        }
+
+        //contact vendor page
+        public virtual async Task<IActionResult> ContactVendor(int vendorId)
+        {
+            if (!_vendorSettings.AllowCustomersToContactVendors)
+                return RedirectToRoute("Homepage");
+
+            var vendor = await _vendorService.GetVendorById(vendorId);
+            if (vendor == null || !vendor.Active || vendor.Deleted)
+                return RedirectToRoute("Homepage");
+
+            var model = new ContactVendorModel();
+            model = await _commonModelFactory.PrepareContactVendorModel(model, vendor, false);
+            
+            return View(model);
+        }
+
+        [HttpPost, ActionName("ContactVendor")]        
+        [ValidateCaptcha]
+        public virtual async Task<IActionResult> ContactVendorSend(ContactVendorModel model, bool captchaValid)
+        {
+            if (!_vendorSettings.AllowCustomersToContactVendors)
+                return RedirectToRoute("Homepage");
+
+            var vendor = await _vendorService.GetVendorById(model.VendorId);
+            if (vendor == null || !vendor.Active || vendor.Deleted)
+                return RedirectToRoute("Homepage");
+
+            //validate CAPTCHA
+            if (_captchaSettings.Enabled && _captchaSettings.ShowOnContactUsPage && !captchaValid)
+            {
+                ModelState.AddModelError("", await _localizationService.GetResource("Common.WrongCaptchaMessage"));
+            }
+
+            model = await _commonModelFactory.PrepareContactVendorModel(model, vendor, true);
+
+            if (ModelState.IsValid)
+            {
+                var subject = _commonSettings.SubjectFieldOnContactUsForm ? model.Subject : null;
+                var body = Core.Html.HtmlHelper.FormatText(model.Enquiry, false, true, false, false, false, false);
+
+                await _workflowMessageService.SendContactVendorMessage(vendor, (await _workContext.GetWorkingLanguage()).Id,
+                    model.Email.Trim(), model.FullName, subject, body);
+
+                model.SuccessfullySent = true;
+                model.Result = await _localizationService.GetResource("ContactVendor.YourEnquiryHasBeenSent");
+
+                return View(model);
+            }
+
+            return View(model);
+        }
+
+        //sitemap page
+        public virtual async Task<IActionResult> Sitemap(SitemapPageModel pageModel)
+        {
+            if (!_sitemapSettings.SitemapEnabled)
+                return RedirectToRoute("Homepage");
+
+            var model = await _commonModelFactory.PrepareSitemapModel(pageModel);
+            
+            return View(model);
+        }
+
+        //SEO sitemap page
+        //available even when a store is closed
+        [CheckAccessClosedStore(true)]
+        public virtual async Task<IActionResult> SitemapXml(int? id)
+        {
+            var siteMap = _sitemapXmlSettings.SitemapXmlEnabled
+                ? await _commonModelFactory.PrepareSitemapXml(id) : string.Empty;
+
+            return Content(siteMap, "text/xml");
+        }
+
+        public virtual async Task<IActionResult> SetStoreTheme(string themeName, string returnUrl = "")
+        {
+            await _themeContext.SetWorkingThemeName(themeName);
+
+            //home page
+            if (string.IsNullOrEmpty(returnUrl))
+                returnUrl = Url.RouteUrl("Homepage");
+
+            //prevent open redirection attack
+            if (!Url.IsLocalUrl(returnUrl))
+                returnUrl = Url.RouteUrl("Homepage");
+
+            return Redirect(returnUrl);
+        }
+
+        [HttpPost]
+        [IgnoreAntiforgeryToken]
+        //available even when a store is closed
+        [CheckAccessClosedStore(true)]
+        //available even when navigation is not allowed
+        [CheckAccessPublicStore(true)]
+        public virtual async Task<IActionResult> EuCookieLawAccept()
+        {
+            if (!_storeInformationSettings.DisplayEuCookieLawWarning)
+                //disabled
+                return Json(new { stored = false });
+
+            //save setting
+            await _genericAttributeService.SaveAttribute(await _workContext.GetCurrentCustomer(), NopCustomerDefaults.EuCookieLawAcceptedAttribute, true, (await _storeContext.GetCurrentStore()).Id);
+            return Json(new { stored = true });
+        }
+
+        //robots.txt file
+        //available even when a store is closed
+        [CheckAccessClosedStore(true)]
+        //available even when navigation is not allowed
+        [CheckAccessPublicStore(true)]
+        public virtual async Task<IActionResult> RobotsTextFile()
+        {
+            var robotsFileContent = await _commonModelFactory.PrepareRobotsTextFile();
+            
+            return Content(robotsFileContent, MimeTypes.TextPlain);
+        }
+
+        public virtual IActionResult GenericUrl()
+        {
+            //seems that no entity was found
+            return InvokeHttp404();
+        }
+
+        //store is closed
+        //available even when a store is closed
+        [CheckAccessClosedStore(true)]
+        public virtual IActionResult StoreClosed()
+        {
+            return View();
+        }
+
+        //helper method to redirect users. Workaround for GenericPathRoute class where we're not allowed to do it
+        public virtual IActionResult InternalRedirect(string url, bool permanentRedirect)
+        {
+            //ensure it's invoked from our GenericPathRoute class
+            if (HttpContext.Items["nop.RedirectFromGenericPathRoute"] == null ||
+                !Convert.ToBoolean(HttpContext.Items["nop.RedirectFromGenericPathRoute"]))
+            {
+                url = Url.RouteUrl("Homepage");
+                permanentRedirect = false;
+            }
+
+            //home page
+            if (string.IsNullOrEmpty(url))
+            {
+                url = Url.RouteUrl("Homepage");
+                permanentRedirect = false;
+            }
+
+            //prevent open redirection attack
+            if (!Url.IsLocalUrl(url))
+            {
+                url = Url.RouteUrl("Homepage");
+                permanentRedirect = false;
+            }
+
+            if (permanentRedirect)
+                return RedirectPermanent(url);
+
+            return Redirect(url);
+        }
+
+        #endregion
+    }
 }