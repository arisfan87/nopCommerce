﻿using System;
using System.Linq;
using System.Threading.Tasks;
using Microsoft.AspNetCore.Http;
using Microsoft.AspNetCore.Mvc;
using Microsoft.Extensions.Primitives;
using Nop.Core;
using Nop.Core.Domain.Catalog;
using Nop.Core.Domain.Localization;
using Nop.Core.Domain.Media;
using Nop.Core.Domain.Security;
using Nop.Core.Domain.Vendors;
using Nop.Services.Common;
using Nop.Services.Customers;
using Nop.Services.Localization;
using Nop.Services.Media;
using Nop.Services.Messages;
using Nop.Services.Seo;
using Nop.Services.Vendors;
using Nop.Web.Factories;
using Nop.Web.Framework.Controllers;
using Nop.Web.Framework.Mvc.Filters;
using Nop.Web.Models.Vendors;

namespace Nop.Web.Controllers
{
    public partial class VendorController : BasePublicController
    {
        #region Fields

        private readonly CaptchaSettings _captchaSettings;
        private readonly ICustomerService _customerService;
        private readonly IDownloadService _downloadService;
        private readonly IGenericAttributeService _genericAttributeService;
        private readonly ILocalizationService _localizationService;
        private readonly IPictureService _pictureService;
        private readonly IUrlRecordService _urlRecordService;
        private readonly IVendorAttributeParser _vendorAttributeParser;
        private readonly IVendorAttributeService _vendorAttributeService;
        private readonly IVendorModelFactory _vendorModelFactory;
        private readonly IVendorService _vendorService;
        private readonly IWorkContext _workContext;
        private readonly IWorkflowMessageService _workflowMessageService;
        private readonly LocalizationSettings _localizationSettings;
        private readonly VendorSettings _vendorSettings;

        #endregion

        #region Ctor

        public VendorController(CaptchaSettings captchaSettings,
            ICustomerService customerService,
            IDownloadService downloadService,
            IGenericAttributeService genericAttributeService,
            ILocalizationService localizationService,
            IPictureService pictureService,
            IUrlRecordService urlRecordService,
            IVendorAttributeParser vendorAttributeParser,
            IVendorAttributeService vendorAttributeService,
            IVendorModelFactory vendorModelFactory,
            IVendorService vendorService,
            IWorkContext workContext,
            IWorkflowMessageService workflowMessageService,
            LocalizationSettings localizationSettings,
            VendorSettings vendorSettings)
        {
            _captchaSettings = captchaSettings;
            _customerService = customerService;
            _downloadService = downloadService;
            _genericAttributeService = genericAttributeService;
            _localizationService = localizationService;
            _pictureService = pictureService;
            _urlRecordService = urlRecordService;
            _vendorAttributeParser = vendorAttributeParser;
            _vendorAttributeService = vendorAttributeService;
            _vendorModelFactory = vendorModelFactory;
            _vendorService = vendorService;
            _workContext = workContext;
            _workflowMessageService = workflowMessageService;
            _localizationSettings = localizationSettings;
            _vendorSettings = vendorSettings;
        }

        #endregion

        #region Utilities

        protected virtual async Task UpdatePictureSeoNames(Vendor vendor)
        {
            var picture = await _pictureService.GetPictureById(vendor.PictureId);
            if (picture != null)
                await _pictureService.SetSeoFilename(picture.Id, await _pictureService.GetPictureSeName(vendor.Name));
        }

        protected virtual async Task<string> ParseVendorAttributes(IFormCollection form)
        {
            if (form == null)
                throw new ArgumentNullException(nameof(form));

            var attributesXml = "";
            var attributes = await _vendorAttributeService.GetAllVendorAttributes();
            foreach (var attribute in attributes)
            {
                var controlId = $"{NopVendorDefaults.VendorAttributePrefix}{attribute.Id}";
                switch (attribute.AttributeControlType)
                {
                    case AttributeControlType.DropdownList:
                    case AttributeControlType.RadioList:
                        {
                            var ctrlAttributes = form[controlId];
                            if (!StringValues.IsNullOrEmpty(ctrlAttributes))
                            {
                                var selectedAttributeId = int.Parse(ctrlAttributes);
                                if (selectedAttributeId > 0)
                                    attributesXml = _vendorAttributeParser.AddVendorAttribute(attributesXml,
                                        attribute, selectedAttributeId.ToString());
                            }
                        }
                        break;
                    case AttributeControlType.Checkboxes:
                        {
                            var cblAttributes = form[controlId];
                            if (!StringValues.IsNullOrEmpty(cblAttributes))
                            {
                                foreach (var item in cblAttributes.ToString().Split(new[] { ',' }, StringSplitOptions.RemoveEmptyEntries)
                                )
                                {
                                    var selectedAttributeId = int.Parse(item);
                                    if (selectedAttributeId > 0)
                                        attributesXml = _vendorAttributeParser.AddVendorAttribute(attributesXml,
                                            attribute, selectedAttributeId.ToString());
                                }
                            }
                        }
                        break;
                    case AttributeControlType.ReadonlyCheckboxes:
                        {
                            //load read-only (already server-side selected) values
                            var attributeValues = await _vendorAttributeService.GetVendorAttributeValues(attribute.Id);
                            foreach (var selectedAttributeId in attributeValues
                                .Where(v => v.IsPreSelected)
                                .Select(v => v.Id)
                                .ToList())
                            {
                                attributesXml = _vendorAttributeParser.AddVendorAttribute(attributesXml,
                                    attribute, selectedAttributeId.ToString());
                            }
                        }
                        break;
                    case AttributeControlType.TextBox:
                    case AttributeControlType.MultilineTextbox:
                        {
                            var ctrlAttributes = form[controlId];
                            if (!StringValues.IsNullOrEmpty(ctrlAttributes))
                            {
                                var enteredText = ctrlAttributes.ToString().Trim();
                                attributesXml = _vendorAttributeParser.AddVendorAttribute(attributesXml,
                                    attribute, enteredText);
                            }
                        }
                        break;
                    case AttributeControlType.Datepicker:
                    case AttributeControlType.ColorSquares:
                    case AttributeControlType.ImageSquares:
                    case AttributeControlType.FileUpload:
                    //not supported vendor attributes
                    default:
                        break;
                }
            }

            return attributesXml;
        }

        #endregion

        #region Methods

<<<<<<< HEAD
        [HttpsRequirement]
        public virtual async Task<IActionResult> ApplyVendor()
=======
        public virtual IActionResult ApplyVendor()
>>>>>>> 8df5bf22
        {
            if (!_vendorSettings.AllowCustomersToApplyForVendorAccount)
                return RedirectToRoute("Homepage");

            if (!await _customerService.IsRegistered(await _workContext.GetCurrentCustomer()))
                return Challenge();

            var model = new ApplyVendorModel();
            model = await _vendorModelFactory.PrepareApplyVendorModel(model, true, false, null);
            return View(model);
        }

        [HttpPost, ActionName("ApplyVendor")]
        [AutoValidateAntiforgeryToken]
        [ValidateCaptcha]
        public virtual async Task<IActionResult> ApplyVendorSubmit(ApplyVendorModel model, bool captchaValid, IFormFile uploadedFile, IFormCollection form)
        {
            if (!_vendorSettings.AllowCustomersToApplyForVendorAccount)
                return RedirectToRoute("Homepage");

            if (!await _customerService.IsRegistered(await _workContext.GetCurrentCustomer()))
                return Challenge();

            if (await _customerService.IsAdmin(await _workContext.GetCurrentCustomer()))
                ModelState.AddModelError("", await _localizationService.GetResource("Vendors.ApplyAccount.IsAdmin"));

            //validate CAPTCHA
            if (_captchaSettings.Enabled && _captchaSettings.ShowOnApplyVendorPage && !captchaValid)
            {
                ModelState.AddModelError("", await _localizationService.GetResource("Common.WrongCaptchaMessage"));
            }

            var pictureId = 0;

            if (uploadedFile != null && !string.IsNullOrEmpty(uploadedFile.FileName))
            {
                try
                {
                    var contentType = uploadedFile.ContentType;
                    var vendorPictureBinary = await _downloadService.GetDownloadBits(uploadedFile);
                    var picture = await _pictureService.InsertPicture(vendorPictureBinary, contentType, null);

                    if (picture != null)
                        pictureId = picture.Id;
                }
                catch (Exception)
                {
                    ModelState.AddModelError("", await _localizationService.GetResource("Vendors.ApplyAccount.Picture.ErrorMessage"));
                }
            }

            //vendor attributes
            var vendorAttributesXml = await ParseVendorAttributes(form);
            (await _vendorAttributeParser.GetAttributeWarnings(vendorAttributesXml)).ToList()
                .ForEach(warning => ModelState.AddModelError(string.Empty, warning));

            if (ModelState.IsValid)
            {
                var description = Core.Html.HtmlHelper.FormatText(model.Description, false, false, true, false, false, false);
                //disabled by default
                var vendor = new Vendor
                {
                    Name = model.Name,
                    Email = model.Email,
                    //some default settings
                    PageSize = 6,
                    AllowCustomersToSelectPageSize = true,
                    PageSizeOptions = _vendorSettings.DefaultVendorPageSizeOptions,
                    PictureId = pictureId,
                    Description = description
                };
                await _vendorService.InsertVendor(vendor);
                //search engine name (the same as vendor name)
                var seName = await _urlRecordService.ValidateSeName(vendor, vendor.Name, vendor.Name, true);
                await _urlRecordService.SaveSlug(vendor, seName, 0);

                //associate to the current customer
                //but a store owner will have to manually add this customer role to "Vendors" role
                //if he wants to grant access to admin area
                (await _workContext.GetCurrentCustomer()).VendorId = vendor.Id;
                await _customerService.UpdateCustomer(await _workContext.GetCurrentCustomer());

                //update picture seo file name
                await UpdatePictureSeoNames(vendor);

                //save vendor attributes
                await _genericAttributeService.SaveAttribute(vendor, NopVendorDefaults.VendorAttributes, vendorAttributesXml);

                //notify store owner here (email)
                await _workflowMessageService.SendNewVendorAccountApplyStoreOwnerNotification(await _workContext.GetCurrentCustomer(),
                    vendor, _localizationSettings.DefaultAdminLanguageId);

                model.DisableFormInput = true;
                model.Result = await _localizationService.GetResource("Vendors.ApplyAccount.Submitted");
                return View(model);
            }

            //If we got this far, something failed, redisplay form
            model = await _vendorModelFactory.PrepareApplyVendorModel(model, false, true, vendorAttributesXml);
            return View(model);
        }

<<<<<<< HEAD
        [HttpsRequirement]
        public virtual async Task<IActionResult> Info()
=======
        public virtual IActionResult Info()
>>>>>>> 8df5bf22
        {
            if (!await _customerService.IsRegistered(await _workContext.GetCurrentCustomer()))
                return Challenge();

            if (await _workContext.GetCurrentVendor() == null || !_vendorSettings.AllowVendorsToEditInfo)
                return RedirectToRoute("CustomerInfo");

            var model = new VendorInfoModel();
            model = await _vendorModelFactory.PrepareVendorInfoModel(model, false);
            return View(model);
        }

        [HttpPost, ActionName("Info")]
        [AutoValidateAntiforgeryToken]
        [FormValueRequired("save-info-button")]
        public virtual async Task<IActionResult> Info(VendorInfoModel model, IFormFile uploadedFile, IFormCollection form)
        {
            if (!await _customerService.IsRegistered(await _workContext.GetCurrentCustomer()))
                return Challenge();

            if (await _workContext.GetCurrentVendor() == null || !_vendorSettings.AllowVendorsToEditInfo)
                return RedirectToRoute("CustomerInfo");

            Picture picture = null;

            if (uploadedFile != null && !string.IsNullOrEmpty(uploadedFile.FileName))
            {
                try
                {
                    var contentType = uploadedFile.ContentType;
                    var vendorPictureBinary = await _downloadService.GetDownloadBits(uploadedFile);
                    picture = await _pictureService.InsertPicture(vendorPictureBinary, contentType, null);
                }
                catch (Exception)
                {
                    ModelState.AddModelError("", await _localizationService.GetResource("Account.VendorInfo.Picture.ErrorMessage"));
                }
            }

            var vendor = await _workContext.GetCurrentVendor();
            var prevPicture = await _pictureService.GetPictureById(vendor.PictureId);

            //vendor attributes
            var vendorAttributesXml = await ParseVendorAttributes(form);
            (await _vendorAttributeParser.GetAttributeWarnings(vendorAttributesXml)).ToList()
                .ForEach(warning => ModelState.AddModelError(string.Empty, warning));

            if (ModelState.IsValid)
            {
                var description = Core.Html.HtmlHelper.FormatText(model.Description, false, false, true, false, false, false);

                vendor.Name = model.Name;
                vendor.Email = model.Email;
                vendor.Description = description;

                if (picture != null)
                {
                    vendor.PictureId = picture.Id;

                    if (prevPicture != null)
                        await _pictureService.DeletePicture(prevPicture);
                }

                //update picture seo file name
                await UpdatePictureSeoNames(vendor);

                await _vendorService.UpdateVendor(vendor);

                //save vendor attributes
                await _genericAttributeService.SaveAttribute(vendor, NopVendorDefaults.VendorAttributes, vendorAttributesXml);

                //notifications
                if (_vendorSettings.NotifyStoreOwnerAboutVendorInformationChange)
                    await _workflowMessageService.SendVendorInformationChangeNotification(vendor, _localizationSettings.DefaultAdminLanguageId);

                return RedirectToAction("Info");
            }

            //If we got this far, something failed, redisplay form
            model = await _vendorModelFactory.PrepareVendorInfoModel(model, true, vendorAttributesXml);
            return View(model);
        }

        [HttpPost, ActionName("Info")]
        [AutoValidateAntiforgeryToken]
        [FormValueRequired("remove-picture")]
        public virtual async Task<IActionResult> RemovePicture()
        {
            if (!await _customerService.IsRegistered(await _workContext.GetCurrentCustomer()))
                return Challenge();

            if (await _workContext.GetCurrentVendor() == null || !_vendorSettings.AllowVendorsToEditInfo)
                return RedirectToRoute("CustomerInfo");

            var vendor = await _workContext.GetCurrentVendor();
            var picture = await _pictureService.GetPictureById(vendor.PictureId);

            if (picture != null)
                await _pictureService.DeletePicture(picture);

            vendor.PictureId = 0;
            await _vendorService.UpdateVendor(vendor);

            //notifications
            if (_vendorSettings.NotifyStoreOwnerAboutVendorInformationChange)
                await _workflowMessageService.SendVendorInformationChangeNotification(vendor, _localizationSettings.DefaultAdminLanguageId);

            return RedirectToAction("Info");
        }

        #endregion
    }
}<|MERGE_RESOLUTION|>--- conflicted
+++ resolved
@@ -176,12 +176,7 @@
 
         #region Methods
 
-<<<<<<< HEAD
-        [HttpsRequirement]
         public virtual async Task<IActionResult> ApplyVendor()
-=======
-        public virtual IActionResult ApplyVendor()
->>>>>>> 8df5bf22
         {
             if (!_vendorSettings.AllowCustomersToApplyForVendorAccount)
                 return RedirectToRoute("Homepage");
@@ -284,12 +279,7 @@
             return View(model);
         }
 
-<<<<<<< HEAD
-        [HttpsRequirement]
         public virtual async Task<IActionResult> Info()
-=======
-        public virtual IActionResult Info()
->>>>>>> 8df5bf22
         {
             if (!await _customerService.IsRegistered(await _workContext.GetCurrentCustomer()))
                 return Challenge();
