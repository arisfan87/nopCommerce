﻿using System;
using System.Linq;
using System.Threading.Tasks;
using Nop.Core;
using Nop.Core.Caching;
using Nop.Core.Domain.Customers;
using Nop.Core.Domain.Media;
using Nop.Core.Domain.News;
using Nop.Core.Domain.Security;
using Nop.Services.Common;
using Nop.Services.Customers;
using Nop.Services.Helpers;
using Nop.Services.Media;
using Nop.Services.News;
using Nop.Services.Seo;
using Nop.Web.Infrastructure.Cache;
using Nop.Web.Models.News;

namespace Nop.Web.Factories
{
    /// <summary>
    /// Represents the news model factory
    /// </summary>
    public partial class NewsModelFactory : INewsModelFactory
    {
        #region Fields

        private readonly CaptchaSettings _captchaSettings;
        private readonly CustomerSettings _customerSettings;
        private readonly ICustomerService _customerService;
        private readonly IDateTimeHelper _dateTimeHelper;
        private readonly IGenericAttributeService _genericAttributeService;
        private readonly INewsService _newsService;
        private readonly IPictureService _pictureService;
        private readonly IStaticCacheManager _staticCacheManager;
        private readonly IStoreContext _storeContext;
        private readonly IUrlRecordService _urlRecordService;
        private readonly IWorkContext _workContext;
        private readonly MediaSettings _mediaSettings;
        private readonly NewsSettings _newsSettings;

        #endregion

        #region Ctor

        public NewsModelFactory(CaptchaSettings captchaSettings,
            CustomerSettings customerSettings,
            ICustomerService customerService,
            IDateTimeHelper dateTimeHelper,
            IGenericAttributeService genericAttributeService,
            INewsService newsService,
            IPictureService pictureService,
            IStaticCacheManager staticCacheManager,
            IStoreContext storeContext,
            IUrlRecordService urlRecordService,
            IWorkContext workContext,
            MediaSettings mediaSettings,
            NewsSettings newsSettings)
        {
            _captchaSettings = captchaSettings;
            _customerSettings = customerSettings;
            _customerService = customerService;
            _dateTimeHelper = dateTimeHelper;
            _genericAttributeService = genericAttributeService;
            _newsService = newsService;
            _pictureService = pictureService;
            _staticCacheManager = staticCacheManager;
            _storeContext = storeContext;
            _urlRecordService = urlRecordService;
            _workContext = workContext;
            _mediaSettings = mediaSettings;
            _newsSettings = newsSettings;
        }

        #endregion

        #region Methods

        /// <summary>
        /// Prepare the news comment model
        /// </summary>
        /// <param name="newsComment">News comment</param>
        /// <returns>News comment model</returns>
        public virtual async Task<NewsCommentModel> PrepareNewsCommentModel(NewsComment newsComment)
        {
            if (newsComment == null)
                throw new ArgumentNullException(nameof(newsComment));

            var customer = await _customerService.GetCustomerById(newsComment.CustomerId);

            var model = new NewsCommentModel
            {
                Id = newsComment.Id,
                CustomerId = newsComment.CustomerId,
                CustomerName = await _customerService.FormatUsername(customer),
                CommentTitle = newsComment.CommentTitle,
                CommentText = newsComment.CommentText,
                CreatedOn = _dateTimeHelper.ConvertToUserTime(newsComment.CreatedOnUtc, DateTimeKind.Utc),
                AllowViewingProfiles = _customerSettings.AllowViewingProfiles && newsComment.CustomerId != 0 && !await _customerService.IsGuest(customer),
            };

            if (_customerSettings.AllowCustomersToUploadAvatars)
            {
                model.CustomerAvatarUrl = await _pictureService.GetPictureUrl(
                    await _genericAttributeService.GetAttribute<Customer, int>(newsComment.CustomerId, NopCustomerDefaults.AvatarPictureIdAttribute),
                    _mediaSettings.AvatarPictureSize, _customerSettings.DefaultAvatarEnabled, defaultPictureType: PictureType.Avatar);
            }

            return model;
        }

        /// <summary>
        /// Prepare the news item model
        /// </summary>
        /// <param name="model">News item model</param>
        /// <param name="newsItem">News item</param>
        /// <param name="prepareComments">Whether to prepare news comment models</param>
        /// <returns>News item model</returns>
        public virtual async Task<NewsItemModel> PrepareNewsItemModel(NewsItemModel model, NewsItem newsItem, bool prepareComments)
        {
            if (model == null)
                throw new ArgumentNullException(nameof(model));

            if (newsItem == null)
                throw new ArgumentNullException(nameof(newsItem));

            model.Id = newsItem.Id;
            model.MetaTitle = newsItem.MetaTitle;
            model.MetaDescription = newsItem.MetaDescription;
            model.MetaKeywords = newsItem.MetaKeywords;
            model.SeName = await _urlRecordService.GetSeName(newsItem, newsItem.LanguageId, ensureTwoPublishedLanguages: false);
            model.Title = newsItem.Title;
            model.Short = newsItem.Short;
            model.Full = newsItem.Full;
            model.AllowComments = newsItem.AllowComments;
            model.CreatedOn = _dateTimeHelper.ConvertToUserTime(newsItem.StartDateUtc ?? newsItem.CreatedOnUtc, DateTimeKind.Utc);
            model.AddNewComment.DisplayCaptcha = _captchaSettings.Enabled && _captchaSettings.ShowOnNewsCommentPage;

            //number of news comments
            var storeId = _newsSettings.ShowNewsCommentsPerStore ? (await _storeContext.GetCurrentStore()).Id : 0;
            
            model.NumberOfComments = await _newsService.GetNewsCommentsCount(newsItem, storeId, true);

            if (prepareComments)
            {
                var newsComments = await _newsService.GetAllComments(
                    newsItemId: newsItem.Id,
                    approved: true,
                    storeId: _newsSettings.ShowNewsCommentsPerStore ? (await _storeContext.GetCurrentStore()).Id : 0);

                foreach (var nc in newsComments.OrderBy(comment => comment.CreatedOnUtc))
                {
                    var commentModel = await PrepareNewsCommentModel(nc);
                    model.Comments.Add(commentModel);
                }
            }

            return model;
        }

        /// <summary>
        /// Prepare the home page news items model
        /// </summary>
        /// <returns>Home page news items model</returns>
        public virtual async Task<HomepageNewsItemsModel> PrepareHomepageNewsItemsModel()
        {
<<<<<<< HEAD
            var cacheKey = _cacheKeyService.PrepareKeyForDefaultCache(NopModelCacheDefaults.HomepageNewsModelKey, await _workContext.GetWorkingLanguage(), await _storeContext.GetCurrentStore());
            var cachedModel = await _staticCacheManager.Get(cacheKey, async () =>
=======
            var cacheKey = _staticCacheManager.PrepareKeyForDefaultCache(NopModelCacheDefaults.HomepageNewsModelKey, _workContext.WorkingLanguage, _storeContext.CurrentStore);
            var cachedModel = _staticCacheManager.Get(cacheKey, () =>
>>>>>>> 8df5bf22
            {
                var newsItems = await _newsService.GetAllNews((await _workContext.GetWorkingLanguage()).Id, (await _storeContext.GetCurrentStore()).Id, 0, _newsSettings.MainPageNewsCount);
                return new HomepageNewsItemsModel
                {
                    WorkingLanguageId = (await _workContext.GetWorkingLanguage()).Id,
                    NewsItems = newsItems
                        .Select(x =>
                        {
                            var newsModel = new NewsItemModel();
                            PrepareNewsItemModel(newsModel, x, false).Wait();
                            return newsModel;
                        }).ToList()
                };
            });

            //"Comments" property of "NewsItemModel" object depends on the current customer.
            //Furthermore, we just don't need it for home page news. So let's reset it.
            //But first we need to clone the cached model (the updated one should not be cached)
            var model = (HomepageNewsItemsModel)cachedModel.Clone();
            foreach (var newsItemModel in model.NewsItems)
                newsItemModel.Comments.Clear();

            return model;
        }

        /// <summary>
        /// Prepare the news item list model
        /// </summary>
        /// <param name="command">News paging filtering model</param>
        /// <returns>News item list model</returns>
        public virtual async Task<NewsItemListModel> PrepareNewsItemListModel(NewsPagingFilteringModel command)
        {
            var model = new NewsItemListModel
            {
                WorkingLanguageId = (await _workContext.GetWorkingLanguage()).Id
            };

            if (command.PageSize <= 0)
                command.PageSize = _newsSettings.NewsArchivePageSize;
            if (command.PageNumber <= 0)
                command.PageNumber = 1;

            var newsItems = await _newsService.GetAllNews((await _workContext.GetWorkingLanguage()).Id, (await _storeContext.GetCurrentStore()).Id,
                command.PageNumber - 1, command.PageSize);
            model.PagingFilteringContext.LoadPagedList(newsItems);

            model.NewsItems = newsItems
                .Select(x =>
                {
                    var newsModel = new NewsItemModel();
                    PrepareNewsItemModel(newsModel, x, false).Wait();
                    return newsModel;
                }).ToList();

            return model;
        }

        #endregion
    }
}<|MERGE_RESOLUTION|>--- conflicted
+++ resolved
@@ -164,13 +164,8 @@
         /// <returns>Home page news items model</returns>
         public virtual async Task<HomepageNewsItemsModel> PrepareHomepageNewsItemsModel()
         {
-<<<<<<< HEAD
-            var cacheKey = _cacheKeyService.PrepareKeyForDefaultCache(NopModelCacheDefaults.HomepageNewsModelKey, await _workContext.GetWorkingLanguage(), await _storeContext.GetCurrentStore());
+            var cacheKey = _staticCacheManager.PrepareKeyForDefaultCache(NopModelCacheDefaults.HomepageNewsModelKey, await _workContext.GetWorkingLanguage(), await _storeContext.GetCurrentStore());
             var cachedModel = await _staticCacheManager.Get(cacheKey, async () =>
-=======
-            var cacheKey = _staticCacheManager.PrepareKeyForDefaultCache(NopModelCacheDefaults.HomepageNewsModelKey, _workContext.WorkingLanguage, _storeContext.CurrentStore);
-            var cachedModel = _staticCacheManager.Get(cacheKey, () =>
->>>>>>> 8df5bf22
             {
                 var newsItems = await _newsService.GetAllNews((await _workContext.GetWorkingLanguage()).Id, (await _storeContext.GetCurrentStore()).Id, 0, _newsSettings.MainPageNewsCount);
                 return new HomepageNewsItemsModel
