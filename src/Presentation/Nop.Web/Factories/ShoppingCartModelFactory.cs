--- conflicted
+++ resolved
@@ -803,13 +803,8 @@
         /// <returns>Picture model</returns>
         public virtual async Task<PictureModel> PrepareCartItemPictureModel(ShoppingCartItem sci, int pictureSize, bool showDefaultPicture, string productName)
         {
-<<<<<<< HEAD
-            var pictureCacheKey = _cacheKeyService.PrepareKeyForShortTermCache(NopModelCacheDefaults.CartPictureModelKey
+            var pictureCacheKey = _staticCacheManager.PrepareKeyForShortTermCache(NopModelCacheDefaults.CartPictureModelKey
                 , sci, pictureSize, true, await _workContext.GetWorkingLanguage(), _webHelper.IsCurrentConnectionSecured(), await _storeContext.GetCurrentStore());
-=======
-            var pictureCacheKey = _staticCacheManager.PrepareKeyForShortTermCache(NopModelCacheDefaults.CartPictureModelKey
-                , sci, pictureSize, true, _workContext.WorkingLanguage, _webHelper.IsCurrentConnectionSecured(), _storeContext.CurrentStore);
->>>>>>> 8df5bf22
             
             var model = await _staticCacheManager.Get(pictureCacheKey, async () =>
             {
