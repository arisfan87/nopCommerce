﻿@model InstallModel

@{
    Layout = null;
}
<!DOCTYPE html>
<html>
<head>
    <title>@ILS.GetResource("Title")</title>
    <meta http-equiv="Content-type" content="text/html;charset=UTF-8" />
    <link rel="stylesheet" href="https://fonts.googleapis.com/css?family=Source+Sans+Pro:300,400,600,700,300italic,400italic,600italic">
    <link rel="shortcut icon" href="/icons/icons_0/favicon.ico">
    @if (ILS.GetCurrentLanguage().IsRightToLeft)
    {
        <link href="@Url.Content("~/lib/bootstrap/css/bootstrap.rtl.css")" type="text/css" rel="stylesheet" />
        <link href="@Url.Content("~/lib/adminLTE/css/AdminLTE.rtl.css")" type="text/css" rel="stylesheet" />
        <link href="@Url.Content("~/css/install/styles.rtl.css")" type="text/css" rel="stylesheet" />
    }
    else
    {
        <link href="@Url.Content("~/lib/bootstrap/css/bootstrap.min.css")" type="text/css" rel="stylesheet" />
        <link href="@Url.Content("~/lib/adminLTE/css/AdminLTE.min.css")" type="text/css" rel="stylesheet" />
        <link href="@Url.Content("~/css/install/styles.css")" type="text/css" rel="stylesheet" />
    }
    <script src="@Url.Content("~/lib/jquery/jquery-3.4.1.min.js")"></script>
    <script src="@Url.Content("~/lib/jquery-migrate/jquery-migrate-3.1.0.js")"></script>
    <script src="@Url.Content("~/lib/jquery-validate/jquery.validate-v1.19.1/jquery.validate.min.js")"></script>
    <script src="@Url.Content("~/lib/jquery-validate/jquery.validate.unobtrusive-v3.2.11/jquery.validate.unobtrusive.min.js")"></script>
    <script src="@Url.Content("~/js/public.common.js")"></script>
</head>
<body class="skin-blue">
    <div class="wrapper">
        <div class="content-header clearfix">
            <div class="row">
                <div class="col-xs-offset-9 col-xs-3">
                    <select name="language" id="language" class="language-selector form-control" onchange="window.location.href=this.value;" asp-items="Model.AvailableLanguages"></select>
                </div>
            </div>
            <div class="row">
                <div class="col-xs-12">
                    <div class="logo-wrapper">
                        <div class="logo"></div>
                    </div>
                </div>
            </div>
        </div>
        <form asp-action="Index" asp-controller="Install" id="installation-form" method="post" autocomplete="off">
            <div class="content">
                <div asp-validation-summary="All" class="message-error"></div>

                @*<p>@ILS.GetResource("Tooltip1")</p>*@
                <p>@ILS.GetResource("Tooltip2")</p>
                <p>@ILS.GetResource("Documentation1") <a href="http://docs.nopcommerce.com/dashboard.action?utm_source=installation-page&utm_medium=footer&utm_campaign=installation-page" target="_blank">@ILS.GetResource("Documentation2")</a>.</p>

                <script>
                    function showThrobber(message) {
                        $('.throbber-header').html(message);
                        window.setTimeout(function () {
                            $(".throbber").show();
                        }, 1000);
                    }
<<<<<<< HEAD

                    $(document).ready(function () {
                        $('#installation-form').submit(function () {
                            if ($('#installation-form').valid()) {
                                $("html, body").animate({ scrollTop: 0 }, 400);
                                showThrobber('@Html.Raw(JavaScriptEncoder.Default.Encode(ILS.GetResource("Installing")))');
                                $('input[type=submit]', this).attr('disabled', 'disabled');
                            }
                        });
                    });

                    $(document).ready(function () {
                        $('#restart-form').submit(function () {
                            $("html, body").animate({ scrollTop: 0 }, 400);
                            showThrobber('@Html.Raw(JavaScriptEncoder.Default.Encode("Restarting..."))');
                            $('input[type=submit]', this).attr('disabled', 'disabled');
                        });
                    });

                    $(document).ready(function () {
                        $('input:radio[name=DataProvider]').click(toggleProvider);
                        $('input:radio[name=SqlConnectionInfo]').click(toggleSqlConnectionInfo);
                        $('input:radio[name=SqlAuthenticationType]').click(toggleSqlAuthenticationType);
                        $("input:checkbox[name=UseCustomCollation]").click(toggleCollation);

                        toggleProvider();
                        toggleSqlConnectionInfo();
                        toggleSqlAuthenticationType();
                        toggleCollation();
=======

                    $(document).ready(function () {
                        $('#installation-form').submit(function () {
                            if ($('#installation-form').valid()) {
                                $("html, body").animate({ scrollTop: 0 }, 400);
                                showThrobber('@Html.Raw(JavaScriptEncoder.Default.Encode(ILS.GetResource("Installing")))');
                                $('input[type=submit]', this).attr('disabled', 'disabled');
                            }
                        });
>>>>>>> 81c7285d
                    });

                    $(document).ready(function () {
                        $('#restart-form').submit(function () {
                            $("html, body").animate({ scrollTop: 0 }, 400);
                            showThrobber('@Html.Raw(JavaScriptEncoder.Default.Encode("Restarting..."))');
                            $('input[type=submit]', this).attr('disabled', 'disabled');
                        });
                    });

<<<<<<< HEAD
                    function toggleProvider() {
                        var selectedProvider = $("input[name=DataProvider]:checked").attr('id');
                        if (selectedProvider == 'provider_sqlce') {
                            $('#sqlConnectionInfo').hide();
                        } else if (selectedProvider == 'provider_sqlserver') {
                            $('#sqlConnectionInfo').show();
                        }
                    }

                    function toggleSqlConnectionInfo() {
                        var selectedProvider = $("input[name=SqlConnectionInfo]:checked").attr('id');
                        if (selectedProvider == 'sqlconnectioninfo_values') {
                            $('#sqlDatabaseInfo').show();
                            $('#sqlDatabaseConnectionString').hide();
                        } else if (selectedProvider == 'sqlconnectioninfo_raw') {
                            $('#sqlDatabaseInfo').hide();
                            $('#sqlDatabaseConnectionString').show();
                        }
                    }

                    function toggleSqlAuthenticationType() {
                        var selectedProvider = $("input[name=SqlAuthenticationType]:checked").attr('id');
                        if (selectedProvider == 'sqlauthenticationtype_sql') {
                            $('#pnlSqlServerCredentials').show();
                        } else if (selectedProvider == 'sqlauthenticationtype_windows') {
                            $('#pnlSqlServerCredentials').hide();
                        }
                    }
=======
                    $(document).ready(function () {
                        $('#@Html.IdFor(x => x.ConnectionStringRaw)').click(toggleSqlConnectionInfo);

                        $("input:checkbox[name=UseCustomCollation]").click(toggleCollation);

                        toggleSqlConnectionInfo();
                        toggleCollation();
                    });
>>>>>>> 81c7285d

                    function toggleSqlConnectionInfo() {
                        var connectionStringRaw = $("#@Html.IdFor(x => x.ConnectionStringRaw)").is(':checked');
                        if (connectionStringRaw) {
                            $('#sqlDatabaseInfo').hide();
                            $('#sqlDatabaseConnectionString').show();
                        } else {
                            $('#sqlDatabaseInfo').show();
                            $('#sqlDatabaseConnectionString').hide();
                        }
                    }

                    function toggleCollation() {
<<<<<<< HEAD
                        if ($('#UseCustomCollation').is(':checked')) {
                            $('#Collation').show();
                        } else {
                            $('#Collation').hide();
=======
                        
                        var connectionStringRaw = $("#@Html.IdFor(x => x.UseCustomCollation)").is(':checked');
                        var collationInput = $("#@Html.IdFor(x => x.Collation)")
                        if (connectionStringRaw) {
                            collationInput.show();
                        } else {
                            collationInput.hide();
>>>>>>> 81c7285d
                        }
                    }
                </script>

                <div class="form-horizontal">
                    <div class="panel margin-t-30">
                        <div class="panel-heading">
                            <div class="row">
                                <div class="col-xs-4 text-right">
                                    @ILS.GetResource("StoreInformation")
                                </div>
                            </div>
                        </div>
                        <div class="panel-body">
                            <div class="form-group">
                                <div class="col-xs-4">
                                    <label class="control-label">
                                        @ILS.GetResource("AdminEmail")
                                    </label>
                                </div>
                                <div class="col-xs-7">
                                    <input asp-for="AdminEmail" class="form-control" />
                                </div>
                            </div>
                            <div class="form-group">
                                <div class="col-xs-4">
                                    <label class="control-label">
                                        @ILS.GetResource("AdminPassword")
                                    </label>
                                </div>
                                <div class="col-xs-7">
                                    <input asp-for="AdminPassword" class="form-control" />
                                </div>
                            </div>
                            <div class="form-group">
                                <div class="col-xs-4">
                                    <label class="control-label">
                                        @ILS.GetResource("ConfirmPassword")
                                    </label>
                                </div>
                                <div class="col-xs-7">
                                    <input asp-for="ConfirmPassword" class="form-control" />
                                </div>
                            </div>
                            @if (!Model.DisableSampleDataOption)
                            {
                                <div class="form-group">
                                    <div class="col-xs-7 col-xs-offset-4">
                                        <div class="checkbox">
                                            <label>
                                                <input asp-for="InstallSampleData" />
                                                @ILS.GetResource("CreateSampleData")
                                            </label>
                                        </div>
                                    </div>
                                </div>
                            }
                        </div>
                    </div>

                    <div class="panel margin-t-10">
                        <div class="panel-heading">
                            <div class="row">
                                <div class="col-xs-4 text-right">
                                    @ILS.GetResource("DatabaseInformation")
                                </div>
                            </div>
                        </div>
                        <div class="panel-body">
                            <div class="form-group">
                                <div class="col-xs-4">
                                    <label class="control-label">
                                        @ILS.GetResource("Database")
                                    </label>
                                </div>
                                <div class="col-xs-7">
                                    <nop-select asp-for="DataProvider" asp-items="Model.AvailableDataProviders" id="dataProviderSwitcher" />
                                </div>
                            </div>
                            <div class="form-group">
                                <div class="col-xs-7 col-xs-offset-4">
                                    <div class="checkbox">
                                        <label>
                                            <nop-editor asp-for="CreateDatabaseIfNotExists" />
                                            @ILS.GetResource("CreateDatabaseIfDoesNotExist")
                                        </label>
                                    </div>
                                </div>
                            </div>
                            <div class="form-group">
                                <div class="col-xs-7 col-xs-offset-4">
                                    <div class="checkbox">
                                        <label>
                                            <nop-editor asp-for="ConnectionStringRaw" />
                                            @ILS.GetResource("RawConnectionString")
                                        </label>
                                    </div>
                                </div>
                            </div>
                            <div id="sqlConnectionInfo">
                                <hr />
                                @await Html.PartialAsync("_Install.ConnectionString", Model)
                                <div class="form-group" id="sqlDatabaseConnectionString">
                                    <div class="col-xs-4">
                                        <label class="control-label">
                                            @ILS.GetResource("ConnectionString")
                                        </label>
                                    </div>
                                    <div class="col-xs-7">
                                        <input asp-for="ConnectionString" class="form-control" />
                                        <span class="hint">
                                            @ILS.GetResource("Example"):<br />
                                            Data Source=sqlServerName;Initial Catalog=dbName;Persist Security Info=True;User
                                            ID=userName;Password=password
                                            <br />
                                            Find more info <a href="http://www.connectionstrings.com/" target="_blank">here</a>
                                        </span>
                                    </div>
                                </div>
                                <div class="form-group" id="sqlConnectionInfo">
                                    <div class="col-xs-7 col-xs-offset-4">
                                        <div class="checkbox">
                                            <label>
                                                <input asp-for="UseCustomCollation" />
                                                @ILS.GetResource("CustomCollation")
                                            </label>
                                            <input asp-for="Collation" class="form-control margin-t-10" />
                                        </div>
                                    </div>
                                </div>
                            </div>
                            <div class="form-group margin-t-30">
                                <div class="col-xs-12 text-center">
                                    <button type="submit" class="btn btn-md btn-install margin-l-5">@ILS.GetResource("Install")</button>
                                </div>
                            </div>
                        </div>
                    </div>
                </div>
            </div>
        </form>

        <div class="content-footer">
            <form asp-action="RestartInstall" asp-controller="Install" id="restart-form" method="post">
                <div class="row">
                    <div class="col-xs-12 text-center">
                        <button type="submit" class="btn btn-md btn-default" title="@ILS.GetResource("RestartInstallationTooltip")">@ILS.GetResource("RestartInstallation")</button>
                    </div>
                </div>
            </form>
        </div>
        <div class="throbber">
            <div class="curtain">
            </div>
            <div class="curtain-content">
                <div>
                    <h1 class="throbber-header">Wait...</h1>
                    <p><img src="@Url.Content("~/css/install/images/install-synchronizing.gif")" alt="" /></p>
                </div>
            </div>
        </div>
    </div>
</body>
</html>
<|MERGE_RESOLUTION|>--- conflicted
+++ resolved
@@ -1,342 +1,325 @@
-﻿@model InstallModel
-
-@{
-    Layout = null;
-}
-<!DOCTYPE html>
-<html>
-<head>
-    <title>@ILS.GetResource("Title")</title>
-    <meta http-equiv="Content-type" content="text/html;charset=UTF-8" />
-    <link rel="stylesheet" href="https://fonts.googleapis.com/css?family=Source+Sans+Pro:300,400,600,700,300italic,400italic,600italic">
-    <link rel="shortcut icon" href="/icons/icons_0/favicon.ico">
-    @if (ILS.GetCurrentLanguage().IsRightToLeft)
-    {
-        <link href="@Url.Content("~/lib/bootstrap/css/bootstrap.rtl.css")" type="text/css" rel="stylesheet" />
-        <link href="@Url.Content("~/lib/adminLTE/css/AdminLTE.rtl.css")" type="text/css" rel="stylesheet" />
-        <link href="@Url.Content("~/css/install/styles.rtl.css")" type="text/css" rel="stylesheet" />
-    }
-    else
-    {
-        <link href="@Url.Content("~/lib/bootstrap/css/bootstrap.min.css")" type="text/css" rel="stylesheet" />
-        <link href="@Url.Content("~/lib/adminLTE/css/AdminLTE.min.css")" type="text/css" rel="stylesheet" />
-        <link href="@Url.Content("~/css/install/styles.css")" type="text/css" rel="stylesheet" />
-    }
-    <script src="@Url.Content("~/lib/jquery/jquery-3.4.1.min.js")"></script>
-    <script src="@Url.Content("~/lib/jquery-migrate/jquery-migrate-3.1.0.js")"></script>
-    <script src="@Url.Content("~/lib/jquery-validate/jquery.validate-v1.19.1/jquery.validate.min.js")"></script>
-    <script src="@Url.Content("~/lib/jquery-validate/jquery.validate.unobtrusive-v3.2.11/jquery.validate.unobtrusive.min.js")"></script>
-    <script src="@Url.Content("~/js/public.common.js")"></script>
-</head>
-<body class="skin-blue">
-    <div class="wrapper">
-        <div class="content-header clearfix">
-            <div class="row">
-                <div class="col-xs-offset-9 col-xs-3">
-                    <select name="language" id="language" class="language-selector form-control" onchange="window.location.href=this.value;" asp-items="Model.AvailableLanguages"></select>
-                </div>
-            </div>
-            <div class="row">
-                <div class="col-xs-12">
-                    <div class="logo-wrapper">
-                        <div class="logo"></div>
-                    </div>
-                </div>
-            </div>
-        </div>
-        <form asp-action="Index" asp-controller="Install" id="installation-form" method="post" autocomplete="off">
-            <div class="content">
-                <div asp-validation-summary="All" class="message-error"></div>
-
-                @*<p>@ILS.GetResource("Tooltip1")</p>*@
-                <p>@ILS.GetResource("Tooltip2")</p>
-                <p>@ILS.GetResource("Documentation1") <a href="http://docs.nopcommerce.com/dashboard.action?utm_source=installation-page&utm_medium=footer&utm_campaign=installation-page" target="_blank">@ILS.GetResource("Documentation2")</a>.</p>
-
-                <script>
-                    function showThrobber(message) {
-                        $('.throbber-header').html(message);
-                        window.setTimeout(function () {
-                            $(".throbber").show();
-                        }, 1000);
-                    }
-<<<<<<< HEAD
-
-                    $(document).ready(function () {
-                        $('#installation-form').submit(function () {
-                            if ($('#installation-form').valid()) {
-                                $("html, body").animate({ scrollTop: 0 }, 400);
-                                showThrobber('@Html.Raw(JavaScriptEncoder.Default.Encode(ILS.GetResource("Installing")))');
-                                $('input[type=submit]', this).attr('disabled', 'disabled');
-                            }
-                        });
-                    });
-
-                    $(document).ready(function () {
-                        $('#restart-form').submit(function () {
-                            $("html, body").animate({ scrollTop: 0 }, 400);
-                            showThrobber('@Html.Raw(JavaScriptEncoder.Default.Encode("Restarting..."))');
-                            $('input[type=submit]', this).attr('disabled', 'disabled');
-                        });
-                    });
-
-                    $(document).ready(function () {
-                        $('input:radio[name=DataProvider]').click(toggleProvider);
-                        $('input:radio[name=SqlConnectionInfo]').click(toggleSqlConnectionInfo);
-                        $('input:radio[name=SqlAuthenticationType]').click(toggleSqlAuthenticationType);
-                        $("input:checkbox[name=UseCustomCollation]").click(toggleCollation);
-
-                        toggleProvider();
-                        toggleSqlConnectionInfo();
-                        toggleSqlAuthenticationType();
-                        toggleCollation();
-=======
-
-                    $(document).ready(function () {
-                        $('#installation-form').submit(function () {
-                            if ($('#installation-form').valid()) {
-                                $("html, body").animate({ scrollTop: 0 }, 400);
-                                showThrobber('@Html.Raw(JavaScriptEncoder.Default.Encode(ILS.GetResource("Installing")))');
-                                $('input[type=submit]', this).attr('disabled', 'disabled');
-                            }
-                        });
->>>>>>> 81c7285d
-                    });
-
-                    $(document).ready(function () {
-                        $('#restart-form').submit(function () {
-                            $("html, body").animate({ scrollTop: 0 }, 400);
-                            showThrobber('@Html.Raw(JavaScriptEncoder.Default.Encode("Restarting..."))');
-                            $('input[type=submit]', this).attr('disabled', 'disabled');
-                        });
-                    });
-
-<<<<<<< HEAD
-                    function toggleProvider() {
-                        var selectedProvider = $("input[name=DataProvider]:checked").attr('id');
-                        if (selectedProvider == 'provider_sqlce') {
-                            $('#sqlConnectionInfo').hide();
-                        } else if (selectedProvider == 'provider_sqlserver') {
-                            $('#sqlConnectionInfo').show();
-                        }
-                    }
-
-                    function toggleSqlConnectionInfo() {
-                        var selectedProvider = $("input[name=SqlConnectionInfo]:checked").attr('id');
-                        if (selectedProvider == 'sqlconnectioninfo_values') {
-                            $('#sqlDatabaseInfo').show();
-                            $('#sqlDatabaseConnectionString').hide();
-                        } else if (selectedProvider == 'sqlconnectioninfo_raw') {
-                            $('#sqlDatabaseInfo').hide();
-                            $('#sqlDatabaseConnectionString').show();
-                        }
-                    }
-
-                    function toggleSqlAuthenticationType() {
-                        var selectedProvider = $("input[name=SqlAuthenticationType]:checked").attr('id');
-                        if (selectedProvider == 'sqlauthenticationtype_sql') {
-                            $('#pnlSqlServerCredentials').show();
-                        } else if (selectedProvider == 'sqlauthenticationtype_windows') {
-                            $('#pnlSqlServerCredentials').hide();
-                        }
-                    }
-=======
-                    $(document).ready(function () {
-                        $('#@Html.IdFor(x => x.ConnectionStringRaw)').click(toggleSqlConnectionInfo);
-
-                        $("input:checkbox[name=UseCustomCollation]").click(toggleCollation);
-
-                        toggleSqlConnectionInfo();
-                        toggleCollation();
-                    });
->>>>>>> 81c7285d
-
-                    function toggleSqlConnectionInfo() {
-                        var connectionStringRaw = $("#@Html.IdFor(x => x.ConnectionStringRaw)").is(':checked');
-                        if (connectionStringRaw) {
-                            $('#sqlDatabaseInfo').hide();
-                            $('#sqlDatabaseConnectionString').show();
-                        } else {
-                            $('#sqlDatabaseInfo').show();
-                            $('#sqlDatabaseConnectionString').hide();
-                        }
-                    }
-
-                    function toggleCollation() {
-<<<<<<< HEAD
-                        if ($('#UseCustomCollation').is(':checked')) {
-                            $('#Collation').show();
-                        } else {
-                            $('#Collation').hide();
-=======
-                        
-                        var connectionStringRaw = $("#@Html.IdFor(x => x.UseCustomCollation)").is(':checked');
-                        var collationInput = $("#@Html.IdFor(x => x.Collation)")
-                        if (connectionStringRaw) {
-                            collationInput.show();
-                        } else {
-                            collationInput.hide();
->>>>>>> 81c7285d
-                        }
-                    }
-                </script>
-
-                <div class="form-horizontal">
-                    <div class="panel margin-t-30">
-                        <div class="panel-heading">
-                            <div class="row">
-                                <div class="col-xs-4 text-right">
-                                    @ILS.GetResource("StoreInformation")
-                                </div>
-                            </div>
-                        </div>
-                        <div class="panel-body">
-                            <div class="form-group">
-                                <div class="col-xs-4">
-                                    <label class="control-label">
-                                        @ILS.GetResource("AdminEmail")
-                                    </label>
-                                </div>
-                                <div class="col-xs-7">
-                                    <input asp-for="AdminEmail" class="form-control" />
-                                </div>
-                            </div>
-                            <div class="form-group">
-                                <div class="col-xs-4">
-                                    <label class="control-label">
-                                        @ILS.GetResource("AdminPassword")
-                                    </label>
-                                </div>
-                                <div class="col-xs-7">
-                                    <input asp-for="AdminPassword" class="form-control" />
-                                </div>
-                            </div>
-                            <div class="form-group">
-                                <div class="col-xs-4">
-                                    <label class="control-label">
-                                        @ILS.GetResource("ConfirmPassword")
-                                    </label>
-                                </div>
-                                <div class="col-xs-7">
-                                    <input asp-for="ConfirmPassword" class="form-control" />
-                                </div>
-                            </div>
-                            @if (!Model.DisableSampleDataOption)
-                            {
-                                <div class="form-group">
-                                    <div class="col-xs-7 col-xs-offset-4">
-                                        <div class="checkbox">
-                                            <label>
-                                                <input asp-for="InstallSampleData" />
-                                                @ILS.GetResource("CreateSampleData")
-                                            </label>
-                                        </div>
-                                    </div>
-                                </div>
-                            }
-                        </div>
-                    </div>
-
-                    <div class="panel margin-t-10">
-                        <div class="panel-heading">
-                            <div class="row">
-                                <div class="col-xs-4 text-right">
-                                    @ILS.GetResource("DatabaseInformation")
-                                </div>
-                            </div>
-                        </div>
-                        <div class="panel-body">
-                            <div class="form-group">
-                                <div class="col-xs-4">
-                                    <label class="control-label">
-                                        @ILS.GetResource("Database")
-                                    </label>
-                                </div>
-                                <div class="col-xs-7">
-                                    <nop-select asp-for="DataProvider" asp-items="Model.AvailableDataProviders" id="dataProviderSwitcher" />
-                                </div>
-                            </div>
-                            <div class="form-group">
-                                <div class="col-xs-7 col-xs-offset-4">
-                                    <div class="checkbox">
-                                        <label>
-                                            <nop-editor asp-for="CreateDatabaseIfNotExists" />
-                                            @ILS.GetResource("CreateDatabaseIfDoesNotExist")
-                                        </label>
-                                    </div>
-                                </div>
-                            </div>
-                            <div class="form-group">
-                                <div class="col-xs-7 col-xs-offset-4">
-                                    <div class="checkbox">
-                                        <label>
-                                            <nop-editor asp-for="ConnectionStringRaw" />
-                                            @ILS.GetResource("RawConnectionString")
-                                        </label>
-                                    </div>
-                                </div>
-                            </div>
-                            <div id="sqlConnectionInfo">
-                                <hr />
-                                @await Html.PartialAsync("_Install.ConnectionString", Model)
-                                <div class="form-group" id="sqlDatabaseConnectionString">
-                                    <div class="col-xs-4">
-                                        <label class="control-label">
-                                            @ILS.GetResource("ConnectionString")
-                                        </label>
-                                    </div>
-                                    <div class="col-xs-7">
-                                        <input asp-for="ConnectionString" class="form-control" />
-                                        <span class="hint">
-                                            @ILS.GetResource("Example"):<br />
-                                            Data Source=sqlServerName;Initial Catalog=dbName;Persist Security Info=True;User
-                                            ID=userName;Password=password
-                                            <br />
-                                            Find more info <a href="http://www.connectionstrings.com/" target="_blank">here</a>
-                                        </span>
-                                    </div>
-                                </div>
-                                <div class="form-group" id="sqlConnectionInfo">
-                                    <div class="col-xs-7 col-xs-offset-4">
-                                        <div class="checkbox">
-                                            <label>
-                                                <input asp-for="UseCustomCollation" />
-                                                @ILS.GetResource("CustomCollation")
-                                            </label>
-                                            <input asp-for="Collation" class="form-control margin-t-10" />
-                                        </div>
-                                    </div>
-                                </div>
-                            </div>
-                            <div class="form-group margin-t-30">
-                                <div class="col-xs-12 text-center">
-                                    <button type="submit" class="btn btn-md btn-install margin-l-5">@ILS.GetResource("Install")</button>
-                                </div>
-                            </div>
-                        </div>
-                    </div>
-                </div>
-            </div>
-        </form>
-
-        <div class="content-footer">
-            <form asp-action="RestartInstall" asp-controller="Install" id="restart-form" method="post">
-                <div class="row">
-                    <div class="col-xs-12 text-center">
-                        <button type="submit" class="btn btn-md btn-default" title="@ILS.GetResource("RestartInstallationTooltip")">@ILS.GetResource("RestartInstallation")</button>
-                    </div>
-                </div>
-            </form>
-        </div>
-        <div class="throbber">
-            <div class="curtain">
-            </div>
-            <div class="curtain-content">
-                <div>
-                    <h1 class="throbber-header">Wait...</h1>
-                    <p><img src="@Url.Content("~/css/install/images/install-synchronizing.gif")" alt="" /></p>
-                </div>
-            </div>
-        </div>
-    </div>
-</body>
-</html>
+﻿@model InstallModel
+
+@{
+    Layout = null;
+}
+<!DOCTYPE html>
+<html>
+<head>
+    <title>@ILS.GetResource("Title")</title>
+    <meta http-equiv="Content-type" content="text/html;charset=UTF-8" />
+    <link rel="stylesheet" href="https://fonts.googleapis.com/css?family=Source+Sans+Pro:300,400,600,700,300italic,400italic,600italic">
+    <link rel="shortcut icon" href="/icons/icons_0/favicon.ico">
+    @if (ILS.GetCurrentLanguage().IsRightToLeft)
+    {
+        <link href="@Url.Content("~/lib/bootstrap/css/bootstrap.rtl.css")" type="text/css" rel="stylesheet" />
+        <link href="@Url.Content("~/lib/adminLTE/css/AdminLTE.rtl.css")" type="text/css" rel="stylesheet" />
+        <link href="@Url.Content("~/css/install/styles.rtl.css")" type="text/css" rel="stylesheet" />
+    }
+    else
+    {
+        <link href="@Url.Content("~/lib/bootstrap/css/bootstrap.min.css")" type="text/css" rel="stylesheet" />
+        <link href="@Url.Content("~/lib/adminLTE/css/AdminLTE.min.css")" type="text/css" rel="stylesheet" />
+        <link href="@Url.Content("~/css/install/styles.css")" type="text/css" rel="stylesheet" />
+    }
+    <script src="@Url.Content("~/lib/jquery/jquery-3.4.1.min.js")"></script>
+    <script src="@Url.Content("~/lib/jquery-migrate/jquery-migrate-3.1.0.js")"></script>
+    <script src="@Url.Content("~/lib/jquery-validate/jquery.validate-v1.19.1/jquery.validate.min.js")"></script>
+    <script src="@Url.Content("~/lib/jquery-validate/jquery.validate.unobtrusive-v3.2.11/jquery.validate.unobtrusive.min.js")"></script>
+    <script src="@Url.Content("~/js/public.common.js")"></script>
+</head>
+<body class="skin-blue">
+<div class="wrapper">
+    <div class="content-header clearfix">
+        <div class="row">
+            <div class="col-xs-offset-9 col-xs-3">
+                <select name="language" id="language" class="language-selector form-control" onchange="window.location.href=this.value;" asp-items="Model.AvailableLanguages"></select>
+            </div>
+        </div>
+        <div class="row">
+            <div class="col-xs-12">
+                <div class="logo-wrapper">
+                    <div class="logo"></div>
+                </div>
+            </div>
+        </div>
+    </div>
+    <form asp-action="Index" asp-controller="Install" id="installation-form" method="post" autocomplete="off">
+        <div class="content">
+            <div asp-validation-summary="All" class="message-error"></div>
+
+            @*<p>@ILS.GetResource("Tooltip1")</p>*@
+            <p>@ILS.GetResource("Tooltip2")</p>
+            <p>@ILS.GetResource("Documentation1") <a href="http://docs.nopcommerce.com/dashboard.action?utm_source=installation-page&utm_medium=footer&utm_campaign=installation-page" target="_blank">@ILS.GetResource("Documentation2")</a>.</p>
+
+            <script>
+    function showThrobber(message) {
+        $('.throbber-header').html(message);
+        window.setTimeout(function () {
+            $(".throbber").show();
+        }, 1000);
+    }
+
+    $(document).ready(function () {
+        $('#installation-form').submit(function () {
+            if ($('#installation-form').valid()) {
+                $("html, body").animate({ scrollTop: 0 }, 400);
+                showThrobber('@Html.Raw(JavaScriptEncoder.Default.Encode(ILS.GetResource("Installing")))');
+                $('input[type=submit]', this).attr('disabled', 'disabled');
+            }
+        });
+    });
+
+    $(document).ready(function () {
+        $('#restart-form').submit(function () {
+            $("html, body").animate({ scrollTop: 0 }, 400);
+            showThrobber('@Html.Raw(JavaScriptEncoder.Default.Encode("Restarting..."))');
+            $('input[type=submit]', this).attr('disabled', 'disabled');
+        });
+    });
+
+    $(document).ready(function () {
+        $('input:radio[name=DataProvider]').click(toggleProvider);
+        $('input:radio[name=SqlConnectionInfo]').click(toggleSqlConnectionInfo);
+        $('input:radio[name=SqlAuthenticationType]').click(toggleSqlAuthenticationType);
+        $("input:checkbox[name=UseCustomCollation]").click(toggleCollation);
+
+        toggleProvider();
+        toggleSqlConnectionInfo();
+        toggleSqlAuthenticationType();
+        toggleCollation();
+    });
+
+    $(document).ready(function () {
+        $('#restart-form').submit(function () {
+            $("html, body").animate({ scrollTop: 0 }, 400);
+            showThrobber('@Html.Raw(JavaScriptEncoder.Default.Encode("Restarting..."))');
+            $('input[type=submit]', this).attr('disabled', 'disabled');
+        });
+    });
+
+    function toggleProvider() {
+        var selectedProvider = $("input[name=DataProvider]:checked").attr('id');
+        if (selectedProvider == 'provider_sqlce') {
+            $('#sqlConnectionInfo').hide();
+        } else if (selectedProvider == 'provider_sqlserver') {
+            $('#sqlConnectionInfo').show();
+        }
+    }
+
+    function toggleSqlConnectionInfo() {
+        var selectedProvider = $("input[name=SqlConnectionInfo]:checked").attr('id');
+        if (selectedProvider == 'sqlconnectioninfo_values') {
+            $('#sqlDatabaseInfo').show();
+            $('#sqlDatabaseConnectionString').hide();
+        } else if (selectedProvider == 'sqlconnectioninfo_raw') {
+            $('#sqlDatabaseInfo').hide();
+            $('#sqlDatabaseConnectionString').show();
+        }
+    }
+
+    function toggleSqlAuthenticationType() {
+        var selectedProvider = $("input[name=SqlAuthenticationType]:checked").attr('id');
+        if (selectedProvider == 'sqlauthenticationtype_sql') {
+            $('#pnlSqlServerCredentials').show();
+        } else if (selectedProvider == 'sqlauthenticationtype_windows') {
+            $('#pnlSqlServerCredentials').hide();
+        }
+    }
+
+    $(document).ready(function () {
+        $('#@Html.IdFor(x => x.ConnectionStringRaw)').click(toggleSqlConnectionInfo);
+
+        $("input:checkbox[name=UseCustomCollation]").click(toggleCollation);
+
+        toggleSqlConnectionInfo();
+        toggleCollation();
+    });
+
+    function toggleSqlConnectionInfo() {
+        var connectionStringRaw = $("#@Html.IdFor(x => x.ConnectionStringRaw)").is(':checked');
+        if (connectionStringRaw) {
+            $('#sqlDatabaseInfo').hide();
+            $('#sqlDatabaseConnectionString').show();
+        } else {
+            $('#sqlDatabaseInfo').show();
+            $('#sqlDatabaseConnectionString').hide();
+        }
+    }
+
+    function toggleCollation() {
+        if ($('#UseCustomCollation').is(':checked')) {
+            $('#Collation').show();
+        } else {
+            $('#Collation').hide();
+                        
+            var connectionStringRaw = $("#@Html.IdFor(x => x.UseCustomCollation)").is(':checked');
+            var collationInput = $("#@Html.IdFor(x => x.Collation)")
+            if (connectionStringRaw) {
+                collationInput.show();
+            } else {
+                collationInput.hide();
+            }
+        }
+        </script>
+
+            <div class="form-horizontal">
+                <div class="panel margin-t-30">
+                    <div class="panel-heading">
+                        <div class="row">
+                            <div class="col-xs-4 text-right">
+                                @ILS.GetResource("StoreInformation")
+                            </div>
+                        </div>
+                    </div>
+                    <div class="panel-body">
+                        <div class="form-group">
+                            <div class="col-xs-4">
+                                <label class="control-label">
+                                    @ILS.GetResource("AdminEmail")
+                                </label>
+                            </div>
+                            <div class="col-xs-7">
+                                <input asp-for="AdminEmail" class="form-control" />
+                            </div>
+                        </div>
+                        <div class="form-group">
+                            <div class="col-xs-4">
+                                <label class="control-label">
+                                    @ILS.GetResource("AdminPassword")
+                                </label>
+                            </div>
+                            <div class="col-xs-7">
+                                <input asp-for="AdminPassword" class="form-control" />
+                            </div>
+                        </div>
+                        <div class="form-group">
+                            <div class="col-xs-4">
+                                <label class="control-label">
+                                    @ILS.GetResource("ConfirmPassword")
+                                </label>
+                            </div>
+                            <div class="col-xs-7">
+                                <input asp-for="ConfirmPassword" class="form-control" />
+                            </div>
+                        </div>
+                        @if (!Model.DisableSampleDataOption)
+                        {
+                            <div class="form-group">
+                                <div class="col-xs-7 col-xs-offset-4">
+                                    <div class="checkbox">
+                                        <label>
+                                            <input asp-for="InstallSampleData" />
+                                            @ILS.GetResource("CreateSampleData")
+                                        </label>
+                                    </div>
+                                </div>
+                            </div>
+                        }
+                    </div>
+                </div>
+
+                <div class="panel margin-t-10">
+                    <div class="panel-heading">
+                        <div class="row">
+                            <div class="col-xs-4 text-right">
+                                @ILS.GetResource("DatabaseInformation")
+                            </div>
+                        </div>
+                    </div>
+                    <div class="panel-body">
+                        <div class="form-group">
+                            <div class="col-xs-4">
+                                <label class="control-label">
+                                    @ILS.GetResource("Database")
+                                </label>
+                            </div>
+                            <div class="col-xs-7">
+                                <nop-select asp-for="DataProvider" asp-items="Model.AvailableDataProviders" id="dataProviderSwitcher" />
+                            </div>
+                        </div>
+                        <div class="form-group">
+                            <div class="col-xs-7 col-xs-offset-4">
+                                <div class="checkbox">
+                                    <label>
+                                        <nop-editor asp-for="CreateDatabaseIfNotExists" />
+                                        @ILS.GetResource("CreateDatabaseIfDoesNotExist")
+                                    </label>
+                                </div>
+                            </div>
+                        </div>
+                        <div class="form-group">
+                            <div class="col-xs-7 col-xs-offset-4">
+                                <div class="checkbox">
+                                    <label>
+                                        <nop-editor asp-for="ConnectionStringRaw" />
+                                        @ILS.GetResource("RawConnectionString")
+                                    </label>
+                                </div>
+                            </div>
+                        </div>
+                        <div id="sqlConnectionInfo">
+                            <hr />
+                            @await Html.PartialAsync("_Install.ConnectionString", Model)
+                            <div class="form-group" id="sqlDatabaseConnectionString">
+                                <div class="col-xs-4">
+                                    <label class="control-label">
+                                        @ILS.GetResource("ConnectionString")
+                                    </label>
+                                </div>
+                                <div class="col-xs-7">
+                                    <input asp-for="ConnectionString" class="form-control" />
+                                    <span class="hint">
+                                        @ILS.GetResource("Example"):<br />
+                                        Data Source=sqlServerName;Initial Catalog=dbName;Persist Security Info=True;User
+                                        ID=userName;Password=password
+                                        <br />
+                                        Find more info <a href="http://www.connectionstrings.com/" target="_blank">here</a>
+                                    </span>
+                                </div>
+                            </div>
+                            <div class="form-group" id="sqlConnectionInfo">
+                                <div class="col-xs-7 col-xs-offset-4">
+                                    <div class="checkbox">
+                                        <label>
+                                            <input asp-for="UseCustomCollation" />
+                                            @ILS.GetResource("CustomCollation")
+                                        </label>
+                                        <input asp-for="Collation" class="form-control margin-t-10" />
+                                    </div>
+                                </div>
+                            </div>
+                        </div>
+                        <div class="form-group margin-t-30">
+                            <div class="col-xs-12 text-center">
+                                <button type="submit" class="btn btn-md btn-install margin-l-5">@ILS.GetResource("Install")</button>
+                            </div>
+                        </div>
+                    </div>
+                </div>
+            </div>
+        </div>
+    </form>
+
+    <div class="content-footer">
+        <form asp-action="RestartInstall" asp-controller="Install" id="restart-form" method="post">
+            <div class="row">
+                <div class="col-xs-12 text-center">
+                    <button type="submit" class="btn btn-md btn-default" title="@ILS.GetResource("RestartInstallationTooltip")">@ILS.GetResource("RestartInstallation")</button>
+                </div>
+            </div>
+        </form>
+    </div>
+    <div class="throbber">
+        <div class="curtain">
+        </div>
+        <div class="curtain-content">
+            <div>
+                <h1 class="throbber-header">Wait...</h1>
+                <p><img src="@Url.Content("~/css/install/images/install-synchronizing.gif")" alt="" /></p>
+            </div>
+        </div>
+    </div>
+</div>
+</body>
+</html>