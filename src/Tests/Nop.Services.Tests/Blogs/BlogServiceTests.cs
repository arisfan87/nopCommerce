<<<<<<< HEAD
﻿using System;
using FluentAssertions;
using Nop.Core.Domain.Blogs;
using Nop.Core.Domain.Catalog;
using Nop.Services.Blogs;
using NUnit.Framework;

namespace Nop.Services.Tests.Blogs
{
    [TestFixture]
    public class BlogServiceTests
    {
        private IBlogService _blogService;

        [SetUp]
        public void SetUp()
        {
            _blogService = new BlogService(new CatalogSettings(), null, null, null, null);
        }

        [Test]
        public void Can_parse_tags()
        {
            var blogPost = new BlogPost
            {
                Tags = "tag1, tag2, tag 3 4,  "
            };

            var tags = _blogService.ParseTags(blogPost);
            tags.Count.Should().Be(3);
            tags[0].Should().Be("tag1");
            tags[1].Should().Be("tag2");
            tags[2].Should().Be("tag 3 4");
        }

        [Test]
        public void Should_be_available_when_startdate_is_not_set()
        {
            var blogPost = new BlogPost
            {
                StartDateUtc = null
            };

            _blogService.BlogPostIsAvailable(blogPost, new DateTime(2010, 01, 03)).Should().BeTrue();
        }

        [Test]
        public void Should_be_available_when_startdate_is_less_than_somedate()
        {
            var blogPost = new BlogPost
            {
                StartDateUtc = new DateTime(2010, 01, 02)
            };

            _blogService.BlogPostIsAvailable(blogPost, new DateTime(2010, 01, 03)).Should().BeTrue();
        }

        [Test]
        public void Should_not_be_available_when_startdate_is_greater_than_somedate()
        {
            var blogPost = new BlogPost
            {
                StartDateUtc = new DateTime(2010, 01, 02)
            };

            _blogService.BlogPostIsAvailable(blogPost, new DateTime(2010, 01, 01)).Should().BeFalse();
        }

        [Test]
        public void Should_be_available_when_enddate_is_not_set()
        {
            var blogPost = new BlogPost
            {
                EndDateUtc = null
            };

            _blogService.BlogPostIsAvailable(blogPost, new DateTime(2010, 01, 03)).Should().BeTrue();
        }

        [Test]
        public void Should_be_available_when_enddate_is_greater_than_somedate()
        {
            var blogPost = new BlogPost
            {
                EndDateUtc = new DateTime(2010, 01, 02)
            };

            _blogService.BlogPostIsAvailable(blogPost, new DateTime(2010, 01, 01)).Should().BeTrue();
        }

        [Test]
        public void Should_not_be_available_when_enddate_is_less_than_somedate()
        {
            var blogPost = new BlogPost
            {
                EndDateUtc = new DateTime(2010, 01, 02)
            };

            _blogService.BlogPostIsAvailable(blogPost, new DateTime(2010, 01, 03)).Should().BeFalse();
        }
    }
}
=======
﻿using System;
using Nop.Core.Domain.Blogs;
using Nop.Core.Domain.Catalog;
using Nop.Services.Blogs;
using Nop.Tests;
using NUnit.Framework;

namespace Nop.Services.Tests.Blogs
{
    [TestFixture]
    public class BlogServiceTests
    {
        private IBlogService _blogService;

        [SetUp]
        public void SetUp()
        {
            _blogService = new BlogService(new CatalogSettings(), null, null, null, null, new TestCacheManager());
        }

        [Test]
        public void Can_parse_tags()
        {
            var blogPost = new BlogPost
            {
                Tags = "tag1, tag2, tag 3 4,  "
            };

            var tags = _blogService.ParseTags(blogPost);
            tags.Count.ShouldEqual(3);
            tags[0].ShouldEqual("tag1");
            tags[1].ShouldEqual("tag2");
            tags[2].ShouldEqual("tag 3 4");
        }

        [Test]
        public void Should_be_available_when_startdate_is_not_set()
        {
            var blogPost = new BlogPost
            {
                StartDateUtc = null
            };

            _blogService.BlogPostIsAvailable(blogPost, new DateTime(2010, 01, 03)).ShouldEqual(true);
        }

        [Test]
        public void Should_be_available_when_startdate_is_less_than_somedate()
        {
            var blogPost = new BlogPost
            {
                StartDateUtc = new DateTime(2010, 01, 02)
            };

            _blogService.BlogPostIsAvailable(blogPost, new DateTime(2010, 01, 03)).ShouldEqual(true);
        }

        [Test]
        public void Should_not_be_available_when_startdate_is_greater_than_somedate()
        {
            var blogPost = new BlogPost
            {
                StartDateUtc = new DateTime(2010, 01, 02)
            };

            _blogService.BlogPostIsAvailable(blogPost, new DateTime(2010, 01, 01)).ShouldEqual(false);
        }

        [Test]
        public void Should_be_available_when_enddate_is_not_set()
        {
            var blogPost = new BlogPost
            {
                EndDateUtc = null
            };

            _blogService.BlogPostIsAvailable(blogPost, new DateTime(2010, 01, 03)).ShouldEqual(true);
        }

        [Test]
        public void Should_be_available_when_enddate_is_greater_than_somedate()
        {
            var blogPost = new BlogPost
            {
                EndDateUtc = new DateTime(2010, 01, 02)
            };

            _blogService.BlogPostIsAvailable(blogPost, new DateTime(2010, 01, 01)).ShouldEqual(true);
        }

        [Test]
        public void Should_not_be_available_when_enddate_is_less_than_somedate()
        {
            var blogPost = new BlogPost
            {
                EndDateUtc = new DateTime(2010, 01, 02)
            };

            _blogService.BlogPostIsAvailable(blogPost, new DateTime(2010, 01, 03)).ShouldEqual(false);
        }
    }
}
>>>>>>> 743abdcd
<|MERGE_RESOLUTION|>--- conflicted
+++ resolved
@@ -1,207 +1,103 @@
-<<<<<<< HEAD
-﻿using System;
-using FluentAssertions;
-using Nop.Core.Domain.Blogs;
-using Nop.Core.Domain.Catalog;
-using Nop.Services.Blogs;
-using NUnit.Framework;
-
-namespace Nop.Services.Tests.Blogs
-{
-    [TestFixture]
-    public class BlogServiceTests
-    {
-        private IBlogService _blogService;
-
-        [SetUp]
-        public void SetUp()
-        {
-            _blogService = new BlogService(new CatalogSettings(), null, null, null, null);
-        }
-
-        [Test]
-        public void Can_parse_tags()
-        {
-            var blogPost = new BlogPost
-            {
-                Tags = "tag1, tag2, tag 3 4,  "
-            };
-
-            var tags = _blogService.ParseTags(blogPost);
-            tags.Count.Should().Be(3);
-            tags[0].Should().Be("tag1");
-            tags[1].Should().Be("tag2");
-            tags[2].Should().Be("tag 3 4");
-        }
-
-        [Test]
-        public void Should_be_available_when_startdate_is_not_set()
-        {
-            var blogPost = new BlogPost
-            {
-                StartDateUtc = null
-            };
-
-            _blogService.BlogPostIsAvailable(blogPost, new DateTime(2010, 01, 03)).Should().BeTrue();
-        }
-
-        [Test]
-        public void Should_be_available_when_startdate_is_less_than_somedate()
-        {
-            var blogPost = new BlogPost
-            {
-                StartDateUtc = new DateTime(2010, 01, 02)
-            };
-
-            _blogService.BlogPostIsAvailable(blogPost, new DateTime(2010, 01, 03)).Should().BeTrue();
-        }
-
-        [Test]
-        public void Should_not_be_available_when_startdate_is_greater_than_somedate()
-        {
-            var blogPost = new BlogPost
-            {
-                StartDateUtc = new DateTime(2010, 01, 02)
-            };
-
-            _blogService.BlogPostIsAvailable(blogPost, new DateTime(2010, 01, 01)).Should().BeFalse();
-        }
-
-        [Test]
-        public void Should_be_available_when_enddate_is_not_set()
-        {
-            var blogPost = new BlogPost
-            {
-                EndDateUtc = null
-            };
-
-            _blogService.BlogPostIsAvailable(blogPost, new DateTime(2010, 01, 03)).Should().BeTrue();
-        }
-
-        [Test]
-        public void Should_be_available_when_enddate_is_greater_than_somedate()
-        {
-            var blogPost = new BlogPost
-            {
-                EndDateUtc = new DateTime(2010, 01, 02)
-            };
-
-            _blogService.BlogPostIsAvailable(blogPost, new DateTime(2010, 01, 01)).Should().BeTrue();
-        }
-
-        [Test]
-        public void Should_not_be_available_when_enddate_is_less_than_somedate()
-        {
-            var blogPost = new BlogPost
-            {
-                EndDateUtc = new DateTime(2010, 01, 02)
-            };
-
-            _blogService.BlogPostIsAvailable(blogPost, new DateTime(2010, 01, 03)).Should().BeFalse();
-        }
-    }
-}
-=======
-﻿using System;
-using Nop.Core.Domain.Blogs;
-using Nop.Core.Domain.Catalog;
-using Nop.Services.Blogs;
-using Nop.Tests;
-using NUnit.Framework;
-
-namespace Nop.Services.Tests.Blogs
-{
-    [TestFixture]
-    public class BlogServiceTests
-    {
-        private IBlogService _blogService;
-
-        [SetUp]
-        public void SetUp()
-        {
-            _blogService = new BlogService(new CatalogSettings(), null, null, null, null, new TestCacheManager());
-        }
-
-        [Test]
-        public void Can_parse_tags()
-        {
-            var blogPost = new BlogPost
-            {
-                Tags = "tag1, tag2, tag 3 4,  "
-            };
-
-            var tags = _blogService.ParseTags(blogPost);
-            tags.Count.ShouldEqual(3);
-            tags[0].ShouldEqual("tag1");
-            tags[1].ShouldEqual("tag2");
-            tags[2].ShouldEqual("tag 3 4");
-        }
-
-        [Test]
-        public void Should_be_available_when_startdate_is_not_set()
-        {
-            var blogPost = new BlogPost
-            {
-                StartDateUtc = null
-            };
-
-            _blogService.BlogPostIsAvailable(blogPost, new DateTime(2010, 01, 03)).ShouldEqual(true);
-        }
-
-        [Test]
-        public void Should_be_available_when_startdate_is_less_than_somedate()
-        {
-            var blogPost = new BlogPost
-            {
-                StartDateUtc = new DateTime(2010, 01, 02)
-            };
-
-            _blogService.BlogPostIsAvailable(blogPost, new DateTime(2010, 01, 03)).ShouldEqual(true);
-        }
-
-        [Test]
-        public void Should_not_be_available_when_startdate_is_greater_than_somedate()
-        {
-            var blogPost = new BlogPost
-            {
-                StartDateUtc = new DateTime(2010, 01, 02)
-            };
-
-            _blogService.BlogPostIsAvailable(blogPost, new DateTime(2010, 01, 01)).ShouldEqual(false);
-        }
-
-        [Test]
-        public void Should_be_available_when_enddate_is_not_set()
-        {
-            var blogPost = new BlogPost
-            {
-                EndDateUtc = null
-            };
-
-            _blogService.BlogPostIsAvailable(blogPost, new DateTime(2010, 01, 03)).ShouldEqual(true);
-        }
-
-        [Test]
-        public void Should_be_available_when_enddate_is_greater_than_somedate()
-        {
-            var blogPost = new BlogPost
-            {
-                EndDateUtc = new DateTime(2010, 01, 02)
-            };
-
-            _blogService.BlogPostIsAvailable(blogPost, new DateTime(2010, 01, 01)).ShouldEqual(true);
-        }
-
-        [Test]
-        public void Should_not_be_available_when_enddate_is_less_than_somedate()
-        {
-            var blogPost = new BlogPost
-            {
-                EndDateUtc = new DateTime(2010, 01, 02)
-            };
-
-            _blogService.BlogPostIsAvailable(blogPost, new DateTime(2010, 01, 03)).ShouldEqual(false);
-        }
-    }
-}
->>>>>>> 743abdcd
+﻿﻿using System;
+using FluentAssertions;
+using Nop.Core.Domain.Blogs;
+using Nop.Core.Domain.Catalog;
+using Nop.Services.Blogs;
+ using Nop.Tests;
+ using NUnit.Framework;
+
+namespace Nop.Services.Tests.Blogs
+{
+    [TestFixture]
+    public class BlogServiceTests
+    {
+        private IBlogService _blogService;
+
+        [SetUp]
+        public void SetUp()
+        {
+            _blogService = new BlogService(new CatalogSettings(), null, null, null, null, new TestCacheManager());
+        }
+
+        [Test]
+        public void Can_parse_tags()
+        {
+            var blogPost = new BlogPost
+            {
+                Tags = "tag1, tag2, tag 3 4,  "
+            };
+
+            var tags = _blogService.ParseTags(blogPost);
+            tags.Count.Should().Be(3);
+            tags[0].Should().Be("tag1");
+            tags[1].Should().Be("tag2");
+            tags[2].Should().Be("tag 3 4");
+        }
+
+        [Test]
+        public void Should_be_available_when_startdate_is_not_set()
+        {
+            var blogPost = new BlogPost
+            {
+                StartDateUtc = null
+            };
+
+            _blogService.BlogPostIsAvailable(blogPost, new DateTime(2010, 01, 03)).Should().BeTrue();
+        }
+
+        [Test]
+        public void Should_be_available_when_startdate_is_less_than_somedate()
+        {
+            var blogPost = new BlogPost
+            {
+                StartDateUtc = new DateTime(2010, 01, 02)
+            };
+
+            _blogService.BlogPostIsAvailable(blogPost, new DateTime(2010, 01, 03)).Should().BeTrue();
+        }
+
+        [Test]
+        public void Should_not_be_available_when_startdate_is_greater_than_somedate()
+        {
+            var blogPost = new BlogPost
+            {
+                StartDateUtc = new DateTime(2010, 01, 02)
+            };
+
+            _blogService.BlogPostIsAvailable(blogPost, new DateTime(2010, 01, 01)).Should().BeFalse();
+        }
+
+        [Test]
+        public void Should_be_available_when_enddate_is_not_set()
+        {
+            var blogPost = new BlogPost
+            {
+                EndDateUtc = null
+            };
+
+            _blogService.BlogPostIsAvailable(blogPost, new DateTime(2010, 01, 03)).Should().BeTrue();
+        }
+
+        [Test]
+        public void Should_be_available_when_enddate_is_greater_than_somedate()
+        {
+            var blogPost = new BlogPost
+            {
+                EndDateUtc = new DateTime(2010, 01, 02)
+            };
+
+            _blogService.BlogPostIsAvailable(blogPost, new DateTime(2010, 01, 01)).Should().BeTrue();
+        }
+
+        [Test]
+        public void Should_not_be_available_when_enddate_is_less_than_somedate()
+        {
+            var blogPost = new BlogPost
+            {
+                EndDateUtc = new DateTime(2010, 01, 02)
+            };
+
+            _blogService.BlogPostIsAvailable(blogPost, new DateTime(2010, 01, 03)).Should().BeFalse();
+        }
+    }
+}