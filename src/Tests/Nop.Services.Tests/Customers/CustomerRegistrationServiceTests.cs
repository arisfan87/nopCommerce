--- conflicted
+++ resolved
@@ -1,297 +1,268 @@
-﻿using System;
-using System.Collections.Generic;
-using System.Linq;
-using Moq;
-using Nop.Core;
-using Nop.Core.Caching;
-using Nop.Core.Data;
-using Nop.Core.Domain.Common;
-using Nop.Core.Domain.Customers;
-using Nop.Core.Domain.Forums;
-using Nop.Core.Domain.Orders;
-using Nop.Core.Domain.Security;
-using Nop.Services.Common;
-using Nop.Services.Customers;
-using Nop.Services.Events;
-using Nop.Services.Localization;
-using Nop.Services.Messages;
-using Nop.Services.Orders;
-using Nop.Services.Security;
-using Nop.Services.Stores;
-using Nop.Tests;
-using NUnit.Framework;
-
-namespace Nop.Services.Tests.Customers
-{
-    [TestFixture]
-    public class CustomerRegistrationServiceTests : ServiceTest
-    {
-<<<<<<< HEAD
-        private IRepository<Customer> _customerRepo;
-        private IRepository<CustomerCustomerRoleMapping> _customerCustomerRoleMappingRepo;
-        private IRepository<CustomerPassword> _customerPasswordRepo;
-        private IRepository<CustomerRole> _customerRoleRepo;
-        private IRepository<GenericAttribute> _genericAttributeRepo;
-        private IRepository<Order> _orderRepo;
-        private IRepository<ForumPost> _forumPostRepo;
-        private IRepository<ForumTopic> _forumTopicRepo;
-        private IGenericAttributeService _genericAttributeService;
-        private IEncryptionService _encryptionService;
-        private ICustomerService _customerService;
-        private ICustomerRegistrationService _customerRegistrationService;
-        private ILocalizationService _localizationService;
-=======
->>>>>>> eb1a99e1
-        private CustomerSettings _customerSettings;
-        private SecuritySettings _securitySettings;
-        private RewardPointsSettings _rewardPointsSettings;
-        private EncryptionService _encryptionService;
-        private Mock<IRepository<Customer>> _customerRepo;
-        private Mock<IRepository<CustomerPassword>> _customerPasswordRepo;
-        private Mock<IEventPublisher> _eventPublisher;
-        private Mock<IStoreService> _storeService;
-        private Mock<IRepository<CustomerRole>> _customerRoleRepo;
-        private Mock<IRepository<GenericAttribute>> _genericAttributeRepo;
-        private Mock<IRepository<Order>> _orderRepo;
-        private Mock<IRepository<ForumPost>> _forumPostRepo;
-        private Mock<IRepository<ForumTopic>> _forumTopicRepo;
-        private Mock<IGenericAttributeService> _genericAttributeService;
-        private Mock<INewsLetterSubscriptionService> _newsLetterSubscriptionService;
-        private Mock<IRewardPointService> _rewardPointService;
-        private Mock<ILocalizationService> _localizationService;
-        private Mock<IWorkContext> _workContext;
-        private Mock<IWorkflowMessageService> _workflowMessageService;
-        private CustomerService _customerService;
-        private CustomerRegistrationService _customerRegistrationService;
-
-        [SetUp]
-        public new void SetUp()
-        {
-            _customerSettings = new CustomerSettings
-            {
-                UnduplicatedPasswordsNumber = 1,
-                HashedPasswordFormat = "SHA512"
-            };
-            _securitySettings = new SecuritySettings
-            {
-                EncryptionKey = "273ece6f97dd844d"
-            };
-            _rewardPointsSettings = new RewardPointsSettings
-            {
-                Enabled = false
-            };
-
-            _encryptionService = new EncryptionService(_securitySettings);
-            _customerRepo = new Mock<IRepository<Customer>>();
-
-            var customer1 = new Customer
-            {
-                Id = 1,
-                Username = "a@b.com",
-                Email = "a@b.com",
-                Active = true
-            };
-            AddCustomerToRegisteredRole(customer1);
-
-            var customer2 = new Customer
-            {
-                Id = 2,
-                Username = "test@test.com",
-                Email = "test@test.com",
-                Active = true
-            };
-            AddCustomerToRegisteredRole(customer2);
-
-            var customer3 = new Customer
-            {
-                Id = 3,
-                Username = "user@test.com",
-                Email = "user@test.com",
-                Active = true
-            };
-            AddCustomerToRegisteredRole(customer3);
-
-            var customer4 = new Customer
-            {
-                Id = 4,
-                Username = "registered@test.com",
-                Email = "registered@test.com",
-                Active = true
-            };
-            AddCustomerToRegisteredRole(customer4);
-
-            var customer5 = new Customer
-            {
-                Id = 5,
-                Username = "notregistered@test.com",
-                Email = "notregistered@test.com",
-                Active = true
-            };
-            _customerRepo.Setup(x => x.Table).Returns(new List<Customer> { customer1, customer2, customer3, customer4, customer5 }.AsQueryable());
-
-            _customerPasswordRepo = new Mock<IRepository<CustomerPassword>>();
-            var saltKey = _encryptionService.CreateSaltKey(5);
-            var password = _encryptionService.CreatePasswordHash("password", saltKey, "SHA512");
-            var password1 = new CustomerPassword
-            {
-                CustomerId = customer1.Id,
-                PasswordFormat = PasswordFormat.Hashed,
-                PasswordSalt = saltKey,
-                Password = password,
-                CreatedOnUtc = DateTime.UtcNow
-            };
-            var password2 = new CustomerPassword
-            {
-                CustomerId = customer2.Id,
-                PasswordFormat = PasswordFormat.Clear,
-                Password = "password",
-                CreatedOnUtc = DateTime.UtcNow
-            };
-            var password3 = new CustomerPassword
-            {
-                CustomerId = customer3.Id,
-                PasswordFormat = PasswordFormat.Encrypted,
-                Password = _encryptionService.EncryptText("password"),
-                CreatedOnUtc = DateTime.UtcNow
-            };
-            var password4 = new CustomerPassword
-            {
-                CustomerId = customer4.Id,
-                PasswordFormat = PasswordFormat.Clear,
-                Password = "password",
-                CreatedOnUtc = DateTime.UtcNow
-            };
-            var password5 = new CustomerPassword
-            {
-                CustomerId = customer5.Id,
-                PasswordFormat = PasswordFormat.Clear,
-                Password = "password",
-                CreatedOnUtc = DateTime.UtcNow
-            };
-            _customerPasswordRepo.Setup(x => x.Table).Returns(new[] { password1, password2, password3, password4, password5 }.AsQueryable());
-
-            _eventPublisher = new Mock<IEventPublisher>();
-            _eventPublisher.Setup(x => x.Publish(It.IsAny<object>()));
-
-<<<<<<< HEAD
-            _storeService = MockRepository.GenerateMock<IStoreService>();
-            _customerCustomerRoleMappingRepo = MockRepository.GenerateMock<IRepository<CustomerCustomerRoleMapping>>();
-            _customerRoleRepo = MockRepository.GenerateMock<IRepository<CustomerRole>>();
-            _genericAttributeRepo = MockRepository.GenerateMock<IRepository<GenericAttribute>>();
-            _orderRepo = MockRepository.GenerateMock<IRepository<Order>>();
-            _forumPostRepo = MockRepository.GenerateMock<IRepository<ForumPost>>();
-            _forumTopicRepo = MockRepository.GenerateMock<IRepository<ForumTopic>>();
-=======
-            _storeService = new Mock<IStoreService>();
-            _customerRoleRepo = new Mock<IRepository<CustomerRole>>();
-            _genericAttributeRepo = new Mock<IRepository<GenericAttribute>>();
-            _orderRepo = new Mock<IRepository<Order>>();
-            _forumPostRepo = new Mock<IRepository<ForumPost>>();
-            _forumTopicRepo = new Mock<IRepository<ForumTopic>>();
->>>>>>> eb1a99e1
-
-            _genericAttributeService = new Mock<IGenericAttributeService>();
-            _newsLetterSubscriptionService = new Mock<INewsLetterSubscriptionService>();
-            _rewardPointService = new Mock<IRewardPointService>();
-
-            _localizationService = new Mock<ILocalizationService>();
-            _workContext = new Mock<IWorkContext>();
-            _workflowMessageService = new Mock<IWorkflowMessageService>();
-
-<<<<<<< HEAD
-            _customerService = new CustomerService(new NopNullCache(), _customerRepo,
-                _customerCustomerRoleMappingRepo,_customerPasswordRepo, _customerRoleRepo,
-                _genericAttributeRepo, _orderRepo, _forumPostRepo, _forumTopicRepo,
-=======
-            _customerService = new CustomerService(new NopNullCache(), _customerRepo.Object, _customerPasswordRepo.Object, _customerRoleRepo.Object,
-                _genericAttributeRepo.Object, _orderRepo.Object, _forumPostRepo.Object, _forumTopicRepo.Object,
->>>>>>> eb1a99e1
-                null, null, null, null, null,
-                _genericAttributeService.Object, null, null, _eventPublisher.Object, _customerSettings, null);
-            _customerRegistrationService = new CustomerRegistrationService(_customerService,
-                _encryptionService, _newsLetterSubscriptionService.Object, _localizationService.Object,
-                _storeService.Object, _rewardPointService.Object, _workContext.Object, _genericAttributeService.Object,
-                _workflowMessageService.Object, _eventPublisher.Object, _rewardPointsSettings, _customerSettings);
-        }
-
-        //[Test]
-        //public void Can_register_a_customer() 
-        //{
-        //    var registrationRequest = CreateCustomerRegistrationRequest();
-        //    var result = _customerService.RegisterCustomer(registrationRequest);
-
-        //    result.Success.ShouldBeTrue();
-        //}
-
-        //[Test]
-        //public void Can_not_have_duplicate_usernames_or_emails() 
-        //{
-        //    var registrationRequest = CreateUserRegistrationRequest();
-        //    registrationRequest.Username = "a@b.com";
-        //    registrationRequest.Email = "a@b.com";
-
-        //    var userService = new UserService(_encryptionService, _userRepo, _userSettings);
-        //    var result = userService.RegisterUser(registrationRequest);
-
-        //    result.Success.ShouldBeFalse();
-        //    result.Errors.Count.ShouldEqual(1);
-        //}
-
-        [Test]
-        public void Ensure_only_registered_customers_can_login()
-        {
-            var result = _customerRegistrationService.ValidateCustomer("registered@test.com", "password");
-            result.ShouldEqual(CustomerLoginResults.Successful);
-
-            result = _customerRegistrationService.ValidateCustomer("notregistered@test.com", "password");
-            result.ShouldEqual(CustomerLoginResults.NotRegistered);
-        }
-
-        [Test]
-        public void Can_validate_a_hashed_password()
-        {
-            var result = _customerRegistrationService.ValidateCustomer("a@b.com", "password");
-            result.ShouldEqual(CustomerLoginResults.Successful);
-        }
-
-        [Test]
-        public void Can_validate_a_clear_password()
-        {
-            var result = _customerRegistrationService.ValidateCustomer("test@test.com", "password");
-            result.ShouldEqual(CustomerLoginResults.Successful);
-        }
-
-        [Test]
-        public void Can_validate_an_encrypted_password()
-        {
-            var result = _customerRegistrationService.ValidateCustomer("user@test.com", "password");
-            result.ShouldEqual(CustomerLoginResults.Successful);
-        }
-
-        private void AddCustomerToRegisteredRole(Customer customer)
-        {
-            customer.CustomerRoles.Add(new CustomerRole
-            {
-                Active = true,
-                IsSystemRole = true,
-                SystemName = SystemCustomerRoleNames.Registered
-            });
-        }
-
-        [Test]
-        public void Can_change_password()
-        {
-            var request = new ChangePasswordRequest("registered@test.com", true, PasswordFormat.Clear, "password", "password");
-            var result = _customerRegistrationService.ChangePassword(request);
-            result.Success.ShouldEqual(false);
-
-            request = new ChangePasswordRequest("registered@test.com", true, PasswordFormat.Hashed, "newpassword", "password");
-            result = _customerRegistrationService.ChangePassword(request);
-            result.Success.ShouldEqual(true);
-
-            //request = new ChangePasswordRequest("registered@test.com", true, PasswordFormat.Encrypted, "password", "newpassword");
-            //result = _customerRegistrationService.ChangePassword(request);
-            //result.Success.ShouldEqual(true);
-        }
-    }
-}
+﻿using System;
+using System.Collections.Generic;
+using System.Linq;
+using Moq;
+using Nop.Core;
+using Nop.Core.Caching;
+using Nop.Core.Data;
+using Nop.Core.Domain.Common;
+using Nop.Core.Domain.Customers;
+using Nop.Core.Domain.Forums;
+using Nop.Core.Domain.Orders;
+using Nop.Core.Domain.Security;
+using Nop.Services.Common;
+using Nop.Services.Customers;
+using Nop.Services.Events;
+using Nop.Services.Localization;
+using Nop.Services.Messages;
+using Nop.Services.Orders;
+using Nop.Services.Security;
+using Nop.Services.Stores;
+using Nop.Tests;
+using NUnit.Framework;
+
+namespace Nop.Services.Tests.Customers
+{
+    [TestFixture]
+    public class CustomerRegistrationServiceTests : ServiceTest
+    {
+        private CustomerSettings _customerSettings;
+        private SecuritySettings _securitySettings;
+        private RewardPointsSettings _rewardPointsSettings;
+        private EncryptionService _encryptionService;
+        private Mock<IRepository<Customer>> _customerRepo;
+        private Mock<IRepository<CustomerPassword>> _customerPasswordRepo;
+        private Mock<IEventPublisher> _eventPublisher;
+        private Mock<IStoreService> _storeService;
+        private Mock<IRepository<CustomerRole>> _customerRoleRepo;
+        private Mock<IRepository<GenericAttribute>> _genericAttributeRepo;
+        private Mock<IRepository<Order>> _orderRepo;
+        private Mock<IRepository<ForumPost>> _forumPostRepo;
+        private Mock<IRepository<ForumTopic>> _forumTopicRepo;
+        private Mock<IGenericAttributeService> _genericAttributeService;
+        private Mock<INewsLetterSubscriptionService> _newsLetterSubscriptionService;
+        private Mock<IRewardPointService> _rewardPointService;
+        private Mock<ILocalizationService> _localizationService;
+        private Mock<IWorkContext> _workContext;
+        private Mock<IWorkflowMessageService> _workflowMessageService;
+        private CustomerService _customerService;
+        private CustomerRegistrationService _customerRegistrationService;
+        private Mock<IRepository<CustomerCustomerRoleMapping>> _customerCustomerRoleMappingRepo;
+
+        [SetUp]
+        public new void SetUp()
+        {
+            _customerSettings = new CustomerSettings
+            {
+                UnduplicatedPasswordsNumber = 1,
+                HashedPasswordFormat = "SHA512"
+            };
+            _securitySettings = new SecuritySettings
+            {
+                EncryptionKey = "273ece6f97dd844d"
+            };
+            _rewardPointsSettings = new RewardPointsSettings
+            {
+                Enabled = false
+            };
+
+            _encryptionService = new EncryptionService(_securitySettings);
+            _customerRepo = new Mock<IRepository<Customer>>();
+
+            var customer1 = new Customer
+            {
+                Id = 1,
+                Username = "a@b.com",
+                Email = "a@b.com",
+                Active = true
+            };
+            AddCustomerToRegisteredRole(customer1);
+
+            var customer2 = new Customer
+            {
+                Id = 2,
+                Username = "test@test.com",
+                Email = "test@test.com",
+                Active = true
+            };
+            AddCustomerToRegisteredRole(customer2);
+
+            var customer3 = new Customer
+            {
+                Id = 3,
+                Username = "user@test.com",
+                Email = "user@test.com",
+                Active = true
+            };
+            AddCustomerToRegisteredRole(customer3);
+
+            var customer4 = new Customer
+            {
+                Id = 4,
+                Username = "registered@test.com",
+                Email = "registered@test.com",
+                Active = true
+            };
+            AddCustomerToRegisteredRole(customer4);
+
+            var customer5 = new Customer
+            {
+                Id = 5,
+                Username = "notregistered@test.com",
+                Email = "notregistered@test.com",
+                Active = true
+            };
+            _customerRepo.Setup(x => x.Table).Returns(new List<Customer> { customer1, customer2, customer3, customer4, customer5 }.AsQueryable());
+
+            _customerPasswordRepo = new Mock<IRepository<CustomerPassword>>();
+            var saltKey = _encryptionService.CreateSaltKey(5);
+            var password = _encryptionService.CreatePasswordHash("password", saltKey, "SHA512");
+            var password1 = new CustomerPassword
+            {
+                CustomerId = customer1.Id,
+                PasswordFormat = PasswordFormat.Hashed,
+                PasswordSalt = saltKey,
+                Password = password,
+                CreatedOnUtc = DateTime.UtcNow
+            };
+            var password2 = new CustomerPassword
+            {
+                CustomerId = customer2.Id,
+                PasswordFormat = PasswordFormat.Clear,
+                Password = "password",
+                CreatedOnUtc = DateTime.UtcNow
+            };
+            var password3 = new CustomerPassword
+            {
+                CustomerId = customer3.Id,
+                PasswordFormat = PasswordFormat.Encrypted,
+                Password = _encryptionService.EncryptText("password"),
+                CreatedOnUtc = DateTime.UtcNow
+            };
+            var password4 = new CustomerPassword
+            {
+                CustomerId = customer4.Id,
+                PasswordFormat = PasswordFormat.Clear,
+                Password = "password",
+                CreatedOnUtc = DateTime.UtcNow
+            };
+            var password5 = new CustomerPassword
+            {
+                CustomerId = customer5.Id,
+                PasswordFormat = PasswordFormat.Clear,
+                Password = "password",
+                CreatedOnUtc = DateTime.UtcNow
+            };
+            _customerPasswordRepo.Setup(x => x.Table).Returns(new[] { password1, password2, password3, password4, password5 }.AsQueryable());
+
+            _eventPublisher = new Mock<IEventPublisher>();
+            _eventPublisher.Setup(x => x.Publish(It.IsAny<object>()));
+
+
+            _storeService = new Mock<IStoreService>();
+            _customerRoleRepo = new Mock<IRepository<CustomerRole>>();
+            _genericAttributeRepo = new Mock<IRepository<GenericAttribute>>();
+            _orderRepo = new Mock<IRepository<Order>>();
+            _forumPostRepo = new Mock<IRepository<ForumPost>>();
+            _forumTopicRepo = new Mock<IRepository<ForumTopic>>();
+            _genericAttributeService = new Mock<IGenericAttributeService>();
+            _newsLetterSubscriptionService = new Mock<INewsLetterSubscriptionService>();
+            _rewardPointService = new Mock<IRewardPointService>();
+
+            _localizationService = new Mock<ILocalizationService>();
+            _workContext = new Mock<IWorkContext>();
+            _workflowMessageService = new Mock<IWorkflowMessageService>();
+            _customerCustomerRoleMappingRepo = new Mock<IRepository<CustomerCustomerRoleMapping>>();
+
+            _customerService = new CustomerService(new NopNullCache(), _customerRepo.Object, _customerCustomerRoleMappingRepo.Object, _customerPasswordRepo.Object, _customerRoleRepo.Object,
+                _genericAttributeRepo.Object, _orderRepo.Object, _forumPostRepo.Object, _forumTopicRepo.Object,
+                null, null, null, null, null,
+                _genericAttributeService.Object, null, null, _eventPublisher.Object, _customerSettings, null);
+
+            _customerRegistrationService = new CustomerRegistrationService(_customerService,
+                _encryptionService, _newsLetterSubscriptionService.Object, _localizationService.Object,
+                _storeService.Object, _rewardPointService.Object, _workContext.Object, _genericAttributeService.Object,
+                _workflowMessageService.Object, _eventPublisher.Object, _rewardPointsSettings, _customerSettings);
+        }
+
+        //[Test]
+        //public void Can_register_a_customer() 
+        //{
+        //    var registrationRequest = CreateCustomerRegistrationRequest();
+        //    var result = _customerService.RegisterCustomer(registrationRequest);
+
+        //    result.Success.ShouldBeTrue();
+        //}
+
+        //[Test]
+        //public void Can_not_have_duplicate_usernames_or_emails() 
+        //{
+        //    var registrationRequest = CreateUserRegistrationRequest();
+        //    registrationRequest.Username = "a@b.com";
+        //    registrationRequest.Email = "a@b.com";
+
+        //    var userService = new UserService(_encryptionService, _userRepo, _userSettings);
+        //    var result = userService.RegisterUser(registrationRequest);
+
+        //    result.Success.ShouldBeFalse();
+        //    result.Errors.Count.ShouldEqual(1);
+        //}
+
+        [Test]
+        public void Ensure_only_registered_customers_can_login()
+        {
+            var result = _customerRegistrationService.ValidateCustomer("registered@test.com", "password");
+            result.ShouldEqual(CustomerLoginResults.Successful);
+
+            result = _customerRegistrationService.ValidateCustomer("notregistered@test.com", "password");
+            result.ShouldEqual(CustomerLoginResults.NotRegistered);
+        }
+
+        [Test]
+        public void Can_validate_a_hashed_password()
+        {
+            var result = _customerRegistrationService.ValidateCustomer("a@b.com", "password");
+            result.ShouldEqual(CustomerLoginResults.Successful);
+        }
+
+        [Test]
+        public void Can_validate_a_clear_password()
+        {
+            var result = _customerRegistrationService.ValidateCustomer("test@test.com", "password");
+            result.ShouldEqual(CustomerLoginResults.Successful);
+        }
+
+        [Test]
+        public void Can_validate_an_encrypted_password()
+        {
+            var result = _customerRegistrationService.ValidateCustomer("user@test.com", "password");
+            result.ShouldEqual(CustomerLoginResults.Successful);
+        }
+
+        private void AddCustomerToRegisteredRole(Customer customer)
+        {
+            customer.CustomerRoles.Add(new CustomerRole
+            {
+                Active = true,
+                IsSystemRole = true,
+                SystemName = SystemCustomerRoleNames.Registered
+            });
+        }
+
+        [Test]
+        public void Can_change_password()
+        {
+            var request = new ChangePasswordRequest("registered@test.com", true, PasswordFormat.Clear, "password", "password");
+            var result = _customerRegistrationService.ChangePassword(request);
+            result.Success.ShouldEqual(false);
+
+            request = new ChangePasswordRequest("registered@test.com", true, PasswordFormat.Hashed, "newpassword", "password");
+            result = _customerRegistrationService.ChangePassword(request);
+            result.Success.ShouldEqual(true);
+
+            //request = new ChangePasswordRequest("registered@test.com", true, PasswordFormat.Encrypted, "password", "newpassword");
+            //result = _customerRegistrationService.ChangePassword(request);
+            //result.Success.ShouldEqual(true);
+        }
+    }
+}