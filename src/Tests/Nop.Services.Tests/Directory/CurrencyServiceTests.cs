﻿using System;
using System.Collections.Generic;
using System.Linq;
using FluentAssertions;
using Moq;
using Nop.Data;
using Nop.Core.Domain.Directory;
using Nop.Core.Infrastructure;
using Nop.Services.Directory;
using Nop.Services.Events;
using Nop.Services.Stores;
using Nop.Services.Tests.FakeServices;
using Nop.Tests;
using NUnit.Framework;

namespace Nop.Services.Tests.Directory
{
    [TestFixture]
    public class CurrencyServiceTests : ServiceTest
    {
        private Mock<IRepository<Currency>> _currencyRepository;
        private Mock<IStoreMappingService> _storeMappingService;
        private CurrencySettings _currencySettings;
        private Mock<IEventPublisher> _eventPublisher;
        private ICurrencyService _currencyService;
        private IExchangeRatePluginManager _exchangeRatePluginManager;

        private Currency _currencyUSD, _currencyRUR, _currencyEUR;

        [SetUp]
        public new void SetUp()
        {
            _currencyUSD = new Currency
            {
                Id = 1,
                Name = "US Dollar",
                CurrencyCode = "USD",
                Rate = 1.2M,
                DisplayLocale = "en-US",
                CustomFormatting = "",
                Published = true,
                DisplayOrder = 1,
                CreatedOnUtc = DateTime.UtcNow,
                UpdatedOnUtc = DateTime.UtcNow,
                RoundingType = RoundingType.Rounding001
            };
            _currencyEUR = new Currency
            {
                Id = 2,
                Name = "Euro",
                CurrencyCode = "EUR",
                Rate = 1,
                DisplayLocale = "",
                CustomFormatting = "€0.00",
                Published = true,
                DisplayOrder = 2,
                CreatedOnUtc = DateTime.UtcNow,
                UpdatedOnUtc = DateTime.UtcNow,
                RoundingType = RoundingType.Rounding001
            };
            _currencyRUR = new Currency
            {
                Id = 3,
                Name = "Russian Rouble",
                CurrencyCode = "RUB",
                Rate = 34.5M,
                DisplayLocale = "ru-RU",
                CustomFormatting = "",
                Published = true,
                DisplayOrder = 3,
                CreatedOnUtc = DateTime.UtcNow,
                UpdatedOnUtc = DateTime.UtcNow,
                RoundingType = RoundingType.Rounding001
            };
            _currencyRepository = new Mock<IRepository<Currency>>();
            _currencyRepository.Setup(x => x.Table).Returns(new List<Currency> { _currencyUSD, _currencyEUR, _currencyRUR }.AsQueryable());
            _currencyRepository.Setup(x => x.GetById(_currencyUSD.Id)).Returns(_currencyUSD);
            _currencyRepository.Setup(x => x.GetById(_currencyEUR.Id)).Returns(_currencyEUR);
            _currencyRepository.Setup(x => x.GetById(_currencyRUR.Id)).Returns(_currencyRUR);

            _storeMappingService = new Mock<IStoreMappingService>();

            _currencySettings = new CurrencySettings
            {
                PrimaryStoreCurrencyId = _currencyUSD.Id,
                PrimaryExchangeRateCurrencyId = _currencyEUR.Id
            };

            _eventPublisher = new Mock<IEventPublisher>();
            _eventPublisher.Setup(x => x.Publish(It.IsAny<object>()));

            var pluginService = new FakePluginService();
            _exchangeRatePluginManager = new ExchangeRatePluginManager(_currencySettings, pluginService);
            _currencyService = new CurrencyService(_currencySettings,
                _eventPublisher.Object,
                _exchangeRatePluginManager,
                _currencyRepository.Object,
                _storeMappingService.Object);
        }

        [Test]
        public void Can_load_exchangeRateProviders()
        {
            var providers = _exchangeRatePluginManager.LoadAllPlugins();
            providers.Should().NotBeNull();
            providers.Any().Should().BeTrue();
        }

        [Test]
        public void Can_load_exchangeRateProvider_by_systemKeyword()
        {
            EngineContext.Replace(null);
            var provider = _exchangeRatePluginManager.LoadPluginBySystemName("CurrencyExchange.TestProvider");
            provider.Should().NotBeNull();
        }

        [Test]
        public void Can_load_active_exchangeRateProvider()
        {
            EngineContext.Replace(null);
            var provider = _exchangeRatePluginManager.LoadPrimaryPlugin();
            provider.Should().NotBeNull();
        }

        [Test]
        public void Can_convert_currency_1()
        {
            _currencyService.ConvertCurrency(10.1M, 1.5M).Should().Be(15.15M);
            _currencyService.ConvertCurrency(10.1M, 1).Should().Be(10.1M);
            _currencyService.ConvertCurrency(10.1M, 0).Should().Be(0);
            _currencyService.ConvertCurrency(0, 5).Should().Be(0);
        }

        [Test]
        public void Can_convert_currency_2()
        {
<<<<<<< HEAD
            _currencyService.ConvertCurrency(10M, currencyEUR, currencyRUR).Should().Be(345M);
            _currencyService.ConvertCurrency(10.1M, currencyEUR, currencyEUR).Should().Be(10.1M);
            _currencyService.ConvertCurrency(10.1M, currencyRUR, currencyRUR).Should().Be(10.1M);
            _currencyService.ConvertCurrency(12M, currencyUSD, currencyRUR).Should().Be(345M);
            _currencyService.ConvertCurrency(345M, currencyRUR, currencyUSD).Should().Be(12M);
=======
            RunWithTestServiceProvider(() =>
            {
                _currencyService.ConvertCurrency(10M, _currencyEUR, _currencyRUR).ShouldEqual(345M);
                _currencyService.ConvertCurrency(10.1M, _currencyEUR, _currencyEUR).ShouldEqual(10.1M);
                _currencyService.ConvertCurrency(10.1M, _currencyRUR, _currencyRUR).ShouldEqual(10.1M);
                _currencyService.ConvertCurrency(12M, _currencyUSD, _currencyRUR).ShouldEqual(345M);
                _currencyService.ConvertCurrency(345M, _currencyRUR, _currencyUSD).ShouldEqual(12M);
            });
>>>>>>> 743abdcd
        }
    }
}
<|MERGE_RESOLUTION|>--- conflicted
+++ resolved
@@ -1,155 +1,146 @@
-﻿using System;
-using System.Collections.Generic;
-using System.Linq;
-using FluentAssertions;
-using Moq;
-using Nop.Data;
-using Nop.Core.Domain.Directory;
-using Nop.Core.Infrastructure;
-using Nop.Services.Directory;
-using Nop.Services.Events;
-using Nop.Services.Stores;
-using Nop.Services.Tests.FakeServices;
-using Nop.Tests;
-using NUnit.Framework;
-
-namespace Nop.Services.Tests.Directory
-{
-    [TestFixture]
-    public class CurrencyServiceTests : ServiceTest
-    {
-        private Mock<IRepository<Currency>> _currencyRepository;
-        private Mock<IStoreMappingService> _storeMappingService;
-        private CurrencySettings _currencySettings;
-        private Mock<IEventPublisher> _eventPublisher;
-        private ICurrencyService _currencyService;
-        private IExchangeRatePluginManager _exchangeRatePluginManager;
-
-        private Currency _currencyUSD, _currencyRUR, _currencyEUR;
-
-        [SetUp]
-        public new void SetUp()
-        {
-            _currencyUSD = new Currency
-            {
-                Id = 1,
-                Name = "US Dollar",
-                CurrencyCode = "USD",
-                Rate = 1.2M,
-                DisplayLocale = "en-US",
-                CustomFormatting = "",
-                Published = true,
-                DisplayOrder = 1,
-                CreatedOnUtc = DateTime.UtcNow,
-                UpdatedOnUtc = DateTime.UtcNow,
-                RoundingType = RoundingType.Rounding001
-            };
-            _currencyEUR = new Currency
-            {
-                Id = 2,
-                Name = "Euro",
-                CurrencyCode = "EUR",
-                Rate = 1,
-                DisplayLocale = "",
-                CustomFormatting = "€0.00",
-                Published = true,
-                DisplayOrder = 2,
-                CreatedOnUtc = DateTime.UtcNow,
-                UpdatedOnUtc = DateTime.UtcNow,
-                RoundingType = RoundingType.Rounding001
-            };
-            _currencyRUR = new Currency
-            {
-                Id = 3,
-                Name = "Russian Rouble",
-                CurrencyCode = "RUB",
-                Rate = 34.5M,
-                DisplayLocale = "ru-RU",
-                CustomFormatting = "",
-                Published = true,
-                DisplayOrder = 3,
-                CreatedOnUtc = DateTime.UtcNow,
-                UpdatedOnUtc = DateTime.UtcNow,
-                RoundingType = RoundingType.Rounding001
-            };
-            _currencyRepository = new Mock<IRepository<Currency>>();
-            _currencyRepository.Setup(x => x.Table).Returns(new List<Currency> { _currencyUSD, _currencyEUR, _currencyRUR }.AsQueryable());
-            _currencyRepository.Setup(x => x.GetById(_currencyUSD.Id)).Returns(_currencyUSD);
-            _currencyRepository.Setup(x => x.GetById(_currencyEUR.Id)).Returns(_currencyEUR);
-            _currencyRepository.Setup(x => x.GetById(_currencyRUR.Id)).Returns(_currencyRUR);
-
-            _storeMappingService = new Mock<IStoreMappingService>();
-
-            _currencySettings = new CurrencySettings
-            {
-                PrimaryStoreCurrencyId = _currencyUSD.Id,
-                PrimaryExchangeRateCurrencyId = _currencyEUR.Id
-            };
-
-            _eventPublisher = new Mock<IEventPublisher>();
-            _eventPublisher.Setup(x => x.Publish(It.IsAny<object>()));
-
-            var pluginService = new FakePluginService();
-            _exchangeRatePluginManager = new ExchangeRatePluginManager(_currencySettings, pluginService);
-            _currencyService = new CurrencyService(_currencySettings,
-                _eventPublisher.Object,
-                _exchangeRatePluginManager,
-                _currencyRepository.Object,
-                _storeMappingService.Object);
-        }
-
-        [Test]
-        public void Can_load_exchangeRateProviders()
-        {
-            var providers = _exchangeRatePluginManager.LoadAllPlugins();
-            providers.Should().NotBeNull();
-            providers.Any().Should().BeTrue();
-        }
-
-        [Test]
-        public void Can_load_exchangeRateProvider_by_systemKeyword()
-        {
-            EngineContext.Replace(null);
-            var provider = _exchangeRatePluginManager.LoadPluginBySystemName("CurrencyExchange.TestProvider");
-            provider.Should().NotBeNull();
-        }
-
-        [Test]
-        public void Can_load_active_exchangeRateProvider()
-        {
-            EngineContext.Replace(null);
-            var provider = _exchangeRatePluginManager.LoadPrimaryPlugin();
-            provider.Should().NotBeNull();
-        }
-
-        [Test]
-        public void Can_convert_currency_1()
-        {
-            _currencyService.ConvertCurrency(10.1M, 1.5M).Should().Be(15.15M);
-            _currencyService.ConvertCurrency(10.1M, 1).Should().Be(10.1M);
-            _currencyService.ConvertCurrency(10.1M, 0).Should().Be(0);
-            _currencyService.ConvertCurrency(0, 5).Should().Be(0);
-        }
-
-        [Test]
-        public void Can_convert_currency_2()
-        {
-<<<<<<< HEAD
-            _currencyService.ConvertCurrency(10M, currencyEUR, currencyRUR).Should().Be(345M);
-            _currencyService.ConvertCurrency(10.1M, currencyEUR, currencyEUR).Should().Be(10.1M);
-            _currencyService.ConvertCurrency(10.1M, currencyRUR, currencyRUR).Should().Be(10.1M);
-            _currencyService.ConvertCurrency(12M, currencyUSD, currencyRUR).Should().Be(345M);
-            _currencyService.ConvertCurrency(345M, currencyRUR, currencyUSD).Should().Be(12M);
-=======
-            RunWithTestServiceProvider(() =>
-            {
-                _currencyService.ConvertCurrency(10M, _currencyEUR, _currencyRUR).ShouldEqual(345M);
-                _currencyService.ConvertCurrency(10.1M, _currencyEUR, _currencyEUR).ShouldEqual(10.1M);
-                _currencyService.ConvertCurrency(10.1M, _currencyRUR, _currencyRUR).ShouldEqual(10.1M);
-                _currencyService.ConvertCurrency(12M, _currencyUSD, _currencyRUR).ShouldEqual(345M);
-                _currencyService.ConvertCurrency(345M, _currencyRUR, _currencyUSD).ShouldEqual(12M);
-            });
->>>>>>> 743abdcd
-        }
-    }
-}
+﻿using System;
+using System.Collections.Generic;
+using System.Linq;
+using FluentAssertions;
+using Moq;
+using Nop.Data;
+using Nop.Core.Domain.Directory;
+using Nop.Core.Infrastructure;
+using Nop.Services.Directory;
+using Nop.Services.Events;
+using Nop.Services.Stores;
+using Nop.Services.Tests.FakeServices;
+using NUnit.Framework;
+
+namespace Nop.Services.Tests.Directory
+{
+    [TestFixture]
+    public class CurrencyServiceTests : ServiceTest
+    {
+        private Mock<IRepository<Currency>> _currencyRepository;
+        private Mock<IStoreMappingService> _storeMappingService;
+        private CurrencySettings _currencySettings;
+        private Mock<IEventPublisher> _eventPublisher;
+        private ICurrencyService _currencyService;
+        private IExchangeRatePluginManager _exchangeRatePluginManager;
+
+        private Currency _currencyUSD, _currencyRUR, _currencyEUR;
+
+        [SetUp]
+        public new void SetUp()
+        {
+            _currencyUSD = new Currency
+            {
+                Id = 1,
+                Name = "US Dollar",
+                CurrencyCode = "USD",
+                Rate = 1.2M,
+                DisplayLocale = "en-US",
+                CustomFormatting = "",
+                Published = true,
+                DisplayOrder = 1,
+                CreatedOnUtc = DateTime.UtcNow,
+                UpdatedOnUtc = DateTime.UtcNow,
+                RoundingType = RoundingType.Rounding001
+            };
+            _currencyEUR = new Currency
+            {
+                Id = 2,
+                Name = "Euro",
+                CurrencyCode = "EUR",
+                Rate = 1,
+                DisplayLocale = "",
+                CustomFormatting = "€0.00",
+                Published = true,
+                DisplayOrder = 2,
+                CreatedOnUtc = DateTime.UtcNow,
+                UpdatedOnUtc = DateTime.UtcNow,
+                RoundingType = RoundingType.Rounding001
+            };
+            _currencyRUR = new Currency
+            {
+                Id = 3,
+                Name = "Russian Rouble",
+                CurrencyCode = "RUB",
+                Rate = 34.5M,
+                DisplayLocale = "ru-RU",
+                CustomFormatting = "",
+                Published = true,
+                DisplayOrder = 3,
+                CreatedOnUtc = DateTime.UtcNow,
+                UpdatedOnUtc = DateTime.UtcNow,
+                RoundingType = RoundingType.Rounding001
+            };
+            _currencyRepository = new Mock<IRepository<Currency>>();
+            _currencyRepository.Setup(x => x.Table).Returns(new List<Currency> { _currencyUSD, _currencyEUR, _currencyRUR }.AsQueryable());
+            _currencyRepository.Setup(x => x.GetById(_currencyUSD.Id)).Returns(_currencyUSD);
+            _currencyRepository.Setup(x => x.GetById(_currencyEUR.Id)).Returns(_currencyEUR);
+            _currencyRepository.Setup(x => x.GetById(_currencyRUR.Id)).Returns(_currencyRUR);
+
+            _storeMappingService = new Mock<IStoreMappingService>();
+
+            _currencySettings = new CurrencySettings
+            {
+                PrimaryStoreCurrencyId = _currencyUSD.Id,
+                PrimaryExchangeRateCurrencyId = _currencyEUR.Id
+            };
+
+            _eventPublisher = new Mock<IEventPublisher>();
+            _eventPublisher.Setup(x => x.Publish(It.IsAny<object>()));
+
+            var pluginService = new FakePluginService();
+            _exchangeRatePluginManager = new ExchangeRatePluginManager(_currencySettings, pluginService);
+            _currencyService = new CurrencyService(_currencySettings,
+                _eventPublisher.Object,
+                _exchangeRatePluginManager,
+                _currencyRepository.Object,
+                _storeMappingService.Object);
+        }
+
+        [Test]
+        public void Can_load_exchangeRateProviders()
+        {
+            var providers = _exchangeRatePluginManager.LoadAllPlugins();
+            providers.Should().NotBeNull();
+            providers.Any().Should().BeTrue();
+        }
+
+        [Test]
+        public void Can_load_exchangeRateProvider_by_systemKeyword()
+        {
+            EngineContext.Replace(null);
+            var provider = _exchangeRatePluginManager.LoadPluginBySystemName("CurrencyExchange.TestProvider");
+            provider.Should().NotBeNull();
+        }
+
+        [Test]
+        public void Can_load_active_exchangeRateProvider()
+        {
+            EngineContext.Replace(null);
+            var provider = _exchangeRatePluginManager.LoadPrimaryPlugin();
+            provider.Should().NotBeNull();
+        }
+
+        [Test]
+        public void Can_convert_currency_1()
+        {
+            _currencyService.ConvertCurrency(10.1M, 1.5M).Should().Be(15.15M);
+            _currencyService.ConvertCurrency(10.1M, 1).Should().Be(10.1M);
+            _currencyService.ConvertCurrency(10.1M, 0).Should().Be(0);
+            _currencyService.ConvertCurrency(0, 5).Should().Be(0);
+        }
+
+        [Test]
+        public void Can_convert_currency_2()
+        {
+            RunWithTestServiceProvider(() =>
+            {
+                _currencyService.ConvertCurrency(10M, _currencyEUR, _currencyRUR).Should().Be(345M);
+                _currencyService.ConvertCurrency(10.1M, _currencyEUR, _currencyEUR).Should().Be(10.1M);
+                _currencyService.ConvertCurrency(10.1M, _currencyRUR, _currencyRUR).Should().Be(10.1M);
+                _currencyService.ConvertCurrency(12M, _currencyUSD, _currencyRUR).Should().Be(345M);
+                _currencyService.ConvertCurrency(345M, _currencyRUR, _currencyUSD).Should().Be(12M);
+            });
+        }
+    }
+}