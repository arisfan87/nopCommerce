--- conflicted
+++ resolved
@@ -1,138 +1,133 @@
-﻿using System.Collections.Generic;
-using System.Linq;
-using FluentAssertions;
-using Moq;
-using Nop.Core.Domain.Orders;
-using Nop.Core.Domain.Payments;
-using Nop.Services.Configuration;
-using Nop.Services.Events;
-using Nop.Services.Payments;
-<<<<<<< HEAD
-using Nop.Services.Plugins;
-=======
-using Nop.Services.Tests.FakeServices;
-using Nop.Tests;
->>>>>>> 743abdcd
-using NUnit.Framework;
-
-namespace Nop.Services.Tests.Payments
-{
-    [TestFixture]
-    public class PaymentServiceTests : ServiceTest
-    {
-        private PaymentSettings _paymentSettings;
-        private ShoppingCartSettings _shoppingCartSettings;
-        private Mock<IEventPublisher> _eventPublisher;
-        private Mock<ISettingService> _settingService;
-        private IPaymentPluginManager _paymentPluginManager;
-        private IPaymentService _paymentService;
-
-        [SetUp]
-        public new void SetUp()
-        {
-            _paymentSettings = new PaymentSettings
-            {
-                ActivePaymentMethodSystemNames = new List<string>()
-            };
-            _paymentSettings.ActivePaymentMethodSystemNames.Add("Payments.TestMethod");
-
-            _eventPublisher = new Mock<IEventPublisher>();
-            _eventPublisher.Setup(x => x.Publish(It.IsAny<object>()));
-
-            var pluginService = new FakePluginService();
-
-            _shoppingCartSettings = new ShoppingCartSettings();
-            _settingService = new Mock<ISettingService>();
-            _paymentPluginManager = new PaymentPluginManager(pluginService, _settingService.Object, _paymentSettings);
-            _paymentService = new PaymentService(_paymentPluginManager, _paymentSettings, _shoppingCartSettings);
-        }
-
-        [Test]
-        public void Can_load_paymentMethods()
-        {
-            var srcm = _paymentPluginManager.LoadAllPlugins();
-            srcm.Should().NotBeNull();
-            srcm.Any().Should().BeTrue();
-        }
-
-        [Test]
-        public void Can_load_paymentMethod_by_systemKeyword()
-        {
-            var srcm = _paymentPluginManager.LoadPluginBySystemName("Payments.TestMethod");
-            srcm.Should().NotBeNull();
-        }
-
-        [Test]
-        public void Can_load_active_paymentMethods()
-        {
-            var srcm = _paymentPluginManager.LoadActivePlugins();
-            srcm.Should().NotBeNull();
-            srcm.Any().Should().BeTrue();
-        }
-
-        [Test]
-        public void Can_get_masked_credit_card_number()
-        {
-            _paymentService.GetMaskedCreditCardNumber("").Should().Be("");
-            _paymentService.GetMaskedCreditCardNumber("123").Should().Be("123");
-            _paymentService.GetMaskedCreditCardNumber("1234567890123456").Should().Be("************3456");
-        }
-
-        [Test]
-        public void Can_deserialize_empty_string()
-        {
-            var deserialized = _paymentService.DeserializeCustomValues(new Order { CustomValuesXml = string.Empty });
-
-            deserialized.Should().NotBeNull();
-            deserialized.Count.Should().Be(0);
-        }
-
-        [Test]
-        public void Can_deserialize_null_string()
-        {
-            var deserialized = _paymentService.DeserializeCustomValues(new Order { CustomValuesXml = null });
-
-            deserialized.Should().NotBeNull();
-            deserialized.Count.Should().Be(0);
-        }
-
-        [Test]
-        public void Can_serialize_and_deserialize_empty_CustomValues()
-        {
-            var processPaymentRequest = new ProcessPaymentRequest();
-            var serializedXml = _paymentService.SerializeCustomValues(processPaymentRequest);
-            var deserialized = _paymentService.DeserializeCustomValues(new Order { CustomValuesXml = serializedXml });
-
-            deserialized.Should().NotBeNull();
-            deserialized.Count.Should().Be(0);
-        }
-
-        [Test]
-        public void Can_serialize_and_deserialize_CustomValues()
-        {
-            var processPaymentRequest = new ProcessPaymentRequest();
-            processPaymentRequest.CustomValues.Add("key1", "value1");
-            processPaymentRequest.CustomValues.Add("key2", null);
-            processPaymentRequest.CustomValues.Add("key3", 3);
-            processPaymentRequest.CustomValues.Add("<test key4>", "<test value 4>");
-            var serializedXml = _paymentService.SerializeCustomValues(processPaymentRequest);
-            var deserialized = _paymentService.DeserializeCustomValues(new Order { CustomValuesXml = serializedXml });
-
-            deserialized.Should().NotBeNull();
-            deserialized.Count.Should().Be(4);
-
-            deserialized.ContainsKey("key1").Should().BeTrue();
-            deserialized["key1"].Should().Be("value1");
-
-            deserialized.ContainsKey("key2").Should().BeTrue();
-            //deserialized["key2"].Should().Be(null);
-            deserialized["key2"].Should().Be("");
-
-            deserialized.ContainsKey("key3").Should().BeTrue();
-            deserialized["key3"].Should().Be("3");
-
-            deserialized.ContainsKey("<test key4>").Should().BeTrue();
-            deserialized["<test key4>"].Should().Be("<test value 4>");
-        }
-    }
-}
+﻿using System.Collections.Generic;
+using System.Linq;
+using FluentAssertions;
+using Moq;
+using Nop.Core.Domain.Orders;
+using Nop.Core.Domain.Payments;
+using Nop.Services.Configuration;
+using Nop.Services.Events;
+using Nop.Services.Payments;
+using Nop.Services.Tests.FakeServices;
+using NUnit.Framework;
+
+namespace Nop.Services.Tests.Payments
+{
+    [TestFixture]
+    public class PaymentServiceTests : ServiceTest
+    {
+        private PaymentSettings _paymentSettings;
+        private ShoppingCartSettings _shoppingCartSettings;
+        private Mock<IEventPublisher> _eventPublisher;
+        private Mock<ISettingService> _settingService;
+        private IPaymentPluginManager _paymentPluginManager;
+        private IPaymentService _paymentService;
+
+        [SetUp]
+        public new void SetUp()
+        {
+            _paymentSettings = new PaymentSettings
+            {
+                ActivePaymentMethodSystemNames = new List<string>()
+            };
+            _paymentSettings.ActivePaymentMethodSystemNames.Add("Payments.TestMethod");
+
+            _eventPublisher = new Mock<IEventPublisher>();
+            _eventPublisher.Setup(x => x.Publish(It.IsAny<object>()));
+
+            var pluginService = new FakePluginService();
+
+            _shoppingCartSettings = new ShoppingCartSettings();
+            _settingService = new Mock<ISettingService>();
+            _paymentPluginManager = new PaymentPluginManager(pluginService, _settingService.Object, _paymentSettings);
+            _paymentService = new PaymentService(_paymentPluginManager, _paymentSettings, _shoppingCartSettings);
+        }
+
+        [Test]
+        public void Can_load_paymentMethods()
+        {
+            var srcm = _paymentPluginManager.LoadAllPlugins();
+            srcm.Should().NotBeNull();
+            srcm.Any().Should().BeTrue();
+        }
+
+        [Test]
+        public void Can_load_paymentMethod_by_systemKeyword()
+        {
+            var srcm = _paymentPluginManager.LoadPluginBySystemName("Payments.TestMethod");
+            srcm.Should().NotBeNull();
+        }
+
+        [Test]
+        public void Can_load_active_paymentMethods()
+        {
+            var srcm = _paymentPluginManager.LoadActivePlugins();
+            srcm.Should().NotBeNull();
+            srcm.Any().Should().BeTrue();
+        }
+
+        [Test]
+        public void Can_get_masked_credit_card_number()
+        {
+            _paymentService.GetMaskedCreditCardNumber("").Should().Be("");
+            _paymentService.GetMaskedCreditCardNumber("123").Should().Be("123");
+            _paymentService.GetMaskedCreditCardNumber("1234567890123456").Should().Be("************3456");
+        }
+
+        [Test]
+        public void Can_deserialize_empty_string()
+        {
+            var deserialized = _paymentService.DeserializeCustomValues(new Order { CustomValuesXml = string.Empty });
+
+            deserialized.Should().NotBeNull();
+            deserialized.Count.Should().Be(0);
+        }
+
+        [Test]
+        public void Can_deserialize_null_string()
+        {
+            var deserialized = _paymentService.DeserializeCustomValues(new Order { CustomValuesXml = null });
+
+            deserialized.Should().NotBeNull();
+            deserialized.Count.Should().Be(0);
+        }
+
+        [Test]
+        public void Can_serialize_and_deserialize_empty_CustomValues()
+        {
+            var processPaymentRequest = new ProcessPaymentRequest();
+            var serializedXml = _paymentService.SerializeCustomValues(processPaymentRequest);
+            var deserialized = _paymentService.DeserializeCustomValues(new Order { CustomValuesXml = serializedXml });
+
+            deserialized.Should().NotBeNull();
+            deserialized.Count.Should().Be(0);
+        }
+
+        [Test]
+        public void Can_serialize_and_deserialize_CustomValues()
+        {
+            var processPaymentRequest = new ProcessPaymentRequest();
+            processPaymentRequest.CustomValues.Add("key1", "value1");
+            processPaymentRequest.CustomValues.Add("key2", null);
+            processPaymentRequest.CustomValues.Add("key3", 3);
+            processPaymentRequest.CustomValues.Add("<test key4>", "<test value 4>");
+            var serializedXml = _paymentService.SerializeCustomValues(processPaymentRequest);
+            var deserialized = _paymentService.DeserializeCustomValues(new Order { CustomValuesXml = serializedXml });
+
+            deserialized.Should().NotBeNull();
+            deserialized.Count.Should().Be(4);
+
+            deserialized.ContainsKey("key1").Should().BeTrue();
+            deserialized["key1"].Should().Be("value1");
+
+            deserialized.ContainsKey("key2").Should().BeTrue();
+            //deserialized["key2"].Should().Be(null);
+            deserialized["key2"].Should().Be("");
+
+            deserialized.ContainsKey("key3").Should().BeTrue();
+            deserialized["key3"].Should().Be("3");
+
+            deserialized.ContainsKey("<test key4>").Should().BeTrue();
+            deserialized["<test key4>"].Should().Be("<test value 4>");
+        }
+    }
+}