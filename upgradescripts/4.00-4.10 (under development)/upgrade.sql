﻿--upgrade scripts from nopCommerce 4.00 to 4.10

--new locale resources
declare @resources xml
--a resource will be deleted if its value is empty
set @resources='
<Language>  
  <LocaleResource Name="Admin.Configuration.Currencies.Fields.CurrencyCode.Hint">
    <Value>The currency code. For a list of currency codes, go to: https://en.wikipedia.org/wiki/ISO_4217</Value>
  </LocaleResource>  
  <LocaleResource Name="Admin.Customers.Customers.Fields.Avatar">
    <Value>Avatar</Value>
  </LocaleResource>
  <LocaleResource Name="Admin.Configuration.Settings.Catalog.ExportImportAllowDownloadImages">
    <Value>Export/Import products. Allow download images</Value>
  </LocaleResource>
  <LocaleResource Name="Admin.Configuration.Settings.Catalog.ExportImportAllowDownloadImages.Hint">
    <Value>Check if images can be downloaded from remote server when exporting products</Value>
  </LocaleResource> 
  <LocaleResource Name="Admin.ContentManagement.Topics.List.SearchKeywords">
    <Value>Search keywords</Value>
  </LocaleResource>
  <LocaleResource Name="Admin.ContentManagement.Topics.List.SearchKeywords.Hint">
    <Value>Search topic(s) by specific keywords.</Value>
  </LocaleResource>  
  <LocaleResource Name="Admin.Configuration.Settings.Catalog.ShowProductReviewsPerStore.Hint">
    <Value>Check to display reviews written in the current store only (on a product details page and on the account product reviews page).</Value>
  </LocaleResource>
  <LocaleResource Name="Admin.Catalog.ViewMode.Grid">
    <Value>Grid</Value>
  </LocaleResource>
  <LocaleResource Name="Admin.Catalog.ViewMode.List">
    <Value>List</Value>
  </LocaleResource>
  <LocaleResource Name="Admin.Configuration.Settings.Catalog.DefaultViewMode">
    <Value>Default view mode</Value>
  </LocaleResource>    
  <LocaleResource Name="Admin.Configuration.Settings.Catalog.DefaultViewMode.Hint">
    <Value>Choose the default view mode for catalog pages.</Value>
  </LocaleResource>     
  <LocaleResource Name="Admin.Promotions.Discounts.List.SearchEndDate">
    <Value>End date</Value>
  </LocaleResource>
  <LocaleResource Name="Admin.Promotions.Discounts.List.SearchEndDate.Hint">
    <Value>The end date for the search.</Value>
  </LocaleResource>
  <LocaleResource Name="Admin.Promotions.Discounts.List.SearchStartDate">
    <Value>Start date</Value>
  </LocaleResource>
  <LocaleResource Name="Admin.Promotions.Discounts.List.SearchStartDate.Hint">
    <Value>The start date for the search.</Value>
  </LocaleResource>
  <LocaleResource Name="Enums.Nop.Core.Domain.Security.UserRegistrationType.AdminApproval">
    <Value></Value>
  </LocaleResource>
  <LocaleResource Name="Enums.Nop.Core.Domain.Security.UserRegistrationType.Disabled">
    <Value></Value>
  </LocaleResource>
  <LocaleResource Name="Enums.Nop.Core.Domain.Security.UserRegistrationType.EmailValidation">
    <Value></Value>
  </LocaleResource>
  <LocaleResource Name="Enums.Nop.Core.Domain.Security.UserRegistrationType.Standard">
    <Value></Value>
  </LocaleResource>
  <LocaleResource Name="Enums.Nop.Core.Domain.Customers.UserRegistrationType.AdminApproval">
    <Value>A customer should be approved by administrator</Value>
  </LocaleResource>
  <LocaleResource Name="Enums.Nop.Core.Domain.Customers.UserRegistrationType.Disabled">
    <Value>Registration is disabled</Value>
  </LocaleResource>
  <LocaleResource Name="Enums.Nop.Core.Domain.Customers.UserRegistrationType.EmailValidation">
    <Value>Email validation is required after registration</Value>
  </LocaleResource>
  <LocaleResource Name="Enums.Nop.Core.Domain.Customers.UserRegistrationType.Standard">
    <Value>Standard account creation</Value>
  </LocaleResource>
  <LocaleResource Name="Admin.Catalog.Products.Fields.Sku.Reserved">
    <Value>The entered SKU is already reserved for the product ''{0}''</Value>
  </LocaleResource>
  <LocaleResource Name="Admin.Catalog.Products.ProductAttributes.AttributeCombinations.Fields.Sku.Reserved">
    <Value>The entered SKU is already reserved for one of combinations of the product ''{0}''</Value>
  </LocaleResource> 
  <LocaleResource Name="Admin.Catalog.LowStockReport.SearchPublished">
    <Value>Published</Value>
  </LocaleResource>
  <LocaleResource Name="Admin.Catalog.LowStockReport.SearchPublished.Hint">
    <Value>Search by a "Published" property.</Value>
  </LocaleResource>
  <LocaleResource Name="Admin.Catalog.LowStockReport.SearchPublished.All">
    <Value>All</Value>
  </LocaleResource>
  <LocaleResource Name="Admin.Catalog.LowStockReport.SearchPublished.PublishedOnly">
    <Value>Published only</Value>
  </LocaleResource>
  <LocaleResource Name="Admin.Catalog.LowStockReport.SearchPublished.UnpublishedOnly">
    <Value>Unpublished only</Value>
  </LocaleResource>
  <LocaleResource Name="Products.Availability.SelectRequiredAttributes">
    <Value>Please select required attribute(s)</Value>
  </LocaleResource>
  <LocaleResource Name="PDFInvoice.VendorName">
    <Value>Vendor name</Value>
  </LocaleResource>
  <LocaleResource Name="Order.Product(s).VendorName">
    <Value>Vendor name</Value>
  </LocaleResource> 
  <LocaleResource Name="ShoppingCart.VendorName">
    <Value>Vendor name</Value>
  </LocaleResource>
  <LocaleResource Name="Admin.Configuration.Settings.Vendor.ShowVendorOnOrderDetailsPage">
    <Value>Show vendor name on order details page</Value>
  </LocaleResource>
  <LocaleResource Name="Admin.Configuration.Settings.Vendor.ShowVendorOnOrderDetailsPage.Hint">
    <Value>Check to show vendor name of product on the order details page.</Value>
  </LocaleResource>
  <LocaleResource Name="Admin.Catalog.Products.ProductAttributes.AttributeCombinations.Edit">
    <Value>Edit combination</Value>
  </LocaleResource>
  <LocaleResource Name="Admin.Catalog.Products.ProductAttributes.AttributeCombinations.Fields.Picture">
    <Value>Picture</Value>
  </LocaleResource>
  <LocaleResource Name="Admin.Catalog.Products.ProductAttributes.AttributeCombinations.Fields.Picture.Hint">
    <Value>Choose a picture associated to this attribute combination. This picture will replace the main product image when this product attribute combination is selected.</Value>
  </LocaleResource>
  <LocaleResource Name="Admin.Catalog.Products.ProductAttributes.AttributeCombinations.Fields.Picture.NoPicture">
    <Value>No picture</Value>
  </LocaleResource>
  <LocaleResource Name="Admin.Promotions.Discounts.Fields.DiscountUrl">
    <Value>URL with coupon code</Value>
  </LocaleResource>
  <LocaleResource Name="Admin.Promotions.Discounts.Fields.DiscountUrl.Hint">
    <Value>The sample link that includes a discount coupon code, so that customers do not have to input the coupon code at checkout. You can also use this query parameter with any other link to your store, for example link to certain product or category.</Value>
  </LocaleResource>
  <LocaleResource Name="Admin.Configuration.Settings.Catalog.NotifyCustomerAboutProductReviewReply">
    <Value>Notify customer about product review reply</Value>
  </LocaleResource>
  <LocaleResource Name="Admin.Configuration.Settings.Catalog.NotifyCustomerAboutProductReviewReply.Hint">
    <Value>Check to notify customer about product review reply.</Value>
  </LocaleResource>
  <LocaleResource Name="Admin.ContentManagement.MessageTemplates.Description.ProductReview.Reply.CustomerNotification">
    <Value><![CDATA[This message template is used to notify customers when a store owner (or vendor) replies to their product reviews. You can set up this option by ticking the checkbox <strong>Notify customer about product review reply</strong> in Configuration - Settings - Catalog settings.]]></Value>
  </LocaleResource>
  <LocaleResource Name="Admin.ContentManagement.MessageTemplates.Description.OrderPaid.AffiliateNotification">
	  <Value>This message template is used to notify an affiliate that the certain order was paid. The order gets the status Paid when the amount was charged.</Value>
  </LocaleResource>  
  <LocaleResource Name="Admin.ContentManagement.MessageTemplates.Description.OrderPlaced.AffiliateNotification">
	  <Value>This message template is used to notify an affiliate that the certain order was placed.</Value>
  </LocaleResource>  
  <LocaleResource Name="Admin.Common.SaveChanges">
	  <Value>Save changes</Value>
  </LocaleResource>  
  <LocaleResource Name="Admin.Common.CancelChanges">
	  <Value>Cancel changes</Value>
  </LocaleResource>      
  <LocaleResource Name="Admin.Catalog.Attributes.SpecificationAttributes.UsedByProducts">
    <Value>Used by products</Value>
  </LocaleResource>
  <LocaleResource Name="Admin.Catalog.Attributes.SpecificationAttributes.UsedByProducts.Product">
    <Value>Product</Value>
  </LocaleResource>    
  <LocaleResource Name="Admin.Catalog.Attributes.SpecificationAttributes.UsedByProducts.Published">
    <Value>Published</Value>
  </LocaleResource>   
  <LocaleResource Name="Admin.Configuration.Stores.Fields.SecureUrl">
    <Value></Value>
  </LocaleResource>
  <LocaleResource Name="Admin.Configuration.Stores.Fields.SecureUrl.Hint">
    <Value></Value>
  </LocaleResource>
  <LocaleResource Name="Admin.Configuration.Stores.Fields.Url.Hint">
    <Value>The URL of your store e.g. http://www.yourstore.com/ or https://www.yourstore.com/mystore/.</Value>
  </LocaleResource>
  <LocaleResource Name="Admin.Configuration.Settings.Catalog.ProductReviewsSortByCreatedDateAscending">
	  <Value>Sort by ascending</Value>
  </LocaleResource>  
  <LocaleResource Name="Admin.Configuration.Settings.Catalog.ProductReviewsSortByCreatedDateAscending.Hint">
	  <Value>Check if the product reviews should be sorted by creation date as ascending</Value>
  </LocaleResource> 
  <LocaleResource Name="Admin.Configuration.Settings.Catalog.ExportImportSplitProductsFile">
    <Value>Export/Import products. Allow splitting file</Value>
  </LocaleResource>
  <LocaleResource Name="Admin.Configuration.Settings.Catalog.ExportImportSplitProductsFile.Hint">
    <Value>Check if you want to import products from individual files of the optimal size, which were automatically created from the main file. This function will help you import a large amount of data with a smaller delay.</Value>
  </LocaleResource>  
  <LocaleResource Name="Admin.CurrentCarts.CartsAndWishlists">
    <Value>Shopping carts and wishlists</Value>
  </LocaleResource>  
  <LocaleResource Name="Admin.CurrentCarts">
    <Value></Value>
  </LocaleResource>
  <LocaleResource Name="Admin.CurrentWishlists">
    <Value></Value>
  </LocaleResource>  
  <LocaleResource Name="Admin.ShoppingCartType.ShoppingCartType">
    <Value>Shopping cart type</Value>
  </LocaleResource>
  <LocaleResource Name="Admin.ShoppingCartType.ShoppingCartType.Hint">
    <Value>Choose a shopping cart type.</Value>
  </LocaleResource> 
  <LocaleResource Name="Admin.Customers.Customers.CurrentShoppingCart">
    <Value></Value>
  </LocaleResource>  
  <LocaleResource Name="Admin.Customers.Customers.ShoppingCartAndWishlist">
    <Value>Shopping cart and wishlist</Value>
  </LocaleResource>
  <LocaleResource Name="Admin.Customers.Customers.CurrentWishlist">
    <Value></Value>
  </LocaleResource> 
  <LocaleResource Name="Admin.Catalog.Products.ProductAttributes.Attributes.Values.Fields.PriceAdjustmentUsePercentage">
    <Value>Price adjustment. Use percentage</Value>
  </LocaleResource>
  <LocaleResource Name="Admin.Catalog.Products.ProductAttributes.Attributes.Values.Fields.PriceAdjustmentUsePercentage.Hint">
    <Value>Determines whether to apply a percentage to the product. If not enabled, a fixed value is used.</Value>
  </LocaleResource>  
  <LocaleResource Name="Admin.Catalog.Attributes.ProductAttributes.PredefinedValues.Fields.PriceAdjustmentUsePercentage">
    <Value>Price adjustment. Use percentage</Value>
  </LocaleResource>
  <LocaleResource Name="Admin.Catalog.Attributes.ProductAttributes.PredefinedValues.Fields.PriceAdjustmentUsePercentage.Hint">
    <Value>Determines whether to apply a percentage to the product. If not enabled, a fixed value is used.</Value>
  </LocaleResource>  
  <LocaleResource Name="Admin.Catalog.Attributes.ProductAttributes.PredefinedValues.Fields.PriceAdjustment.Hint">
    <Value>The price adjustment applied when choosing this attribute value. For example ''10'' to add 10 dollars. Or 10% if ''Use percentage'' is ticked.</Value>
  </LocaleResource>
  <LocaleResource Name="Admin.Catalog.Products.ProductAttributes.Attributes.Values.Fields.PriceAdjustment.Hint">
    <Value>The price adjustment applied when choosing this attribute value. For example ''10'' to add 10 dollars. Or 10% if ''Use percentage'' is ticked.</Value>
  </LocaleResource> 
  <LocaleResource Name="Admin.Vendors.VendorAttributes">
    <Value>Vendor attributes</Value>
  </LocaleResource>
  <LocaleResource Name="Admin.Vendors.VendorAttributes.Added">
    <Value>The new attribute has been added successfully.</Value>
  </LocaleResource>
  <LocaleResource Name="Admin.Vendors.VendorAttributes.AddNew">
    <Value>Add new vendor attribute</Value>
  </LocaleResource>
  <LocaleResource Name="Admin.Vendors.VendorAttributes.BackToList">
    <Value>back to vendor settings</Value>
  </LocaleResource>
  <LocaleResource Name="Admin.Vendors.VendorAttributes.Deleted">
    <Value>The attribute has been deleted successfully.</Value>
  </LocaleResource>
  <LocaleResource Name="Admin.Vendors.VendorAttributes.Description">
    <Value>You can manage additional vendor attributes below.</Value>
  </LocaleResource>
  <LocaleResource Name="Admin.Vendors.VendorAttributes.EditAttributeDetails">
    <Value>Edit vendor attribute details</Value>
  </LocaleResource>
  <LocaleResource Name="Admin.Vendors.VendorAttributes.Fields.AttributeControlType">
    <Value>Control type</Value>
  </LocaleResource>
  <LocaleResource Name="Admin.Vendors.VendorAttributes.Fields.AttributeControlType.Hint">
    <Value>Choose how to display your attribute values.</Value>
  </LocaleResource>
  <LocaleResource Name="Admin.Vendors.VendorAttributes.Fields.DisplayOrder">
    <Value>Display order</Value>
  </LocaleResource>
  <LocaleResource Name="Admin.Vendors.VendorAttributes.Fields.DisplayOrder.Hint">
    <Value>The vendor attribute display order. 1 represents the first item in the list.</Value>
  </LocaleResource>
  <LocaleResource Name="Admin.Vendors.VendorAttributes.Fields.IsRequired">
    <Value>Required</Value>
  </LocaleResource>
  <LocaleResource Name="Admin.Vendors.VendorAttributes.Fields.IsRequired.Hint">
    <Value>When an attribute is required, vendors must choose an appropriate attribute value before they can continue.</Value>
  </LocaleResource>
  <LocaleResource Name="Admin.Vendors.VendorAttributes.Fields.Name">
    <Value>Name</Value>
  </LocaleResource>
  <LocaleResource Name="Admin.Vendors.VendorAttributes.Fields.Name.Hint">
    <Value>The name of the vendor attribute.</Value>
  </LocaleResource>
  <LocaleResource Name="Admin.Vendors.VendorAttributes.Fields.Name.Required">
    <Value>Please provide a name.</Value>
  </LocaleResource>
  <LocaleResource Name="Admin.Vendors.VendorAttributes.Info">
    <Value>Attribute info</Value>
  </LocaleResource>
  <LocaleResource Name="Admin.Vendors.VendorAttributes.Updated">
    <Value>The attribute has been updated successfully.</Value>
  </LocaleResource>
  <LocaleResource Name="Admin.Vendors.VendorAttributes.Values">
    <Value>Attribute values</Value>
  </LocaleResource>
  <LocaleResource Name="Admin.Vendors.VendorAttributes.Values.AddNew">
    <Value>Add a new attribute value</Value>
  </LocaleResource>
  <LocaleResource Name="Admin.Vendors.VendorAttributes.Values.EditValueDetails">
    <Value>Edit attribute value details</Value>
  </LocaleResource>
  <LocaleResource Name="Admin.Vendors.VendorAttributes.Values.Fields.DisplayOrder">
    <Value>Display order</Value>
  </LocaleResource>
  <LocaleResource Name="Admin.Vendors.VendorAttributes.Values.Fields.DisplayOrder.Hint">
    <Value>The display order of the attribute value. 1 represents the first item in attribute value list.</Value>
  </LocaleResource>
  <LocaleResource Name="Admin.Vendors.VendorAttributes.Values.Fields.IsPreSelected">
    <Value>Pre-selected</Value>
  </LocaleResource>
  <LocaleResource Name="Admin.Vendors.VendorAttributes.Values.Fields.IsPreSelected.Hint">
    <Value>Determines whether this attribute value is pre-selected.</Value>
  </LocaleResource>
  <LocaleResource Name="Admin.Vendors.VendorAttributes.Values.Fields.Name">
    <Value>Name</Value>
  </LocaleResource>
  <LocaleResource Name="Admin.Vendors.VendorAttributes.Values.Fields.Name.Hint">
    <Value>The name of the vendor attribute value.</Value>
  </LocaleResource>
  <LocaleResource Name="Admin.Vendors.VendorAttributes.Values.Fields.Name.Required">
    <Value>Please provide a name.</Value>
  </LocaleResource>
  <LocaleResource Name="Admin.Vendors.VendorAttributes.Values.SaveBeforeEdit">
    <Value>You need to save the vendor attribute before you can add values for it.</Value>
  </LocaleResource>
  <LocaleResource Name="ActivityLog.AddNewVendorAttribute">
    <Value>Added a new vendor attribute (ID = {0})</Value>
  </LocaleResource>
  <LocaleResource Name="ActivityLog.AddNewVendorAttributeValue">
    <Value>Added a new vendor attribute value (ID = {0})</Value>
  </LocaleResource>
  <LocaleResource Name="ActivityLog.DeleteVendorAttribute">
    <Value>Deleted a vendor attribute (ID = {0})</Value>
  </LocaleResource>
  <LocaleResource Name="ActivityLog.DeleteVendorAttributeValue">
    <Value>Deleted a vendor attribute value (ID = {0})</Value>
  </LocaleResource>
  <LocaleResource Name="ActivityLog.EditVendorAttribute">
    <Value>Edited a vendor attribute (ID = {0})</Value>
  </LocaleResource>
  <LocaleResource Name="ActivityLog.EditVendorAttributeValue">
    <Value>Edited a vendor attribute value (ID = {0})</Value>
  </LocaleResource> 
  <LocaleResource Name="Account.Fields.County">
    <Value>County</Value>
  </LocaleResource>
  <LocaleResource Name="Account.Fields.County.Required">
    <Value>County is required.</Value>
  </LocaleResource>
  <LocaleResource Name="Address.Fields.County">
    <Value>County</Value>
  </LocaleResource>
  <LocaleResource Name="Address.Fields.County.Required">
    <Value>County is required.</Value>
  </LocaleResource>
  <LocaleResource Name="Admin.Address.Fields.County">
    <Value>County</Value>
  </LocaleResource>
  <LocaleResource Name="Admin.Address.Fields.County.Hint">
    <Value>Enter county.</Value>
  </LocaleResource>
  <LocaleResource Name="Admin.Address.Fields.County.Required">
    <Value>County is required.</Value>
  </LocaleResource>
  <LocaleResource Name="Admin.Configuration.Settings.CustomerUser.AddressFormFields.CountyEnabled">
    <Value>''County'' enabled</Value>
  </LocaleResource>
  <LocaleResource Name="Admin.Configuration.Settings.CustomerUser.AddressFormFields.CountyEnabled.Hint">
    <Value>Set if ''County'' is enabled.</Value>
  </LocaleResource>
  <LocaleResource Name="Admin.Configuration.Settings.CustomerUser.AddressFormFields.CountyRequired">
    <Value>''County'' required</Value>
  </LocaleResource>
  <LocaleResource Name="Admin.Configuration.Settings.CustomerUser.AddressFormFields.CountyRequired.Hint">
    <Value>Check if ''County'' is required.</Value>
  </LocaleResource>
  <LocaleResource Name="Admin.Configuration.Settings.CustomerUser.CountyEnabled">
    <Value>''County'' enabled</Value>
  </LocaleResource>
  <LocaleResource Name="Admin.Configuration.Settings.CustomerUser.CountyEnabled.Hint">
    <Value>Set if ''County'' is enabled.</Value>
  </LocaleResource>
  <LocaleResource Name="Admin.Configuration.Settings.CustomerUser.CountyRequired">
    <Value>''County'' required</Value>
  </LocaleResource>
  <LocaleResource Name="Admin.Configuration.Settings.CustomerUser.CountyRequired.Hint">
    <Value>Check if ''County'' is required.</Value>
  </LocaleResource>
  <LocaleResource Name="Admin.Customers.Customers.Fields.County">
    <Value>County</Value>
  </LocaleResource>
  <LocaleResource Name="Admin.Customers.Customers.Fields.County.Hint">
    <Value>The county.</Value>
  </LocaleResource>
  <LocaleResource Name="Admin.Customers.Customers.Fields.County.Required">
    <Value>County is required.</Value>
  </LocaleResource>
  <LocaleResource Name="Admin.Orders.Address.County">
    <Value>County</Value>
  </LocaleResource>
  <LocaleResource Name="Admin.Orders.Shipments.List.County">
    <Value>County</Value>
  </LocaleResource>
  <LocaleResource Name="Admin.Orders.Shipments.List.County.Hint">
    <Value>Search by a specific county.</Value>
  </LocaleResource>
  <LocaleResource Name="Admin.Catalog.Products.Import.CategoriesWithSameNameNotSupported">
    <Value>Categories with the same name are not supported in the same category level. Check your category list in "Catalog -> Categories" page</Value>
  </LocaleResource> 
  <LocaleResource Name="Admin.Configuration.Settings.GeneralCommon.DisplayDefaultFooterItemSettingsModel.DisplayApplyVendorAccountFooterItem">
    <Value>Display "Apply for vendor account"</Value>
  </LocaleResource>  
  <LocaleResource Name="Admin.Configuration.Settings.GeneralCommon.DisplayDefaultFooterItemSettingsModel.DisplayApplyVendorAccountFooterItem.Hint">
    <Value>Check if "Apply for vendor account" menu item should be displayed in the footer. Vendor functionality should be also enabled in this case.</Value>
  </LocaleResource>
  <LocaleResource Name="Admin.Configuration.Settings.GeneralCommon.DisplayDefaultFooterItemSettingsModel.DisplayBlogFooterItem">
    <Value>Display "Blog"</Value>
  </LocaleResource>  
  <LocaleResource Name="Admin.Configuration.Settings.GeneralCommon.DisplayDefaultFooterItemSettingsModel.DisplayBlogFooterItem.Hint">
    <Value>Check if "Blog" menu item should be displayed in the footer. Blog functionality should be also enabled in this case.</Value>
  </LocaleResource>
  <LocaleResource Name="Admin.Configuration.Settings.GeneralCommon.DisplayDefaultFooterItemSettingsModel.DisplayCompareProductsFooterItem">
    <Value>Display "Compare products list"</Value>
  </LocaleResource>  
  <LocaleResource Name="Admin.Configuration.Settings.GeneralCommon.DisplayDefaultFooterItemSettingsModel.DisplayCompareProductsFooterItem.Hint">
    <Value>Check if "Compare products list" menu item should be displayed in the footer. Compare products functionality should be also enabled in this case.</Value>
  </LocaleResource>
  <LocaleResource Name="Admin.Configuration.Settings.GeneralCommon.DisplayDefaultFooterItemSettingsModel.DisplayContactUsFooterItem">
    <Value>Display "Contact us"</Value>
  </LocaleResource>  
  <LocaleResource Name="Admin.Configuration.Settings.GeneralCommon.DisplayDefaultFooterItemSettingsModel.DisplayContactUsFooterItem.Hint">
    <Value>Check if "Contact us" menu item should be displayed in the footer.</Value>
  </LocaleResource>
  <LocaleResource Name="Admin.Configuration.Settings.GeneralCommon.DisplayDefaultFooterItemSettingsModel.DisplayCustomerAddressesFooterItem">
    <Value>Display "Addresses"</Value>
  </LocaleResource>  
  <LocaleResource Name="Admin.Configuration.Settings.GeneralCommon.DisplayDefaultFooterItemSettingsModel.DisplayCustomerAddressesFooterItem.Hint">
    <Value>Check if "Addresses" menu item should be displayed in the footer.</Value>
  </LocaleResource>
  <LocaleResource Name="Admin.Configuration.Settings.GeneralCommon.DisplayDefaultFooterItemSettingsModel.DisplayCustomerInfoFooterItem">
    <Value>Display "My account"</Value>
  </LocaleResource>  
  <LocaleResource Name="Admin.Configuration.Settings.GeneralCommon.DisplayDefaultFooterItemSettingsModel.DisplayCustomerInfoFooterItem.Hint">
    <Value>Check if "My account" menu item should be displayed in the footer.</Value>
  </LocaleResource>
  <LocaleResource Name="Admin.Configuration.Settings.GeneralCommon.DisplayDefaultFooterItemSettingsModel.DisplayCustomerOrdersFooterItem">
    <Value>Display "Orders"</Value>
  </LocaleResource>  
  <LocaleResource Name="Admin.Configuration.Settings.GeneralCommon.DisplayDefaultFooterItemSettingsModel.DisplayCustomerOrdersFooterItem.Hint">
    <Value>Check if "Orders" menu item should be displayed in the footer.</Value>
  </LocaleResource>
  <LocaleResource Name="Admin.Configuration.Settings.GeneralCommon.DisplayDefaultFooterItemSettingsModel.DisplayForumsFooterItem">
    <Value>Display "Forums"</Value>
  </LocaleResource>  
  <LocaleResource Name="Admin.Configuration.Settings.GeneralCommon.DisplayDefaultFooterItemSettingsModel.DisplayForumsFooterItem.Hint">
    <Value>Check if "Forums" menu item should be displayed in the footer.</Value>
  </LocaleResource>
  <LocaleResource Name="Admin.Configuration.Settings.GeneralCommon.DisplayDefaultFooterItemSettingsModel.DisplayNewProductsFooterItem">
    <Value>Display "New products"</Value>
  </LocaleResource>  
  <LocaleResource Name="Admin.Configuration.Settings.GeneralCommon.DisplayDefaultFooterItemSettingsModel.DisplayNewProductsFooterItem.Hint">
    <Value>Check if "New products" menu item should be displayed in the footer.</Value>
  </LocaleResource>
  <LocaleResource Name="Admin.Configuration.Settings.GeneralCommon.DisplayDefaultFooterItemSettingsModel.DisplayNewsFooterItem">
    <Value>Display "News"</Value>
  </LocaleResource>  
  <LocaleResource Name="Admin.Configuration.Settings.GeneralCommon.DisplayDefaultFooterItemSettingsModel.DisplayNewsFooterItem.Hint">
    <Value>Check if "News" menu item should be displayed in the footer.</Value>
  </LocaleResource>
  <LocaleResource Name="Admin.Configuration.Settings.GeneralCommon.DisplayDefaultFooterItemSettingsModel.DisplayProductSearchFooterItem">
    <Value>Display "Search"</Value>
  </LocaleResource>  
  <LocaleResource Name="Admin.Configuration.Settings.GeneralCommon.DisplayDefaultFooterItemSettingsModel.DisplayProductSearchFooterItem.Hint">
    <Value>Check if "Search" menu item should be displayed in the footer.</Value>
  </LocaleResource>
  <LocaleResource Name="Admin.Configuration.Settings.GeneralCommon.DisplayDefaultFooterItemSettingsModel.DisplayRecentlyViewedProductsFooterItem">
    <Value>Display "Recently viewed products"</Value>
  </LocaleResource>  
  <LocaleResource Name="Admin.Configuration.Settings.GeneralCommon.DisplayDefaultFooterItemSettingsModel.DisplayRecentlyViewedProductsFooterItem.Hint">
    <Value>Check if "Recently viewed products" menu item should be displayed in the footer.</Value>
  </LocaleResource>
  <LocaleResource Name="Admin.Configuration.Settings.GeneralCommon.DisplayDefaultFooterItemSettingsModel.DisplayShoppingCartFooterItem">
    <Value>Display "Shopping cart"</Value>
  </LocaleResource>  
  <LocaleResource Name="Admin.Configuration.Settings.GeneralCommon.DisplayDefaultFooterItemSettingsModel.DisplayShoppingCartFooterItem.Hint">
    <Value>Check if "Shopping cart" menu item should be displayed in the footer.</Value>
  </LocaleResource>
  <LocaleResource Name="Admin.Configuration.Settings.GeneralCommon.DisplayDefaultFooterItemSettingsModel.DisplaySitemapFooterItem">
    <Value>Display "Sitemap"</Value>
  </LocaleResource>  
  <LocaleResource Name="Admin.Configuration.Settings.GeneralCommon.DisplayDefaultFooterItemSettingsModel.DisplaySitemapFooterItem.Hint">
    <Value>Check if "Sitemap" menu item should be displayed in the footer.</Value>
  </LocaleResource>
  <LocaleResource Name="Admin.Configuration.Settings.GeneralCommon.DisplayDefaultFooterItemSettingsModel.DisplayWishlistFooterItem">
    <Value>Display "Wishlist"</Value>
  </LocaleResource>  
  <LocaleResource Name="Admin.Configuration.Settings.GeneralCommon.DisplayDefaultFooterItemSettingsModel.DisplayWishlistFooterItem.Hint">
    <Value>Check if "Wishlist" menu item should be displayed in the footer.</Value>
  </LocaleResource> 
  <LocaleResource Name="Admin.Configuration.Settings.GeneralCommon.BlockTitle.FooterItems">
    <Value>Footer items</Value>
  </LocaleResource> 
  <LocaleResource Name="Admin.Orders.List.BillingPhone">
    <Value>Billing phone number</Value>
  </LocaleResource>
  <LocaleResource Name="Admin.Orders.List.BillingPhone.Hint">
    <Value>Filter by customer billing phone number.</Value>
  </LocaleResource>  
  <LocaleResource Name="Admin.Configuration.Settings.GeneralCommon.SitemapPageSize">
    <Value>Sitemap page size</Value>
  </LocaleResource>
  <LocaleResource Name="Admin.Configuration.Settings.GeneralCommon.SitemapPageSize.Hint">
    <Value>A number of items displayed on one sitemap page.</Value>
  </LocaleResource>
  <LocaleResource Name="Admin.Catalog.Products.ProductAttributes.AttributeCombinations.GenerateSeveral">
    <Value>Generate several combinations</Value>
  </LocaleResource>
  <LocaleResource Name="Admin.Catalog.Products.ProductAttributes.AttributeCombinations.GenerateSeveralTitle">
    <Value>Choose some attribute values to generate necessary combinations</Value>
  </LocaleResource>  
  <LocaleResource Name="Admin.Catalog.Products.ProductAttributes.AttributeCombinations.Generate">
    <Value>Generate</Value>
  </LocaleResource>  
  <LocaleResource Name="Admin.Catalog.Products.ProductAttributes.AttributeCombinations.RequiredAttribute">
    <Value>* - required attribute</Value>
  </LocaleResource>
  <LocaleResource Name="Admin.Catalog.Products.ProductAttributes.AttributeCombinations.SelectRequiredAttributes">
    <Value>There are required attributes: {0}</Value>
  </LocaleResource> 
  <LocaleResource Name="Admin.Customers.Customers.RewardPoints.Fields.AddRewardPointsMessage">
    <Value></Value>
  </LocaleResource>
  <LocaleResource Name="Admin.Customers.Customers.RewardPoints.Fields.AddRewardPointsMessage.Hint">
    <Value></Value>
  </LocaleResource>
  <LocaleResource Name="Admin.Customers.Customers.RewardPoints.Fields.AddRewardPointsStore">
    <Value></Value>
  </LocaleResource>
  <LocaleResource Name="Admin.Customers.Customers.RewardPoints.Fields.AddRewardPointsStore.Hint">
    <Value></Value>
  </LocaleResource>
  <LocaleResource Name="Admin.Customers.Customers.RewardPoints.Fields.AddRewardPointsValue">
    <Value></Value>
  </LocaleResource>
  <LocaleResource Name="Admin.Customers.Customers.RewardPoints.Fields.AddRewardPointsValue.Hint">
    <Value></Value>
  </LocaleResource>
  <LocaleResource Name="Admin.Customers.Customers.RewardPoints.Fields.ActivatePointsImmediately">
    <Value>Activate points immediately</Value>
  </LocaleResource>
  <LocaleResource Name="Admin.Customers.Customers.RewardPoints.Fields.ActivatePointsImmediately.Hint">
    <Value>Activate bonus points immediately after they are added.</Value>
  </LocaleResource>
  <LocaleResource Name="Admin.Customers.Customers.RewardPoints.Fields.ActivationDelay">
    <Value>Reward points activation</Value>
  </LocaleResource>
  <LocaleResource Name="Admin.Customers.Customers.RewardPoints.Fields.ActivationDelay.Hint">
    <Value>Specify how many days (hours) must elapse before earned points become active.</Value>
  </LocaleResource>
  <LocaleResource Name="Admin.Customers.Customers.RewardPoints.Fields.Message.Hint">
    <Value>Enter message (comment).</Value>
  </LocaleResource>
  <LocaleResource Name="Admin.Customers.Customers.RewardPoints.Fields.Points.Hint">
    <Value>Enter points to add. Negative values are also supported (reduce points).</Value>
  </LocaleResource>
  <LocaleResource Name="Admin.Customers.Customers.RewardPoints.Fields.Store.Hint">
    <Value>Choose a store. It''s useful only when you have "Points accumulated for all stores" setting disabled.</Value>
  </LocaleResource>
  <LocaleResource Name="Admin.Configuration.Settings.GeneralCommon.ForceSslForAllPages.Hint">
    <Value>By default not all site pages are SSL protected. Check to force SSL for the entire site. This setting is highly recommended when you have SSL enabled on your store.</Value>
  </LocaleResource>
  <LocaleResource Name="Admin.Customers.Customers.RewardPoints.Fields.Date">
    <Value></Value>
  </LocaleResource>
  <LocaleResource Name="Admin.Customers.Customers.RewardPoints.Fields.CreatedDate">
    <Value>Date</Value>
  </LocaleResource>
  <LocaleResource Name="Admin.Customers.Customers.RewardPoints.Fields.EndDate">
    <Value>End date</Value>
  </LocaleResource>
  <LocaleResource Name="RewardPoints.Fields.Date">
    <Value></Value>
  </LocaleResource>
  <LocaleResource Name="RewardPoints.Fields.CreatedDate">
    <Value>Date</Value>
  </LocaleResource>
  <LocaleResource Name="RewardPoints.Fields.EndDate">
    <Value>End date</Value>
  </LocaleResource>
  <LocaleResource Name="RewardPoints.Message.Expired">
    <Value>Unused reward points from {0} have expired</Value>
  </LocaleResource>
  <LocaleResource Name="Admin.Configuration.Settings.RewardPoints.RegistrationPointsValidity">
    <Value>Registration points validity</Value>
  </LocaleResource>
  <LocaleResource Name="Admin.Configuration.Settings.RewardPoints.RegistrationPointsValidity.Hint">
    <Value>Specify number of days when the points awarded for registration will be valid.</Value>
  </LocaleResource>
  <LocaleResource Name="Admin.Configuration.Settings.RewardPoints.RegistrationPointsValidity.Postfix">
    <Value>Days</Value>
  </LocaleResource>
  <LocaleResource Name="Admin.Configuration.Settings.RewardPoints.PurchasesPointsValidity">
    <Value>Purchases points validity</Value>
  </LocaleResource>
  <LocaleResource Name="Admin.Configuration.Settings.RewardPoints.PurchasesPointsValidity.Hint">
    <Value>Specify number of days when the points awarded for purchases will be valid.</Value>
  </LocaleResource>
  <LocaleResource Name="Admin.Configuration.Settings.RewardPoints.PurchasesPointsValidity.Postfix">
    <Value>Days</Value>
  </LocaleResource>
  <LocaleResource Name="Admin.Customers.Customers.RewardPoints.Fields.PointsValidity">
    <Value>Points validity</Value>
  </LocaleResource>
  <LocaleResource Name="Admin.Customers.Customers.RewardPoints.Fields.PointsValidity.Hint">
    <Value>Specify number of days when the awarded points will be valid (only for positive amount of points).</Value>
  </LocaleResource>
  <LocaleResource Name="Admin.Customers.Customers.RewardPoints.Fields.PointsValidity.Postfix">
    <Value>Days</Value>
  </LocaleResource>
  <LocaleResource Name="Admin.Configuration.Settings.RewardPoints.MinOrderTotalToAwardPoints">
    <Value>Minimum order total</Value>
  </LocaleResource>
  <LocaleResource Name="Admin.Configuration.Settings.RewardPoints.MinOrderTotalToAwardPoints.Hint">
    <Value>Specify the minimum order total (exclude shipping cost) to award points for purchases.</Value>
  </LocaleResource>
  <LocaleResource Name="Admin.Configuration.Settings.Order.CheckoutDisabled">
    <Value>Checkout disabled</Value>
  </LocaleResource>
  <LocaleResource Name="Admin.Configuration.Settings.Order.CheckoutDisabled.Hint">
    <Value>Check to disable the checkout process (a read-only mode where ordering is turned off temporarily).</Value>
  </LocaleResource>
  <LocaleResource Name="Checkout.Disabled">
    <Value>Sorry, checkout process is temporary disabled</Value>
  </LocaleResource>
  <LocaleResource Name="Admin.ContentManagement.Polls.Fields.LimitedToStores">
    <Value>Limited to stores</Value>
  </LocaleResource>
  <LocaleResource Name="Admin.ContentManagement.Polls.Fields.LimitedToStores.Hint">
    <Value>Option to limit this poll to a certain store. If you have multiple stores, choose one or several from the list. If you don''t use this option just leave this field empty.</Value>
  </LocaleResource>
  <LocaleResource Name="Admin.ContentManagement.Polls.List.SearchStore">
    <Value>Store</Value>
  </LocaleResource>
  <LocaleResource Name="Admin.ContentManagement.Polls.List.SearchStore.Hint">
    <Value>Search by a specific store.</Value>
  </LocaleResource>
  <LocaleResource Name="Admin.Configuration.Settings.Catalog.RemoveRequiredProducts">
    <Value>Remove required products</Value>
  </LocaleResource>
  <LocaleResource Name="Admin.Configuration.Settings.Catalog.RemoveRequiredProducts.Hint">
    <Value>Remove required products from the cart if the main one is removed.</Value>
  </LocaleResource>  
  <LocaleResource Name="ShoppingCart.RequiredProductWarning">
    <Value>This product requires the following product is added to the cart in the quantity of {1}: {0}</Value>
  </LocaleResource>  
  <LocaleResource Name="ShoppingCart.RequiredProductUpdateWarning">
    <Value>This product is required in the quantity of {0}</Value>
  </LocaleResource>
  <LocaleResource Name="Plugins.Shipping.FixedOrByWeight.Fields.From">
    <Value></Value>
  </LocaleResource> 
  <LocaleResource Name="Plugins.Shipping.FixedOrByWeight.Fields.From.Hint">
    <Value></Value>
  </LocaleResource> 
  <LocaleResource Name="Plugins.Shipping.FixedOrByWeight.Fields.To">
    <Value></Value>
  </LocaleResource> 
  <LocaleResource Name="Plugins.Shipping.FixedOrByWeight.Fields.To.Hint">
    <Value></Value>
  </LocaleResource> 
  <LocaleResource Name="Plugins.Shipping.FixedOrByWeight.Fields.WeightFrom">
    <Value>Order weight from</Value>
  </LocaleResource> 
  <LocaleResource Name="Plugins.Shipping.FixedOrByWeight.Fields.WeightFrom.Hint">
    <Value>Order weight from.</Value>
  </LocaleResource> 
  <LocaleResource Name="Plugins.Shipping.FixedOrByWeight.Fields.WeightTo">
    <Value>Order weight to</Value>
  </LocaleResource> 
  <LocaleResource Name="Plugins.Shipping.FixedOrByWeight.Fields.WeightTo.Hint">
    <Value>Order weight to.</Value>
  </LocaleResource>     
  <LocaleResource Name="Plugins.Shipping.FixedOrByWeight.Fields.OrderSubtotalFrom">
    <Value>Order subtotal from</Value>
  </LocaleResource> 
  <LocaleResource Name="Plugins.Shipping.FixedOrByWeight.Fields.OrderSubtotalFrom.Hint">
    <Value>Order subtotal from.</Value>
  </LocaleResource> 
  <LocaleResource Name="Plugins.Shipping.FixedOrByWeight.Fields.OrderSubtotalTo">
    <Value>Order subtotal to</Value>
  </LocaleResource> 
  <LocaleResource Name="Plugins.Shipping.FixedOrByWeight.Fields.OrderSubtotalTo.Hint">
    <Value>Order subtotal to.</Value>
  </LocaleResource>    
  <LocaleResource Name="Plugins.Shipping.FixedOrByWeight.ShippingByWeight">
    <Value></Value>
  </LocaleResource>
  <LocaleResource Name="Plugins.Shipping.FixedOrByWeight.Fixed">
    <Value></Value>
  </LocaleResource>
  <LocaleResource Name="Plugins.Shipping.FixedOrByWeight.Fields.Rate">
    <Value></Value>
  </LocaleResource>
  <LocaleResource Name="Plugins.Shipping.FixedOrByWeight.Fields.Store">
    <Value></Value>
  </LocaleResource>
  <LocaleResource Name="Plugins.Shipping.FixedOrByWeight.Fields.Store.Hint">
    <Value></Value>
  </LocaleResource>
  <LocaleResource Name="Plugins.Shipping.FixedOrByWeight.Fields.Warehouse">
    <Value></Value>
  </LocaleResource>
  <LocaleResource Name="Plugins.Shipping.FixedOrByWeight.Fields.Warehouse.Hint">
    <Value></Value>
  </LocaleResource>
  <LocaleResource Name="Plugins.Shipping.FixedOrByWeight.Fields.Country">
    <Value></Value>
  </LocaleResource>
  <LocaleResource Name="Plugins.Shipping.FixedOrByWeight.Fields.Country.Hint">
    <Value></Value>
  </LocaleResource>
  <LocaleResource Name="Plugins.Shipping.FixedOrByWeight.Fields.StateProvince">
    <Value></Value>
  </LocaleResource>
  <LocaleResource Name="Plugins.Shipping.FixedOrByWeight.Fields.StateProvince.Hint">
    <Value></Value>
  </LocaleResource>
  <LocaleResource Name="Plugins.Shipping.FixedOrByWeight.Fields.Zip">
    <Value></Value>
  </LocaleResource>
  <LocaleResource Name="Plugins.Shipping.FixedOrByWeight.Fields.Zip.Hint">
    <Value></Value>
  </LocaleResource>
  <LocaleResource Name="Plugins.Shipping.FixedOrByWeight.Fields.ShippingMethod">
    <Value></Value>
  </LocaleResource>
  <LocaleResource Name="Plugins.Shipping.FixedOrByWeight.Fields.ShippingMethod.Hint">
    <Value></Value>
  </LocaleResource>  
  <LocaleResource Name="Plugins.Shipping.FixedOrByWeight.Fields.From">
    <Value></Value>
  </LocaleResource>
  <LocaleResource Name="Plugins.Shipping.FixedOrByWeight.Fields.From.Hint">
    <Value></Value>
  </LocaleResource>
  <LocaleResource Name="Plugins.Shipping.FixedOrByWeight.Fields.To">
    <Value></Value>
  </LocaleResource>
  <LocaleResource Name="Plugins.Shipping.FixedOrByWeight.Fields.To.Hint">
    <Value></Value>
  </LocaleResource>
  <LocaleResource Name="Plugins.Shipping.FixedOrByWeight.Fields.AdditionalFixedCost">
    <Value></Value>
  </LocaleResource>
  <LocaleResource Name="Plugins.Shipping.FixedOrByWeight.Fields.AdditionalFixedCost.Hint">
    <Value></Value>
  </LocaleResource>
  <LocaleResource Name="Plugins.Shipping.FixedOrByWeight.Fields.LowerWeightLimit">
    <Value></Value>
  </LocaleResource>
  <LocaleResource Name="Plugins.Shipping.FixedOrByWeight.Fields.LowerWeightLimit.Hint">
    <Value></Value>
  </LocaleResource>
  <LocaleResource Name="Plugins.Shipping.FixedOrByWeight.Fields.PercentageRateOfSubtotal">
    <Value></Value>
  </LocaleResource>
  <LocaleResource Name="Plugins.Shipping.FixedOrByWeight.Fields.PercentageRateOfSubtotal.Hint">
    <Value></Value>
  </LocaleResource>
  <LocaleResource Name="Plugins.Shipping.FixedOrByWeight.Fields.RatePerWeightUnit">
    <Value></Value>
  </LocaleResource>
  <LocaleResource Name="Plugins.Shipping.FixedOrByWeight.Fields.RatePerWeightUnit.Hint">
    <Value></Value>
  </LocaleResource>
  <LocaleResource Name="Plugins.Shipping.FixedOrByWeight.Fields.LimitMethodsToCreated">
    <Value></Value>
  </LocaleResource>
  <LocaleResource Name="Plugins.Shipping.FixedOrByWeight.Fields.LimitMethodsToCreated.Hint">
    <Value></Value>
  </LocaleResource>
  <LocaleResource Name="Plugins.Shipping.FixedOrByWeight.Fields.DataHtml">
    <Value></Value>
  </LocaleResource>
  <LocaleResource Name="Plugins.Shipping.FixedOrByWeight.AddRecord">
    <Value></Value>
  </LocaleResource>
  <LocaleResource Name="Plugins.Shipping.FixedOrByWeight.Formula">
    <Value></Value>
  </LocaleResource>
  <LocaleResource Name="Plugins.Shipping.FixedOrByWeight.Formula.Value">
    <Value></Value>
  </LocaleResource>  
  <LocaleResource Name="Plugins.Shipping.FixedByWeightByTotal.ShippingByWeight">
    <Value>By Weight/Total</Value>
  </LocaleResource>
  <LocaleResource Name="Plugins.Shipping.FixedByWeightByTotal.Fixed">
    <Value>Fixed Rate</Value>
  </LocaleResource>
  <LocaleResource Name="Plugins.Shipping.FixedByWeightByTotal.Fields.Rate">
    <Value>Rate</Value>
  </LocaleResource>
  <LocaleResource Name="Plugins.Shipping.FixedByWeightByTotal.Fields.Store">
    <Value>Store</Value>
  </LocaleResource>
  <LocaleResource Name="Plugins.Shipping.FixedByWeightByTotal.Fields.Store.Hint">
    <Value>If an asterisk is selected, then this shipping rate will apply to all stores.</Value>
  </LocaleResource>
  <LocaleResource Name="Plugins.Shipping.FixedByWeightByTotal.Fields.Warehouse">
    <Value>Warehouse</Value>
  </LocaleResource>
  <LocaleResource Name="Plugins.Shipping.FixedByWeightByTotal.Fields.Warehouse.Hint">
    <Value>If an asterisk is selected, then this shipping rate will apply to all warehouses.</Value>
  </LocaleResource>
  <LocaleResource Name="Plugins.Shipping.FixedByWeightByTotal.Fields.Country">
    <Value>Country</Value>
  </LocaleResource>
  <LocaleResource Name="Plugins.Shipping.FixedByWeightByTotal.Fields.Country.Hint">
    <Value>If an asterisk is selected, then this shipping rate will apply to all customers, regardless of the country.</Value>
  </LocaleResource>
  <LocaleResource Name="Plugins.Shipping.FixedByWeightByTotal.Fields.StateProvince">
    <Value>State / province</Value>
  </LocaleResource>
  <LocaleResource Name="Plugins.Shipping.FixedByWeightByTotal.Fields.StateProvince.Hint">
    <Value>If an asterisk is selected, then this shipping rate will apply to all customers from the given country, regardless of the state.</Value>
  </LocaleResource>
  <LocaleResource Name="Plugins.Shipping.FixedByWeightByTotal.Fields.Zip">
    <Value>Zip</Value>
  </LocaleResource>
  <LocaleResource Name="Plugins.Shipping.FixedByWeightByTotal.Fields.Zip.Hint">
    <Value>Zip / postal code. If zip is empty, then this shipping rate will apply to all customers from the given country or state, regardless of the zip code.</Value>
  </LocaleResource>
  <LocaleResource Name="Plugins.Shipping.FixedByWeightByTotal.Fields.ShippingMethod">
    <Value>Shipping method</Value>
  </LocaleResource>
  <LocaleResource Name="Plugins.Shipping.FixedByWeightByTotal.Fields.ShippingMethod.Hint">
    <Value>Choose shipping method.</Value>
  </LocaleResource>  
  <LocaleResource Name="Plugins.Shipping.FixedByWeightByTotal.Fields.From">
    <Value>Order weight from</Value>
  </LocaleResource>
  <LocaleResource Name="Plugins.Shipping.FixedByWeightByTotal.Fields.From.Hint">
    <Value>Order weight from.</Value>
  </LocaleResource>
  <LocaleResource Name="Plugins.Shipping.FixedByWeightByTotal.Fields.To">
    <Value>Order weight to</Value>
  </LocaleResource>
  <LocaleResource Name="Plugins.Shipping.FixedByWeightByTotal.Fields.To.Hint">
    <Value>Order weight to.</Value>
  </LocaleResource>
  <LocaleResource Name="Plugins.Shipping.FixedByWeightByTotal.Fields.AdditionalFixedCost">
    <Value>Additional fixed cost</Value>
  </LocaleResource>
  <LocaleResource Name="Plugins.Shipping.FixedByWeightByTotal.Fields.AdditionalFixedCost.Hint">
    <Value>Specify an additional fixed cost per shopping cart for this option. Set to 0 if you don''t want an additional fixed cost to be applied.</Value>
  </LocaleResource>
  <LocaleResource Name="Plugins.Shipping.FixedByWeightByTotal.Fields.LowerWeightLimit">
    <Value>Lower weight limit</Value>
  </LocaleResource>
  <LocaleResource Name="Plugins.Shipping.FixedByWeightByTotal.Fields.LowerWeightLimit.Hint">
    <Value>Lower weight limit. This field can be used for \"per extra weight unit\" scenarios.</Value>
  </LocaleResource>
  <LocaleResource Name="Plugins.Shipping.FixedByWeightByTotal.Fields.PercentageRateOfSubtotal">
    <Value>Charge percentage (of subtotal)</Value>
  </LocaleResource>
  <LocaleResource Name="Plugins.Shipping.FixedByWeightByTotal.Fields.PercentageRateOfSubtotal.Hint">
    <Value>Charge percentage (of subtotal).</Value>
  </LocaleResource>
  <LocaleResource Name="Plugins.Shipping.FixedByWeightByTotal.Fields.RatePerWeightUnit">
    <Value>Rate per weight unit</Value>
  </LocaleResource>
  <LocaleResource Name="Plugins.Shipping.FixedByWeightByTotal.Fields.RatePerWeightUnit.Hint">
    <Value>Rate per weight unit.</Value>
  </LocaleResource>
  <LocaleResource Name="Plugins.Shipping.FixedByWeightByTotal.Fields.LimitMethodsToCreated">
    <Value>Limit shipping methods to configured ones</Value>
  </LocaleResource>
  <LocaleResource Name="Plugins.Shipping.FixedByWeightByTotal.Fields.LimitMethodsToCreated.Hint">
    <Value>If you check this option, then your customers will be limited to shipping options configured here. Otherwise, they''ll be able to choose any existing shipping options even they are not configured here (zero shipping fee in this case).</Value>
  </LocaleResource>
  <LocaleResource Name="Plugins.Shipping.FixedByWeightByTotal.Fields.DataHtml">
    <Value>Data</Value>
  </LocaleResource>
  <LocaleResource Name="Plugins.Shipping.FixedByWeightByTotal.AddRecord">
    <Value>Add record</Value>
  </LocaleResource>
  <LocaleResource Name="Plugins.Shipping.FixedByWeightByTotal.Formula">
    <Value>Formula to calculate rates</Value>
  </LocaleResource>
  <LocaleResource Name="Plugins.Shipping.FixedByWeightByTotal.Formula.Value">
    <Value>[additional fixed cost] + ([order total weight] - [lower weight limit]) * [rate per weight unit] + [order subtotal] * [charge percentage]</Value>
  </LocaleResource>    
  <LocaleResource Name="Admin.Customers.Customers.RewardPoints.AddingZeroValueNotAllowed">
    <Value>Adding a new row with zero value isn''t allowed</Value>
  </LocaleResource>  
  <LocaleResource Name="Account.Fields.Username.NotValid">
    <Value>Username is not valid</Value>
  </LocaleResource>
  <LocaleResource Name="Admin.Configuration.Settings.CustomerUser.UsernameValidationEnabled">
    <Value>Username validation is enabled</Value>
  </LocaleResource>
  <LocaleResource Name="Admin.Configuration.Settings.CustomerUser.UsernameValidationEnabled.Hint">
    <Value>Check to enable username validation (when registering or changing on the "My Account" page)</Value>
  </LocaleResource>  
  <LocaleResource Name="Admin.Configuration.Settings.CustomerUser.UsernameValidationUseRegex">
    <Value>Use regex for username validation</Value>
  </LocaleResource>
  <LocaleResource Name="Admin.Configuration.Settings.CustomerUser.UsernameValidationUseRegex.Hint">
    <Value>Check to use a regular expression for username validation (when registering or changing on the "My Account" page)</Value>
  </LocaleResource>  
  <LocaleResource Name="Admin.Configuration.Settings.CustomerUser.UsernameValidationRule">
    <Value>Username validation rule</Value>
  </LocaleResource>  
  <LocaleResource Name="Admin.Configuration.Settings.CustomerUser.UsernameValidationRule.Hint">
    <Value>Set the validation rule for username. You can specify a list of allowed characters or a regular expression. If you use a regular expression check the "Use regex for username validation" setting.</Value>
  </LocaleResource>
  <LocaleResource Name="Admin.Configuration.Settings.CustomerSettings.RegexValidationRule.Error">
    <Value>The regular expression for username validation is incorrect</Value>
  </LocaleResource> 
  <LocaleResource Name="Admin.Configuration.Settings.Order.DeleteGiftCardUsageHistory">
    <Value>Delete gift card usage history after order cancellation</Value>
  </LocaleResource> 
  <LocaleResource Name="Admin.Configuration.Settings.Order.DeleteGiftCardUsageHistory.Hint">
    <Value>Check to delete gift card usage history after order cancellation</Value>
  </LocaleResource>   
  <LocaleResource Name="Admin.Catalog.BulkEdit.Fields.ManageInventoryMethod.MultipleWarehouse">
    <Value>(multi-warehouse)</Value>
  </LocaleResource>    
  <LocaleResource Name="Admin.Configuration.Stores.Fields.DefaultLanguage.DefaultItemText">
    <Value>---</Value>
  </LocaleResource>
  <LocaleResource Name="Admin.Promotions.Discounts.Fields.DiscountLimitation.Hint">
    <Value>Choose the limitation of discount. This parameter will not be taken into account for recurring products/orders.</Value>
  </LocaleResource> 
  <LocaleResource Name="Enums.Nop.Web.Framework.Security.Captcha.ReCaptchaVersion.Version1">
    <Value></Value>
  </LocaleResource>
  <LocaleResource Name="Enums.Nop.Web.Framework.Security.Captcha.ReCaptchaVersion.Version2">
    <Value></Value>
  </LocaleResource>
  <LocaleResource Name="Admin.Configuration.Settings.GeneralCommon.reCaptchaVersion">
    <Value></Value>
  </LocaleResource>
  <LocaleResource Name="Admin.Configuration.Settings.GeneralCommon.reCaptchaVersion.Hint">
    <Value></Value>
  </LocaleResource>
  <LocaleResource Name="Common.WrongCaptchaV2">
    <Value></Value>
  </LocaleResource>
  <LocaleResource Name="Common.WrongCaptcha">
    <Value></Value>
  </LocaleResource>
  <LocaleResource Name="Common.WrongCaptchaMessage">
    <Value>The reCAPTCHA response is invalid or malformed. Please try again.</Value>
  </LocaleResource>
  <LocaleResource Name="Admin.Configuration.PaymentMethods">
    <Value>Payment methods</Value>
  </LocaleResource>
  <LocaleResource Name="Admin.Configuration.PaymentMethodsAndRestrictions">
    <Value>Payment methods and restrictions</Value>
  </LocaleResource>
  <LocaleResource Name="Admin.Configuration.Payment">
    <Value></Value>
  </LocaleResource>
  <LocaleResource Name="Admin.Configuration.Settings.RewardPoints.MaximumRewardPointsToUsePerOrder">
    <Value>Maximum reward points to use per order</Value>
  </LocaleResource>
  <LocaleResource Name="Admin.Configuration.Settings.RewardPoints.MaximumRewardPointsToUsePerOrder.Hint">
    <Value>Customers won''t be able to use more than X reward points per one order. Set to 0 if you do not want to use this setting.</Value>
  </LocaleResource>  
  <LocaleResource Name="Checkout.UseRewardPoints">
    <Value>Use my reward points, {0} reward points ({1}) available for this order</Value>
  </LocaleResource>
  <LocaleResource Name="Admin.Configuration.Settings.Catalog.ExportImportRelatedEntitiesByName">
    <Value>Export/Import related entities using name</Value>
  </LocaleResource>
  <LocaleResource Name="Admin.Configuration.Settings.Catalog.ExportImportRelatedEntitiesByName.Hint">
    <Value>Check if related entities should be exported/imported using name.</Value>
  </LocaleResource>    
  <LocaleResource Name="Admin.Catalog.Products.Import.ManufacturersDontExist">
    <Value>Manufacturers with the following names and/or IDs don''t exist: {0}</Value>
  </LocaleResource>
  <LocaleResource Name="Admin.Catalog.Products.Import.CategoriesDontExist">
    <Value>Categories with the following names and/or IDs don''t exist: {0}</Value>
  </LocaleResource>
  <LocaleResource Name="Plugins.Widgets.GoogleAnalytics.Note">
    <Value></Value>
  </LocaleResource>
  <LocaleResource Name="Admin.ContentManagement.Widgets.ChooseZone">
    <Value></Value>
  </LocaleResource>
  <LocaleResource Name="Admin.ContentManagement.Widgets.ChooseZone.Hint">
    <Value></Value>
  </LocaleResource>
  <LocaleResource Name="Plugins.Widgets.GoogleAnalytics.TrackingScript.Hint">
    <Value>Paste the tracking code generated by Google Analytics here. {GOOGLEID} and {CUSTOMER_TRACKING} will be dynamically replaced.</Value>
  </LocaleResource>
  <LocaleResource Name="Admin.Configuration.Settings.Gdpr">
    <Value>GDPR settings</Value>
  </LocaleResource>
  <LocaleResource Name="Admin.Configuration.Settings.Gdpr.BlockTitle.Common">
    <Value>Common</Value>
  </LocaleResource>
  <LocaleResource Name="Admin.Configuration.Settings.Gdpr.BlockTitle.Consents">
    <Value>Consents</Value>
  </LocaleResource>
  <LocaleResource Name="Admin.Configuration.Settings.Gdpr.Consent.Added">
    <Value>The new consent has been added successfully.</Value>
  </LocaleResource>
  <LocaleResource Name="Admin.Configuration.Settings.Gdpr.Consent.AddNew">
    <Value>Add consent</Value>
  </LocaleResource>
  <LocaleResource Name="Admin.Configuration.Settings.Gdpr.Consent.BackToList">
    <Value>back to consent list</Value>
  </LocaleResource>
  <LocaleResource Name="Admin.Configuration.Settings.Gdpr.Consent.Deleted">
    <Value>The consent has been deleted successfully.</Value>
  </LocaleResource>
  <LocaleResource Name="Admin.Configuration.Settings.Gdpr.Consent.DisplayDuringRegistration">
    <Value>Display during registration</Value>
  </LocaleResource>
  <LocaleResource Name="Admin.Configuration.Settings.Gdpr.Consent.DisplayDuringRegistration.Hint">
    <Value>Check to display this consent on the registration page.</Value>
  </LocaleResource>
  <LocaleResource Name="Admin.Configuration.Settings.Gdpr.Consent.DisplayOnCustomerInfoPage">
    <Value>Display on ''customer info'' page</Value>
  </LocaleResource>
  <LocaleResource Name="Admin.Configuration.Settings.Gdpr.Consent.DisplayOnCustomerInfoPage.Hint">
    <Value>Check to display this consent on the ''customer info'' page.</Value>
  </LocaleResource>
  <LocaleResource Name="Admin.Configuration.Settings.Gdpr.Consent.DisplayOrder">
    <Value>Display order</Value>
  </LocaleResource>
  <LocaleResource Name="Admin.Configuration.Settings.Gdpr.Consent.DisplayOrder.Hint">
    <Value>The consent display order. 1 represents the first item in the list.</Value>
  </LocaleResource>
  <LocaleResource Name="Admin.Configuration.Settings.Gdpr.Consent.Edit">
    <Value>Edit consent</Value>
  </LocaleResource>
  <LocaleResource Name="Admin.Configuration.Settings.Gdpr.Consent.IsRequired">
    <Value>Is required</Value>
  </LocaleResource>
  <LocaleResource Name="Admin.Configuration.Settings.Gdpr.Consent.IsRequired.Hint">
    <Value>Check if this consent is required to be ticked.</Value>
  </LocaleResource>
  <LocaleResource Name="Admin.Configuration.Settings.Gdpr.Consent.Message">
    <Value>Message</Value>
  </LocaleResource>
  <LocaleResource Name="Admin.Configuration.Settings.Gdpr.Consent.Message.Hint">
    <Value>Enter message (question) displayed to customers.</Value>
  </LocaleResource>
  <LocaleResource Name="Admin.Configuration.Settings.Gdpr.Consent.Message.Required">
    <Value>Please provide a message.</Value>
  </LocaleResource>
  <LocaleResource Name="Admin.Configuration.Settings.Gdpr.Consent.RequiredMessage">
    <Value>Required message</Value>
  </LocaleResource>
  <LocaleResource Name="Admin.Configuration.Settings.Gdpr.Consent.RequiredMessage.Hint">
    <Value>Enter message (error) displayed when this consent is not ticked by a customer.</Value>
  </LocaleResource>
  <LocaleResource Name="Admin.Configuration.Settings.Gdpr.Consent.RequiredMessage.Required">
    <Value>Please provide a required message.</Value>
  </LocaleResource>
  <LocaleResource Name="Admin.Configuration.Settings.Gdpr.Consent.Updated">
    <Value>The GDPR consent has been updated successfully.</Value>
  </LocaleResource>
  <LocaleResource Name="Admin.Configuration.Settings.Gdpr.GdprEnabled">
    <Value>GDPR enabled</Value>
  </LocaleResource>
  <LocaleResource Name="Admin.Configuration.Settings.Gdpr.GdprEnabled.Hint">
    <Value>Check to enable GDPR (General Data Protection Regulation).</Value>
  </LocaleResource>
  <LocaleResource Name="Admin.Configuration.Settings.Gdpr.LogNewsletterConsent">
    <Value>Log "newsletter" consent</Value>
  </LocaleResource>
  <LocaleResource Name="Admin.Configuration.Settings.Gdpr.LogNewsletterConsent.Hint">
    <Value>Check to log "newsletter" consent (if this feature is enabled in your store).</Value>
  </LocaleResource>
  <LocaleResource Name="Admin.Configuration.Settings.Gdpr.LogPrivacyPolicyConsent">
    <Value>Log "accept privacy policy" consent</Value>
  </LocaleResource>
  <LocaleResource Name="Admin.Configuration.Settings.Gdpr.LogPrivacyPolicyConsent.Hint">
    <Value>Check to log "accept privacy policy" consent (if this feature is enabled in your store).</Value>
  </LocaleResource>
  <LocaleResource Name="Enums.Nop.Core.Domain.Gdpr.GdprRequestType.ConsentAgree">
    <Value>Consent (agree)</Value>
  </LocaleResource>
  <LocaleResource Name="Enums.Nop.Core.Domain.Gdpr.GdprRequestType.ConsentDisagree">
    <Value>Consent (disagree)</Value>
  </LocaleResource>
  <LocaleResource Name="Enums.Nop.Core.Domain.Gdpr.GdprRequestType.ExportData">
    <Value>Export data</Value>
  </LocaleResource>
  <LocaleResource Name="Enums.Nop.Core.Domain.Gdpr.GdprRequestType.DeleteCustomer">
    <Value>Delete customer</Value>
  </LocaleResource>
  <LocaleResource Name="Admin.Customers.GdprLog">
    <Value>GDPR requests (log)</Value>
  </LocaleResource>
  <LocaleResource Name="Admin.Customers.GdprLog.Fields.CreatedOn">
    <Value>Date</Value>
  </LocaleResource>
  <LocaleResource Name="Admin.Customers.GdprLog.Fields.CustomerInfo">
    <Value>Customer info</Value>
  </LocaleResource>
  <LocaleResource Name="Admin.Customers.GdprLog.Fields.RequestDetails">
    <Value>Request details</Value>
  </LocaleResource>
  <LocaleResource Name="Admin.Customers.GdprLog.Fields.RequestType">
    <Value>Request type</Value>
  </LocaleResource>
  <LocaleResource Name="Admin.Customers.GdprLog.List.SearchEmail">
    <Value>Email</Value>
  </LocaleResource>
  <LocaleResource Name="Admin.Customers.GdprLog.List.SearchEmail.Hint">
    <Value>Search by a specific email (exact match).</Value>
  </LocaleResource>
  <LocaleResource Name="Admin.Customers.GdprLog.List.SearchRequestType">
    <Value>Request type</Value>
  </LocaleResource>
  <LocaleResource Name="Admin.Customers.GdprLog.List.SearchRequestType.Hint">
    <Value>Search by request type.</Value>
  </LocaleResource>
  <LocaleResource Name="Gdpr.DeleteRequested">
    <Value>Requested to delete account</Value>
  </LocaleResource>
  <LocaleResource Name="Gdpr.DeleteRequested.Success">
    <Value>We''ll process your request as soon as possible</Value>
  </LocaleResource>
  <LocaleResource Name="Gdpr.Exported">
    <Value>Exported personal data</Value>
  </LocaleResource>
  <LocaleResource Name="Gdpr.Consent.Newsletter">
    <Value>Newsletter</Value>
  </LocaleResource>
  <LocaleResource Name="Gdpr.Consent.PrivacyPolicy">
    <Value>Privacy policy</Value>
  </LocaleResource>
  <LocaleResource Name="Account.Gdpr">
    <Value>GDPR tools</Value>
  </LocaleResource>
  <LocaleResource Name="Account.Gdpr.Delete">
    <Value>Right to be Forgotten</Value>
  </LocaleResource>
  <LocaleResource Name="Account.Gdpr.Delete.Button">
    <Value>Delete account</Value>
  </LocaleResource>
  <LocaleResource Name="Account.Gdpr.Delete.Hint">
    <Value>You can use the button below to remove your personal and other data from our store. Keep in mind that this process will delete your account, so you will no longer be able to access or use it anymore.</Value>
  </LocaleResource>
  <LocaleResource Name="Account.Gdpr.Export">
    <Value>Export personal Data</Value>
  </LocaleResource>
  <LocaleResource Name="Account.Gdpr.Export.Button">
    <Value>Export</Value>
  </LocaleResource>
  <LocaleResource Name="Account.Gdpr.Export.Hint">
    <Value>You can use the button below to download all the data we store and use for a better experience in our store.</Value>
  </LocaleResource>
  <LocaleResource Name="Admin.Customers.Customers.Gdpr">
    <Value>GDPR</Value>
  </LocaleResource>
  <LocaleResource Name="Admin.Customers.Customers.Gdpr.Delete">
    <Value>Permanent delete</Value>
  </LocaleResource>
  <LocaleResource Name="Admin.Customers.Customers.Gdpr.Export">
    <Value>Export data</Value>
  </LocaleResource>
  <LocaleResource Name="Enums.Nop.Core.Domain.Catalog.AttributeControlType.ImageSquares">
    <Value>Image squares</Value>
  </LocaleResource>
  <LocaleResource Name="Admin.Common.DeleteConfirmation.Selected">
    <Value>Are you sure you want to delete selected items?</Value>
  </LocaleResource>
  <LocaleResource Name="Search.SearchBox.SearchPageLink">
    <Value>View all results...</Value>
  </LocaleResource>
  <LocaleResource Name="Admin.Configuration.Settings.Catalog.ShowLinkToAllResultInSearchAutoComplete">
    <Value>Show a link to all search results in the autocomplete box</Value>
  </LocaleResource>
  <LocaleResource Name="Admin.Configuration.Settings.Catalog.ShowLinkToAllResultInSearchAutoComplete.Hint">
    <Value>Determines whether the link to all results should be displayed in the autocomplete search box. Displayed if the number of items found is greater than the displayed quantity in the autocomplete box.</Value>
  </LocaleResource>
</Language>
'

CREATE TABLE #LocaleStringResourceTmp
	(
		[ResourceName] [nvarchar](200) NOT NULL,
		[ResourceValue] [nvarchar](max) NOT NULL
	)

INSERT INTO #LocaleStringResourceTmp (ResourceName, ResourceValue)
SELECT	nref.value('@Name', 'nvarchar(200)'), nref.value('Value[1]', 'nvarchar(MAX)')
FROM	@resources.nodes('//Language/LocaleResource') AS R(nref)

--do it for each existing language
DECLARE @ExistingLanguageID int
DECLARE cur_existinglanguage CURSOR FOR
SELECT [ID]
FROM [Language]
OPEN cur_existinglanguage
FETCH NEXT FROM cur_existinglanguage INTO @ExistingLanguageID
WHILE @@FETCH_STATUS = 0
BEGIN
	DECLARE @ResourceName nvarchar(200)
	DECLARE @ResourceValue nvarchar(MAX)
	DECLARE cur_localeresource CURSOR FOR
	SELECT ResourceName, ResourceValue
	FROM #LocaleStringResourceTmp
	OPEN cur_localeresource
	FETCH NEXT FROM cur_localeresource INTO @ResourceName, @ResourceValue
	WHILE @@FETCH_STATUS = 0
	BEGIN
		IF (EXISTS (SELECT 1 FROM [LocaleStringResource] WHERE LanguageID=@ExistingLanguageID AND ResourceName=@ResourceName))
		BEGIN
			UPDATE [LocaleStringResource]
			SET [ResourceValue]=@ResourceValue
			WHERE LanguageID=@ExistingLanguageID AND ResourceName=@ResourceName
		END
		ELSE 
		BEGIN
			INSERT INTO [LocaleStringResource]
			(
				[LanguageId],
				[ResourceName],
				[ResourceValue]
			)
			VALUES
			(
				@ExistingLanguageID,
				@ResourceName,
				@ResourceValue
			)
		END
		
		IF (@ResourceValue is null or @ResourceValue = '')
		BEGIN
			DELETE [LocaleStringResource]
			WHERE LanguageID=@ExistingLanguageID AND ResourceName=@ResourceName
		END
		
		FETCH NEXT FROM cur_localeresource INTO @ResourceName, @ResourceValue
	END
	CLOSE cur_localeresource
	DEALLOCATE cur_localeresource


	--fetch next language identifier
	FETCH NEXT FROM cur_existinglanguage INTO @ExistingLanguageID
END
CLOSE cur_existinglanguage
DEALLOCATE cur_existinglanguage

DROP TABLE #LocaleStringResourceTmp
GO

--new index
IF NOT EXISTS (SELECT 1 from sys.indexes WHERE [NAME]=N'IX_GetLowStockProducts' and object_id=object_id(N'[dbo].[Product]'))
BEGIN
    CREATE NONCLUSTERED INDEX [IX_GetLowStockProducts] ON [Product] (Deleted ASC, VendorId ASC, ProductTypeId ASC, ManageInventoryMethodId ASC, MinStockQuantity ASC, UseMultipleWarehouses ASC)
END
GO

--new setting
IF NOT EXISTS (SELECT 1 FROM [Setting] WHERE [name] = N'catalogsettings.exportimportallowdownloadimages')
BEGIN
	INSERT [Setting] ([Name], [Value], [StoreId])
	VALUES (N'catalogsettings.exportimportallowdownloadimages', N'false', 0)
END
GO

--new column
IF NOT EXISTS (SELECT 1 FROM sys.columns WHERE object_id = object_id('[ActivityLog]') AND NAME = 'EntityId')
BEGIN
	ALTER TABLE [ActivityLog]
	ADD [EntityId] INT NULL
END
GO

--new column
IF NOT EXISTS (SELECT 1 FROM sys.columns WHERE object_id = object_id('[ActivityLog]') AND NAME = 'EntityName')
BEGIN
	ALTER TABLE [ActivityLog]
	ADD [EntityName] NVARCHAR(400) NULL
END
GO

--new setting
IF NOT EXISTS (SELECT 1 FROM [Setting] WHERE [name] = N'vendorsettings.showvendoronorderdetailspage')
BEGIN
	INSERT [Setting] ([Name], [Value], [StoreId])
	VALUES (N'vendorsettings.showvendoronorderdetailspage', N'false', 0)
END
GO

--new setting
IF NOT EXISTS (SELECT 1 FROM [Setting] WHERE [name] = N'addresssettings.preselectcountryifonlyone')
BEGIN
	INSERT [Setting] ([Name], [Value], [StoreId])
	VALUES (N'addresssettings.preselectcountryifonlyone', N'false', 0)
END
GO

--new column
IF NOT EXISTS (SELECT 1 FROM sys.columns WHERE object_id = object_id('[ProductAttributeCombination]') AND NAME = 'PictureId')
BEGIN
	ALTER TABLE [ProductAttributeCombination]
	ADD [PictureId] INT NULL
END
GO

UPDATE [ProductAttributeCombination]
SET [PictureId] = 0
WHERE [PictureId] IS NULL

ALTER TABLE [ProductAttributeCombination] ALTER COLUMN [PictureId] INT NOT NULL
GO

-- new message template
 IF NOT EXISTS (SELECT 1 FROM [dbo].[MessageTemplate] WHERE [Name] = N'ProductReview.Reply.CustomerNotification')
 BEGIN
    DECLARE @NewLine AS CHAR(2) = CHAR(13) + CHAR(10)
	INSERT [dbo].[MessageTemplate] ([Name], [BccEmailAddresses], [Subject], [Body], [IsActive], [AttachedDownloadId], [EmailAccountId], [LimitedToStores], [DelayPeriodId]) 
	VALUES (N'ProductReview.Reply.CustomerNotification', NULL, N'%Store.Name%. Product review reply.', N'<p>' + @NewLine + '<a href="%Store.URL%">%Store.Name%</a>' + @NewLine + '<br />' + @NewLine + '<br />' + @NewLine + 'Hello %Customer.FullName%,' + @NewLine + '<br />' + @NewLine + 'You received a reply from the store administration to your review for product "%ProductReview.ProductName%".' + @NewLine + '</p>' + @NewLine, 0, 0, 0, 0, 0)
 END
 GO
 
--new column
IF NOT EXISTS (SELECT 1 FROM sys.columns WHERE object_id = object_id('[ProductReview]') AND NAME = 'CustomerNotifiedOfReply')
BEGIN
	ALTER TABLE [ProductReview]
	ADD [CustomerNotifiedOfReply] BIT NULL
END
GO

UPDATE [ProductReview]
SET [CustomerNotifiedOfReply] = 0
WHERE [CustomerNotifiedOfReply] IS NULL

ALTER TABLE [ProductReview] ALTER COLUMN [CustomerNotifiedOfReply] BIT NOT NULL
GO

--new setting
IF NOT EXISTS (SELECT 1 FROM [Setting] WHERE [name] = N'catalogsettings.notifycustomeraboutproductreviewreply')
BEGIN
	INSERT [Setting] ([Name], [Value], [StoreId])
	VALUES (N'catalogsettings.notifycustomeraboutproductreviewreply', N'false', 0)
END
GO

--new setting
IF NOT EXISTS (SELECT 1 FROM [Setting] WHERE [name] = N'catalogsettings.uselinksinrequiredproductwarnings')
BEGIN
	INSERT [Setting] ([Name], [Value], [StoreId])
	VALUES (N'catalogsettings.uselinksinrequiredproductwarnings', N'true', 0)
END
GO

-- new message template
IF NOT EXISTS (SELECT 1 FROM [dbo].[MessageTemplate] WHERE [Name] = N'OrderPlaced.AffiliateNotification')
BEGIN
    DECLARE @NewLine AS CHAR(2) = CHAR(13) + CHAR(10)
    INSERT [dbo].[MessageTemplate] ([Name], [BccEmailAddresses], [Subject], [Body], [IsActive], [AttachedDownloadId], [EmailAccountId], [LimitedToStores], [DelayPeriodId]) 
    VALUES (N'OrderPlaced.AffiliateNotification', NULL, N'%Store.Name%. Order placed', N'<p>' + @NewLine + '<a href=\"%Store.URL%\">%Store.Name%</a>' + @NewLine + '<br />' + @NewLine + '<br />' + @NewLine + '%Customer.FullName% (%Customer.Email%) has just placed an order.' + @NewLine + '<br />' + @NewLine + '<br />' + @NewLine + 'Order Number: %Order.OrderNumber%' + @NewLine + '<br />' + @NewLine + 'Date Ordered: %Order.CreatedOn%' + @NewLine + '<br />' + @NewLine + '<br />' + @NewLine + '%Order.Product(s)%' + @NewLine + '</p>' + @NewLine, 0, 0, 0, 0, 0)
END
GO

-- new message template
IF NOT EXISTS (SELECT 1 FROM [dbo].[MessageTemplate] WHERE [Name] = N'OrderPaid.AffiliateNotification')
BEGIN
    DECLARE @NewLine AS CHAR(2) = CHAR(13) + CHAR(10)
    INSERT [dbo].[MessageTemplate] ([Name], [BccEmailAddresses], [Subject], [Body], [IsActive], [AttachedDownloadId], [EmailAccountId], [LimitedToStores], [DelayPeriodId]) 
    VALUES (N'OrderPaid.AffiliateNotification', NULL, N'%Store.Name%. Order #%Order.OrderNumber% paid', N'<p>' + @NewLine + '<a href=\"%Store.URL%\">%Store.Name%</a>' + @NewLine + '<br />' + @NewLine + '<br />' + @NewLine + 'Order #%Order.OrderNumber% has been just paid.' + @NewLine + '<br />' + @NewLine + '<br />' + @NewLine + 'Order Number: %Order.OrderNumber%' + @NewLine + '<br />' + @NewLine + 'Date Ordered: %Order.CreatedOn%' + @NewLine + '<br />' + @NewLine + '<br />' + @NewLine + '%Order.Product(s)%' + @NewLine + '</p>' + @NewLine, 0, 0, 0, 0, 0)
END
GO

--new setting
IF NOT EXISTS (SELECT 1 FROM [Setting] WHERE [name] = N'securitysettings.allownonasciicharactersinheaders')
BEGIN
	INSERT [Setting] ([Name], [Value], [StoreId])
	VALUES (N'securitysettings.allownonasciicharactersinheaders', N'true', 0)
END
GO

--drop column
IF EXISTS (SELECT 1 FROM sys.columns WHERE object_id = object_id('[Store]') AND NAME='SecureUrl')
BEGIN
	ALTER TABLE [Store] DROP COLUMN [SecureUrl]
END
GO

--new setting
IF NOT EXISTS (SELECT 1 FROM [Setting] WHERE [name] = N'catalogsettings.exportimportsplitproductsfile')
BEGIN
    INSERT [Setting] ([Name], [Value], [StoreId])
    VALUES (N'catalogsettings.exportimportsplitproductsfile', N'false', 0)
END
GO

--new setting
IF NOT EXISTS (SELECT 1 FROM [Setting] WHERE [name] = N'catalogsettings.productreviewssortbycreateddateascending')
BEGIN
	INSERT [Setting] ([Name], [Value], [StoreId])
	VALUES (N'catalogsettings.productreviewssortbycreateddateascending', N'true', 0)
END
GO

--new setting
IF NOT EXISTS (SELECT 1 FROM [Setting] WHERE [name] = N'catalogsettings.exportimportproductscountinonefile')
BEGIN
    INSERT [Setting] ([Name], [Value], [StoreId])
    VALUES (N'catalogsettings.exportimportproductscountinonefile', N'500', 0)
END
GO

--new column
IF NOT EXISTS (SELECT 1 FROM sys.columns WHERE object_id=object_id('[ProductAttributeValue]') and NAME='PriceAdjustmentUsePercentage')
BEGIN
	ALTER TABLE [ProductAttributeValue]
	ADD [PriceAdjustmentUsePercentage] bit NULL
END
GO

UPDATE [ProductAttributeValue]
SET [PriceAdjustmentUsePercentage] = 0
WHERE [PriceAdjustmentUsePercentage] IS NULL
GO

ALTER TABLE [ProductAttributeValue] ALTER COLUMN [PriceAdjustmentUsePercentage] bit NOT NULL
GO

--new column
IF NOT EXISTS (SELECT 1 FROM sys.columns WHERE object_id=object_id('[PredefinedProductAttributeValue]') and NAME='PriceAdjustmentUsePercentage')
BEGIN
	ALTER TABLE PredefinedProductAttributeValue
	ADD [PriceAdjustmentUsePercentage] bit NULL
END
GO

UPDATE [PredefinedProductAttributeValue]
SET [PriceAdjustmentUsePercentage] = 0
WHERE [PriceAdjustmentUsePercentage] IS NULL
GO

ALTER TABLE [PredefinedProductAttributeValue] ALTER COLUMN [PriceAdjustmentUsePercentage] bit NOT NULL
GO

--updated setting
UPDATE [Setting]
SET [Value] = N'true'
WHERE [Name] = N'commonsettings.usestoredprocedureforloadingcategories'
GO

--vendor attributes
IF NOT EXISTS (SELECT 1 FROM sys.objects WHERE object_id = object_id(N'[VendorAttribute]') AND objectproperty(object_id, N'IsUserTable') = 1)
BEGIN
	CREATE TABLE [dbo].[VendorAttribute]
	(
		[Id] INT IDENTITY(1,1) NOT NULL,
		[Name] NVARCHAR(400) NOT NULL,
		[IsRequired] BIT NOT NULL,
		[AttributeControlTypeId] INT NOT NULL,
		[DisplayOrder] INT NOT NULL,

		PRIMARY KEY CLUSTERED ( [Id] ASC ) 
			WITH (PAD_INDEX  = OFF, STATISTICS_NORECOMPUTE  = OFF, IGNORE_DUP_KEY = OFF, ALLOW_ROW_LOCKS  = ON, ALLOW_PAGE_LOCKS  = ON)
	)
END
GO

IF NOT EXISTS (SELECT 1 FROM sys.objects WHERE object_id = object_id(N'[VendorAttributeValue]') and objectproperty(object_id, N'IsUserTable') = 1)
BEGIN
	CREATE TABLE [dbo].[VendorAttributeValue]
	(
		[Id] INT IDENTITY(1,1) NOT NULL,
		[VendorAttributeId] INT NOT NULL,
		[Name] NVARCHAR(400) NOT NULL,
		[IsPreSelected] BIT NOT NULL,
		[DisplayOrder] INT NOT NULL,

		PRIMARY KEY CLUSTERED ( [Id] ASC ) 
			WITH (PAD_INDEX  = OFF, STATISTICS_NORECOMPUTE  = OFF, IGNORE_DUP_KEY = OFF, ALLOW_ROW_LOCKS  = ON, ALLOW_PAGE_LOCKS  = ON)
	)
END
GO

IF EXISTS (SELECT 1 FROM sys.objects WHERE NAME = 'VendorAttributeValue_VendorAttribute' AND PARENT_OBJECT_ID = object_id('VendorAttributeValue') AND objectproperty(object_id, N'IsForeignKey') = 1)
BEGIN
	ALTER TABLE dbo.VendorAttributeValue DROP CONSTRAINT [VendorAttributeValue_VendorAttribute]
END
GO

ALTER TABLE [dbo].[VendorAttributeValue] WITH CHECK 
	ADD CONSTRAINT [VendorAttributeValue_VendorAttribute] FOREIGN KEY([VendorAttributeId]) REFERENCES [dbo].[VendorAttribute] ([Id]) ON DELETE CASCADE
GO

--new activity type
IF NOT EXISTS (SELECT 1 FROM [ActivityLogType] WHERE [SystemKeyword] = N'AddNewVendorAttribute')
BEGIN
	INSERT [ActivityLogType] ([SystemKeyword], [Name], [Enabled])
	VALUES (N'AddNewVendorAttribute', N'Add a new vendor attribute', N'true')
END
GO

--new activity type
IF NOT EXISTS (SELECT 1 FROM [ActivityLogType] WHERE [SystemKeyword] = N'EditVendorAttribute')
BEGIN
	INSERT [ActivityLogType] ([SystemKeyword], [Name], [Enabled])
	VALUES (N'EditVendorAttribute', N'Edit a vendor attribute', N'true')
END
GO

--new activity type
IF NOT EXISTS (SELECT 1 FROM [ActivityLogType] WHERE [SystemKeyword] = N'DeleteVendorAttribute')
BEGIN
	INSERT [ActivityLogType] ([SystemKeyword], [Name], [Enabled])
	VALUES (N'DeleteVendorAttribute', N'Delete a vendor attribute', N'true')
END
GO

--new activity type
IF NOT EXISTS (SELECT 1 FROM [ActivityLogType] WHERE [SystemKeyword] = N'AddNewVendorAttributeValue')
BEGIN
	INSERT [ActivityLogType] ([SystemKeyword], [Name], [Enabled])
	VALUES (N'AddNewVendorAttributeValue', N'Add a new vendor attribute value', N'true')
END
GO

--new activity type
IF NOT EXISTS (SELECT 1 FROM [ActivityLogType] WHERE [SystemKeyword] = N'EditVendorAttributeValue')
BEGIN
	INSERT [ActivityLogType] ([SystemKeyword], [Name], [Enabled])
	VALUES (N'EditVendorAttributeValue', N'Edit a vendor attribute value', N'true')
END
GO

--new activity type
IF NOT EXISTS (SELECT 1 FROM [ActivityLogType] WHERE [SystemKeyword] = N'DeleteVendorAttributeValue')
BEGIN
	INSERT [ActivityLogType] ([SystemKeyword], [Name], [Enabled])
	VALUES (N'DeleteVendorAttributeValue', N'Delete a vendor attribute value', N'true')
END
GO

--new column
IF NOT EXISTS (SELECT 1 FROM sys.columns WHERE object_id = object_id('[Address]') AND NAME = 'County')
BEGIN
	ALTER TABLE [Address]
	ADD [County] NVARCHAR (MAX) NULL
END
GO

--new setting
IF NOT EXISTS (SELECT 1 FROM [Setting] WHERE [name] = N'displaydefaultfooteritemsettings.DisplayApplyVendorAccountFooterItem')
BEGIN
    INSERT [Setting] ([Name], [Value], [StoreId])
    VALUES (N'displaydefaultfooteritemsettings.DisplayApplyVendorAccountFooterItem', N'true', 0)
END
GO

--new setting
IF NOT EXISTS (SELECT 1 FROM [Setting] WHERE [name] = N'displaydefaultfooteritemsettings.DisplayBlogFooterItem')
BEGIN
    INSERT [Setting] ([Name], [Value], [StoreId])
    VALUES (N'displaydefaultfooteritemsettings.DisplayBlogFooterItem', N'true', 0)
END
GO

--new setting
IF NOT EXISTS (SELECT 1 FROM [Setting] WHERE [name] = N'displaydefaultfooteritemsettings.DisplayCompareProductsFooterItem')
BEGIN
    INSERT [Setting] ([Name], [Value], [StoreId])
    VALUES (N'displaydefaultfooteritemsettings.DisplayCompareProductsFooterItem', N'true', 0)
END
GO

--new setting
IF NOT EXISTS (SELECT 1 FROM [Setting] WHERE [name] = N'displaydefaultfooteritemsettings.DisplayContactUsFooterItem')
BEGIN
    INSERT [Setting] ([Name], [Value], [StoreId])
    VALUES (N'displaydefaultfooteritemsettings.DisplayContactUsFooterItem', N'true', 0)
END
GO

--new setting
IF NOT EXISTS (SELECT 1 FROM [Setting] WHERE [name] = N'displaydefaultfooteritemsettings.DisplayCustomerAddressesFooterItem')
BEGIN
    INSERT [Setting] ([Name], [Value], [StoreId])
    VALUES (N'displaydefaultfooteritemsettings.DisplayCustomerAddressesFooterItem', N'true', 0)
END
GO

--new setting
IF NOT EXISTS (SELECT 1 FROM [Setting] WHERE [name] = N'displaydefaultfooteritemsettings.DisplayCustomerInfoFooterItem')
BEGIN
    INSERT [Setting] ([Name], [Value], [StoreId])
    VALUES (N'displaydefaultfooteritemsettings.DisplayCustomerInfoFooterItem', N'true', 0)
END
GO

--new setting
IF NOT EXISTS (SELECT 1 FROM [Setting] WHERE [name] = N'displaydefaultfooteritemsettings.DisplayCustomerOrdersFooterItem')
BEGIN
    INSERT [Setting] ([Name], [Value], [StoreId])
    VALUES (N'displaydefaultfooteritemsettings.DisplayCustomerOrdersFooterItem', N'true', 0)
END
GO

--new setting
IF NOT EXISTS (SELECT 1 FROM [Setting] WHERE [name] = N'displaydefaultfooteritemsettings.DisplayForumsFooterItem')
BEGIN
    INSERT [Setting] ([Name], [Value], [StoreId])
    VALUES (N'displaydefaultfooteritemsettings.DisplayForumsFooterItem', N'true', 0)
END
GO

--new setting
IF NOT EXISTS (SELECT 1 FROM [Setting] WHERE [name] = N'displaydefaultfooteritemsettings.DisplayNewProductsFooterItem')
BEGIN
    INSERT [Setting] ([Name], [Value], [StoreId])
    VALUES (N'displaydefaultfooteritemsettings.DisplayNewProductsFooterItem', N'true', 0)
END
GO

--new setting
IF NOT EXISTS (SELECT 1 FROM [Setting] WHERE [name] = N'displaydefaultfooteritemsettings.DisplayNewsFooterItem')
BEGIN
    INSERT [Setting] ([Name], [Value], [StoreId])
    VALUES (N'displaydefaultfooteritemsettings.DisplayNewsFooterItem', N'true', 0)
END
GO

--new setting
IF NOT EXISTS (SELECT 1 FROM [Setting] WHERE [name] = N'addresssettings.countyenabled')
BEGIN
	INSERT [Setting] ([Name], [Value], [StoreId])
	VALUES (N'addresssettings.countyenabled', N'false', 0)
END
GO

--new setting
IF NOT EXISTS (SELECT 1 FROM [Setting] WHERE [name] = N'displaydefaultfooteritemsettings.DisplayProductSearchFooterItem')
BEGIN
    INSERT [Setting] ([Name], [Value], [StoreId])
    VALUES (N'displaydefaultfooteritemsettings.DisplayProductSearchFooterItem', N'true', 0)
END
GO

--new setting
IF NOT EXISTS (SELECT 1 FROM [Setting] WHERE [name] = N'addresssettings.countyrequired')
BEGIN
	INSERT [Setting] ([Name], [Value], [StoreId])
	VALUES (N'addresssettings.countyrequired', N'false', 0)
END
GO

--new setting
IF NOT EXISTS (SELECT 1 FROM [Setting] WHERE [name] = N'displaydefaultfooteritemsettings.DisplayRecentlyViewedProductsFooterItem')
BEGIN
    INSERT [Setting] ([Name], [Value], [StoreId])
    VALUES (N'displaydefaultfooteritemsettings.DisplayRecentlyViewedProductsFooterItem', N'true', 0)
END
GO

--new setting
IF NOT EXISTS (SELECT 1 FROM [Setting] WHERE [name] = N'customersettings.countyenabled')
BEGIN
	INSERT [Setting] ([Name], [Value], [StoreId])
	VALUES (N'customersettings.countyenabled', N'false', 0)
END
GO

--new setting
IF NOT EXISTS (SELECT 1 FROM [Setting] WHERE [name] = N'displaydefaultfooteritemsettings.DisplayShoppingCartFooterItem')
BEGIN
    INSERT [Setting] ([Name], [Value], [StoreId])
    VALUES (N'displaydefaultfooteritemsettings.DisplayShoppingCartFooterItem', N'true', 0)
END
GO

--new setting
IF NOT EXISTS (SELECT 1 FROM [Setting] WHERE [name] = N'customersettings.countyrequired')
BEGIN
	INSERT [Setting] ([Name], [Value], [StoreId])
	VALUES (N'customersettings.countyrequired', N'false', 0)
END
GO

--new setting    
IF NOT EXISTS (SELECT 1 FROM [Setting] WHERE [name] = N'displaydefaultfooteritemsettings.DisplaySitemapFooterItem')
BEGIN
    INSERT [Setting] ([Name], [Value], [StoreId])
    VALUES (N'displaydefaultfooteritemsettings.DisplaySitemapFooterItem', N'true', 0)
END
GO

--new setting
IF NOT EXISTS (SELECT 1 FROM [Setting] WHERE [Name] = N'shippingsettings.shipseparatelyoneitemeach')
BEGIN
	INSERT [Setting] ([Name], [Value], [StoreId])
	VALUES (N'shippingsettings.shipseparatelyoneitemeach', N'true', 0)
END
GO

--new setting
IF NOT EXISTS (SELECT 1 FROM [Setting] WHERE [name] = N'displaydefaultfooteritemsettings.DisplayWishlistFooterItem')
BEGIN
    INSERT [Setting] ([Name], [Value], [StoreId])
    VALUES (N'displaydefaultfooteritemsettings.DisplayWishlistFooterItem', N'true', 0)
END
GO

--new setting
IF NOT EXISTS (SELECT 1 FROM [Setting] WHERE [name] = N'commonsettings.sitemappagesize')
BEGIN
    INSERT [Setting] ([Name], [Value], [StoreId])
    VALUES (N'commonsettings.sitemappagesize', N'200', 0)
END
GO

--rename setting
UPDATE [Setting] 
SET [Name] = N'adminareasettings.useisodateformatinjsonresult' 
WHERE [Name] = N'adminareasettings.useisodatetimeconverterinjson'
GO

--new column
IF NOT EXISTS (SELECT 1 FROM sys.columns WHERE object_id = object_id('[RewardPointsHistory]') AND NAME = 'EndDateUtc')
BEGIN
	ALTER TABLE [RewardPointsHistory]
	ADD [EndDateUtc] DATETIME NULL
END
GO

--new column
IF NOT EXISTS (SELECT 1 FROM sys.columns WHERE object_id = object_id('[RewardPointsHistory]') AND NAME = 'ValidPoints')
BEGIN
	ALTER TABLE [RewardPointsHistory]
	ADD [ValidPoints] INT NULL
END
GO

--new setting
IF NOT EXISTS (SELECT 1 FROM [Setting] WHERE [Name] = N'rewardpointssettings.registrationpointsvalidity')
BEGIN
    INSERT [Setting] ([Name], [Value], [StoreId])
    VALUES (N'rewardpointssettings.registrationpointsvalidity', N'30', 0)
END
GO

--new setting
IF NOT EXISTS (SELECT 1 FROM [Setting] WHERE [name] = N'customersettings.usernamevalidationenabled')
BEGIN
	INSERT [Setting] ([Name], [Value], [StoreId])
	VALUES (N'customersettings.usernamevalidationenabled', N'false', 0)
END
GO

--new setting
IF NOT EXISTS (SELECT 1 FROM [Setting] WHERE [Name] = N'rewardpointssettings.purchasespointsvalidity')
BEGIN
    INSERT [Setting] ([Name], [Value], [StoreId])
    VALUES (N'rewardpointssettings.purchasespointsvalidity', N'45', 0)
END
GO

--new setting
IF NOT EXISTS (SELECT 1 FROM [Setting] WHERE [name] = N'customersettings.usernamevalidationuseregex')
BEGIN
	INSERT [Setting] ([Name], [Value], [StoreId])
	VALUES (N'customersettings.usernamevalidationuseregex', N'false', 0)
END
GO

--new setting
IF NOT EXISTS (SELECT 1 FROM [Setting] WHERE [Name] = N'rewardpointssettings.minordertotaltoawardpoints')
BEGIN
    INSERT [Setting] ([Name], [Value], [StoreId])
    VALUES (N'rewardpointssettings.minordertotaltoawardpoints', N'0', 0)
END
GO

--new setting
IF NOT EXISTS (SELECT 1 FROM [Setting] WHERE [name] = N'ordersettings.checkoutdisabled')
BEGIN
    INSERT [Setting] ([Name], [Value], [StoreId])
    VALUES (N'ordersettings.checkoutdisabled', N'false', 0)
END
GO

--rename column
IF EXISTS (SELECT 1 FROM sys.objects WHERE object_id = OBJECT_ID(N'[dbo].[ShippingByWeight]') and OBJECTPROPERTY(object_id, N'IsUserTable') = 1)
AND EXISTS (SELECT 1 FROM sys.columns WHERE object_id = OBJECT_ID(N'[dbo].[ShippingByWeight]') and NAME='From')
BEGIN
    EXEC sp_RENAME '[dbo].[ShippingByWeight].[From]', 'WeightFrom', 'COLUMN'
END
GO

--rename column
IF EXISTS (SELECT 1 FROM sys.objects WHERE object_id = OBJECT_ID(N'[dbo].[ShippingByWeight]') and OBJECTPROPERTY(object_id, N'IsUserTable') = 1)
AND EXISTS (SELECT 1 FROM sys.columns WHERE object_id = OBJECT_ID(N'[dbo].[ShippingByWeight]') and NAME='To')
BEGIN
    EXEC sp_RENAME '[dbo].[ShippingByWeight].[To]', 'WeightTo', 'COLUMN'
END
GO

--new column
IF EXISTS (SELECT 1 FROM sys.objects WHERE object_id = OBJECT_ID(N'[dbo].[ShippingByWeight]') and OBJECTPROPERTY(object_id, N'IsUserTable') = 1)
and NOT EXISTS (SELECT 1 FROM sys.columns WHERE object_id = object_id('[ShippingByWeight]') AND NAME = 'OrderSubtotalFrom')
BEGIN
	ALTER TABLE [ShippingByWeight]
	ADD [OrderSubtotalFrom] DECIMAL NULL
END
GO

IF EXISTS (SELECT 1 FROM sys.objects WHERE object_id = OBJECT_ID(N'[dbo].[ShippingByWeight]') and OBJECTPROPERTY(object_id, N'IsUserTable') = 1)
and EXISTS (SELECT 1 FROM sys.columns WHERE object_id = object_id('[ShippingByWeight]') AND NAME = 'OrderSubtotalFrom')
BEGIN
	UPDATE [ShippingByWeight]
	SET [OrderSubtotalFrom] = 0
	WHERE [OrderSubtotalFrom] IS NULL
END
GO


IF EXISTS (SELECT 1 FROM sys.objects WHERE object_id = OBJECT_ID(N'[dbo].[ShippingByWeight]') and OBJECTPROPERTY(object_id, N'IsUserTable') = 1)
and EXISTS (SELECT 1 FROM sys.columns WHERE object_id = object_id('[ShippingByWeight]') AND NAME = 'OrderSubtotalFrom')
BEGIN
	ALTER TABLE [ShippingByWeight] ALTER COLUMN [OrderSubtotalFrom] DECIMAL NOT NULL
END
GO

--new column
IF EXISTS (SELECT 1 FROM sys.objects WHERE object_id = OBJECT_ID(N'[dbo].[ShippingByWeight]') and OBJECTPROPERTY(object_id, N'IsUserTable') = 1)
and NOT EXISTS (SELECT 1 FROM sys.columns WHERE object_id = object_id('[ShippingByWeight]') AND NAME = 'OrderSubtotalTo')
BEGIN
	ALTER TABLE [ShippingByWeight]
	ADD [OrderSubtotalTo] DECIMAL NULL
END
GO

IF EXISTS (SELECT 1 FROM sys.objects WHERE object_id = OBJECT_ID(N'[dbo].[ShippingByWeight]') and OBJECTPROPERTY(object_id, N'IsUserTable') = 1)
and EXISTS (SELECT 1 FROM sys.columns WHERE object_id = object_id('[ShippingByWeight]') AND NAME = 'OrderSubtotalTo')
BEGIN
	UPDATE [ShippingByWeight]
	SET [OrderSubtotalTo] = 1000000
	WHERE [OrderSubtotalTo] IS NULL
END
GO

IF EXISTS (SELECT 1 FROM sys.objects WHERE object_id = OBJECT_ID(N'[dbo].[ShippingByWeight]') and OBJECTPROPERTY(object_id, N'IsUserTable') = 1)
and EXISTS (SELECT 1 FROM sys.columns WHERE object_id = object_id('[ShippingByWeight]') AND NAME = 'OrderSubtotalTo')
BEGIN
	ALTER TABLE [ShippingByWeight] ALTER COLUMN [OrderSubtotalTo] DECIMAL NOT NULL
END
GO

--rename table
IF EXISTS (SELECT 1 FROM sys.objects WHERE object_id = OBJECT_ID(N'[dbo].[ShippingByWeight]') and OBJECTPROPERTY(object_id, N'IsUserTable') = 1)
BEGIN
    EXEC sp_RENAME '[dbo].[ShippingByWeight]', 'ShippingByWeightByTotal'
END
GO

--new column
IF NOT EXISTS (SELECT 1 FROM sys.columns WHERE object_id = object_id('[Poll]') and NAME = 'LimitedToStores')
BEGIN
	ALTER TABLE [Poll]
	ADD [LimitedToStores] BIT NULL
END
GO

UPDATE [Poll]
SET [LimitedToStores] = 0
WHERE [LimitedToStores] IS NULL
GO

ALTER TABLE [Poll] ALTER COLUMN [LimitedToStores] BIT NOT NULL
GO

--new setting
IF NOT EXISTS (SELECT 1 FROM [Setting] WHERE [name] = N'catalogsettings.removerequiredproducts')
BEGIN
    INSERT [Setting] ([Name], [Value], [StoreId])
    VALUES (N'catalogsettings.removerequiredproducts', N'false', 0)
END
GO

-- update the "ProductLoadAllPaged" stored procedure
ALTER PROCEDURE [ProductLoadAllPaged]
(
	@CategoryIds		nvarchar(MAX) = null,	--a list of category IDs (comma-separated list). e.g. 1,2,3
	@ManufacturerId		int = 0,
	@StoreId			int = 0,
	@VendorId			int = 0,
	@WarehouseId		int = 0,
	@ProductTypeId		int = null, --product type identifier, null - load all products
	@VisibleIndividuallyOnly bit = 0, 	--0 - load all products , 1 - "visible indivially" only
	@MarkedAsNewOnly	bit = 0, 	--0 - load all products , 1 - "marked as new" only
	@ProductTagId		int = 0,
	@FeaturedProducts	bit = null,	--0 featured only , 1 not featured only, null - load all products
	@PriceMin			decimal(18, 4) = null,
	@PriceMax			decimal(18, 4) = null,
	@Keywords			nvarchar(4000) = null,
	@SearchDescriptions bit = 0, --a value indicating whether to search by a specified "keyword" in product descriptions
	@SearchManufacturerPartNumber bit = 0, -- a value indicating whether to search by a specified "keyword" in manufacturer part number
	@SearchSku			bit = 0, --a value indicating whether to search by a specified "keyword" in product SKU
	@SearchProductTags  bit = 0, --a value indicating whether to search by a specified "keyword" in product tags
	@UseFullTextSearch  bit = 0,
	@FullTextMode		int = 0, --0 - using CONTAINS with <prefix_term>, 5 - using CONTAINS and OR with <prefix_term>, 10 - using CONTAINS and AND with <prefix_term>
	@FilteredSpecs		nvarchar(MAX) = null,	--filter by specification attribute options (comma-separated list of IDs). e.g. 14,15,16
	@LanguageId			int = 0,
	@OrderBy			int = 0, --0 - position, 5 - Name: A to Z, 6 - Name: Z to A, 10 - Price: Low to High, 11 - Price: High to Low, 15 - creation date
	@AllowedCustomerRoleIds	nvarchar(MAX) = null,	--a list of customer role IDs (comma-separated list) for which a product should be shown (if a subjet to ACL)
	@PageIndex			int = 0, 
	@PageSize			int = 2147483644,
	@ShowHidden			bit = 0,
	@OverridePublished	bit = null, --null - process "Published" property according to "showHidden" parameter, true - load only "Published" products, false - load only "Unpublished" products
	@LoadFilterableSpecificationAttributeOptionIds bit = 0, --a value indicating whether we should load the specification attribute option identifiers applied to loaded products (all pages)
	@FilterableSpecificationAttributeOptionIds nvarchar(MAX) = null OUTPUT, --the specification attribute option identifiers applied to loaded products (all pages). returned as a comma separated list of identifiers
	@TotalRecords		int = null OUTPUT
)
AS
BEGIN
	
	/* Products that filtered by keywords */
	CREATE TABLE #KeywordProducts
	(
		[ProductId] int NOT NULL
	)

	DECLARE
		@SearchKeywords bit,
		@OriginalKeywords nvarchar(4000),
		@sql nvarchar(max),
		@sql_orderby nvarchar(max)

	SET NOCOUNT ON
	
	--filter by keywords
	SET @Keywords = isnull(@Keywords, '')
	SET @Keywords = rtrim(ltrim(@Keywords))
	SET @OriginalKeywords = @Keywords
	IF ISNULL(@Keywords, '') != ''
	BEGIN
		SET @SearchKeywords = 1
		
		IF @UseFullTextSearch = 1
		BEGIN
			--remove wrong chars (' ")
			SET @Keywords = REPLACE(@Keywords, '''', '')
			SET @Keywords = REPLACE(@Keywords, '"', '')
			
			--full-text search
			IF @FullTextMode = 0 
			BEGIN
				--0 - using CONTAINS with <prefix_term>
				SET @Keywords = ' "' + @Keywords + '*" '
			END
			ELSE
			BEGIN
				--5 - using CONTAINS and OR with <prefix_term>
				--10 - using CONTAINS and AND with <prefix_term>

				--clean multiple spaces
				WHILE CHARINDEX('  ', @Keywords) > 0 
					SET @Keywords = REPLACE(@Keywords, '  ', ' ')

				DECLARE @concat_term nvarchar(100)				
				IF @FullTextMode = 5 --5 - using CONTAINS and OR with <prefix_term>
				BEGIN
					SET @concat_term = 'OR'
				END 
				IF @FullTextMode = 10 --10 - using CONTAINS and AND with <prefix_term>
				BEGIN
					SET @concat_term = 'AND'
				END

				--now let's build search string
				declare @fulltext_keywords nvarchar(4000)
				set @fulltext_keywords = N''
				declare @index int		
		
				set @index = CHARINDEX(' ', @Keywords, 0)

				-- if index = 0, then only one field was passed
				IF(@index = 0)
					set @fulltext_keywords = ' "' + @Keywords + '*" '
				ELSE
				BEGIN		
					DECLARE @first BIT
					SET  @first = 1			
					WHILE @index > 0
					BEGIN
						IF (@first = 0)
							SET @fulltext_keywords = @fulltext_keywords + ' ' + @concat_term + ' '
						ELSE
							SET @first = 0

						SET @fulltext_keywords = @fulltext_keywords + '"' + SUBSTRING(@Keywords, 1, @index - 1) + '*"'					
						SET @Keywords = SUBSTRING(@Keywords, @index + 1, LEN(@Keywords) - @index)						
						SET @index = CHARINDEX(' ', @Keywords, 0)
					end
					
					-- add the last field
					IF LEN(@fulltext_keywords) > 0
						SET @fulltext_keywords = @fulltext_keywords + ' ' + @concat_term + ' ' + '"' + SUBSTRING(@Keywords, 1, LEN(@Keywords)) + '*"'	
				END
				SET @Keywords = @fulltext_keywords
			END
		END
		ELSE
		BEGIN
			--usual search by PATINDEX
			SET @Keywords = '%' + @Keywords + '%'
		END
		--PRINT @Keywords

		--product name
		SET @sql = '
		INSERT INTO #KeywordProducts ([ProductId])
		SELECT p.Id
		FROM Product p with (NOLOCK)
		WHERE '
		IF @UseFullTextSearch = 1
			SET @sql = @sql + 'CONTAINS(p.[Name], @Keywords) '
		ELSE
			SET @sql = @sql + 'PATINDEX(@Keywords, p.[Name]) > 0 '


		--localized product name
		SET @sql = @sql + '
		UNION
		SELECT lp.EntityId
		FROM LocalizedProperty lp with (NOLOCK)
		WHERE
			lp.LocaleKeyGroup = N''Product''
			AND lp.LanguageId = ' + ISNULL(CAST(@LanguageId AS nvarchar(max)), '0') + '
			AND lp.LocaleKey = N''Name'''
		IF @UseFullTextSearch = 1
			SET @sql = @sql + ' AND CONTAINS(lp.[LocaleValue], @Keywords) '
		ELSE
			SET @sql = @sql + ' AND PATINDEX(@Keywords, lp.[LocaleValue]) > 0 '
	

		IF @SearchDescriptions = 1
		BEGIN
			--product short description
			SET @sql = @sql + '
			UNION
			SELECT p.Id
			FROM Product p with (NOLOCK)
			WHERE '
			IF @UseFullTextSearch = 1
				SET @sql = @sql + 'CONTAINS(p.[ShortDescription], @Keywords) '
			ELSE
				SET @sql = @sql + 'PATINDEX(@Keywords, p.[ShortDescription]) > 0 '


			--product full description
			SET @sql = @sql + '
			UNION
			SELECT p.Id
			FROM Product p with (NOLOCK)
			WHERE '
			IF @UseFullTextSearch = 1
				SET @sql = @sql + 'CONTAINS(p.[FullDescription], @Keywords) '
			ELSE
				SET @sql = @sql + 'PATINDEX(@Keywords, p.[FullDescription]) > 0 '



			--localized product short description
			SET @sql = @sql + '
			UNION
			SELECT lp.EntityId
			FROM LocalizedProperty lp with (NOLOCK)
			WHERE
				lp.LocaleKeyGroup = N''Product''
				AND lp.LanguageId = ' + ISNULL(CAST(@LanguageId AS nvarchar(max)), '0') + '
				AND lp.LocaleKey = N''ShortDescription'''
			IF @UseFullTextSearch = 1
				SET @sql = @sql + ' AND CONTAINS(lp.[LocaleValue], @Keywords) '
			ELSE
				SET @sql = @sql + ' AND PATINDEX(@Keywords, lp.[LocaleValue]) > 0 '
				

			--localized product full description
			SET @sql = @sql + '
			UNION
			SELECT lp.EntityId
			FROM LocalizedProperty lp with (NOLOCK)
			WHERE
				lp.LocaleKeyGroup = N''Product''
				AND lp.LanguageId = ' + ISNULL(CAST(@LanguageId AS nvarchar(max)), '0') + '
				AND lp.LocaleKey = N''FullDescription'''
			IF @UseFullTextSearch = 1
				SET @sql = @sql + ' AND CONTAINS(lp.[LocaleValue], @Keywords) '
			ELSE
				SET @sql = @sql + ' AND PATINDEX(@Keywords, lp.[LocaleValue]) > 0 '
		END

		--manufacturer part number (exact match)
		IF @SearchManufacturerPartNumber = 1
		BEGIN
			SET @sql = @sql + '
			UNION
			SELECT p.Id
			FROM Product p with (NOLOCK)
			WHERE p.[ManufacturerPartNumber] = @OriginalKeywords '
		END

		--SKU (exact match)
		IF @SearchSku = 1
		BEGIN
			SET @sql = @sql + '
			UNION
			SELECT p.Id
			FROM Product p with (NOLOCK)
			WHERE p.[Sku] = @OriginalKeywords '
		END

		IF @SearchProductTags = 1
		BEGIN
			--product tags (exact match)
			SET @sql = @sql + '
			UNION
			SELECT pptm.Product_Id
			FROM Product_ProductTag_Mapping pptm with(NOLOCK) INNER JOIN ProductTag pt with(NOLOCK) ON pt.Id = pptm.ProductTag_Id
			WHERE pt.[Name] = @OriginalKeywords '

			--localized product tags
			SET @sql = @sql + '
			UNION
			SELECT pptm.Product_Id
			FROM LocalizedProperty lp with (NOLOCK) INNER JOIN Product_ProductTag_Mapping pptm with(NOLOCK) ON lp.EntityId = pptm.ProductTag_Id
			WHERE
				lp.LocaleKeyGroup = N''ProductTag''
				AND lp.LanguageId = ' + ISNULL(CAST(@LanguageId AS nvarchar(max)), '0') + '
				AND lp.LocaleKey = N''Name''
				AND lp.[LocaleValue] = @OriginalKeywords '
		END

		--PRINT (@sql)
		EXEC sp_executesql @sql, N'@Keywords nvarchar(4000), @OriginalKeywords nvarchar(4000)', @Keywords, @OriginalKeywords

	END
	ELSE
	BEGIN
		SET @SearchKeywords = 0
	END

	--filter by category IDs
	SET @CategoryIds = isnull(@CategoryIds, '')	
	CREATE TABLE #FilteredCategoryIds
	(
		CategoryId int not null
	)
	INSERT INTO #FilteredCategoryIds (CategoryId)
	SELECT CAST(data as int) FROM [nop_splitstring_to_table](@CategoryIds, ',')	
	DECLARE @CategoryIdsCount int	
	SET @CategoryIdsCount = (SELECT COUNT(1) FROM #FilteredCategoryIds)

	--filter by customer role IDs (access control list)
	SET @AllowedCustomerRoleIds = isnull(@AllowedCustomerRoleIds, '')	
	CREATE TABLE #FilteredCustomerRoleIds
	(
		CustomerRoleId int not null
	)
	INSERT INTO #FilteredCustomerRoleIds (CustomerRoleId)
	SELECT CAST(data as int) FROM [nop_splitstring_to_table](@AllowedCustomerRoleIds, ',')
	DECLARE @FilteredCustomerRoleIdsCount int	
	SET @FilteredCustomerRoleIdsCount = (SELECT COUNT(1) FROM #FilteredCustomerRoleIds)
	
	--paging
	DECLARE @PageLowerBound int
	DECLARE @PageUpperBound int
	DECLARE @RowsToReturn int
	SET @RowsToReturn = @PageSize * (@PageIndex + 1)	
	SET @PageLowerBound = @PageSize * @PageIndex
	SET @PageUpperBound = @PageLowerBound + @PageSize + 1
	
	CREATE TABLE #DisplayOrderTmp 
	(
		[Id] int IDENTITY (1, 1) NOT NULL,
		[ProductId] int NOT NULL
	)

	SET @sql = '
	SELECT p.Id
	FROM
		Product p with (NOLOCK)'
	
	IF @CategoryIdsCount > 0
	BEGIN
		SET @sql = @sql + '
		INNER JOIN Product_Category_Mapping pcm with (NOLOCK)
			ON p.Id = pcm.ProductId'
	END
	
	IF @ManufacturerId > 0
	BEGIN
		SET @sql = @sql + '
		INNER JOIN Product_Manufacturer_Mapping pmm with (NOLOCK)
			ON p.Id = pmm.ProductId'
	END
	
	IF ISNULL(@ProductTagId, 0) != 0
	BEGIN
		SET @sql = @sql + '
		INNER JOIN Product_ProductTag_Mapping pptm with (NOLOCK)
			ON p.Id = pptm.Product_Id'
	END
	
	--searching by keywords
	IF @SearchKeywords = 1
	BEGIN
		SET @sql = @sql + '
		JOIN #KeywordProducts kp
			ON  p.Id = kp.ProductId'
	END
	
	SET @sql = @sql + '
	WHERE
		p.Deleted = 0'
	
	--filter by category
	IF @CategoryIdsCount > 0
	BEGIN
		SET @sql = @sql + '
		AND pcm.CategoryId IN (SELECT CategoryId FROM #FilteredCategoryIds)'
		
		IF @FeaturedProducts IS NOT NULL
		BEGIN
			SET @sql = @sql + '
		AND pcm.IsFeaturedProduct = ' + CAST(@FeaturedProducts AS nvarchar(max))
		END
	END
	
	--filter by manufacturer
	IF @ManufacturerId > 0
	BEGIN
		SET @sql = @sql + '
		AND pmm.ManufacturerId = ' + CAST(@ManufacturerId AS nvarchar(max))
		
		IF @FeaturedProducts IS NOT NULL
		BEGIN
			SET @sql = @sql + '
		AND pmm.IsFeaturedProduct = ' + CAST(@FeaturedProducts AS nvarchar(max))
		END
	END
	
	--filter by vendor
	IF @VendorId > 0
	BEGIN
		SET @sql = @sql + '
		AND p.VendorId = ' + CAST(@VendorId AS nvarchar(max))
	END
	
	--filter by warehouse
	IF @WarehouseId > 0
	BEGIN
		--we should also ensure that 'ManageInventoryMethodId' is set to 'ManageStock' (1)
		--but we skip it in order to prevent hard-coded values (e.g. 1) and for better performance
		SET @sql = @sql + '
		AND  
			(
				(p.UseMultipleWarehouses = 0 AND
					p.WarehouseId = ' + CAST(@WarehouseId AS nvarchar(max)) + ')
				OR
				(p.UseMultipleWarehouses > 0 AND
					EXISTS (SELECT 1 FROM ProductWarehouseInventory [pwi]
					WHERE [pwi].WarehouseId = ' + CAST(@WarehouseId AS nvarchar(max)) + ' AND [pwi].ProductId = p.Id))
			)'
	END
	
	--filter by product type
	IF @ProductTypeId is not null
	BEGIN
		SET @sql = @sql + '
		AND p.ProductTypeId = ' + CAST(@ProductTypeId AS nvarchar(max))
	END
	
	--filter by "visible individually"
	IF @VisibleIndividuallyOnly = 1
	BEGIN
		SET @sql = @sql + '
		AND p.VisibleIndividually = 1'
	END
	
	--filter by "marked as new"
	IF @MarkedAsNewOnly = 1
	BEGIN
		SET @sql = @sql + '
		AND p.MarkAsNew = 1
		AND (getutcdate() BETWEEN ISNULL(p.MarkAsNewStartDateTimeUtc, ''1/1/1900'') and ISNULL(p.MarkAsNewEndDateTimeUtc, ''1/1/2999''))'
	END
	
	--filter by product tag
	IF ISNULL(@ProductTagId, 0) != 0
	BEGIN
		SET @sql = @sql + '
		AND pptm.ProductTag_Id = ' + CAST(@ProductTagId AS nvarchar(max))
	END
	
	--"Published" property
	IF (@OverridePublished is null)
	BEGIN
		--process according to "showHidden"
		IF @ShowHidden = 0
		BEGIN
			SET @sql = @sql + '
			AND p.Published = 1'
		END
	END
	ELSE IF (@OverridePublished = 1)
	BEGIN
		--published only
		SET @sql = @sql + '
		AND p.Published = 1'
	END
	ELSE IF (@OverridePublished = 0)
	BEGIN
		--unpublished only
		SET @sql = @sql + '
		AND p.Published = 0'
	END
	
	--show hidden
	IF @ShowHidden = 0
	BEGIN
		SET @sql = @sql + '
		AND p.Deleted = 0
		AND (getutcdate() BETWEEN ISNULL(p.AvailableStartDateTimeUtc, ''1/1/1900'') and ISNULL(p.AvailableEndDateTimeUtc, ''1/1/2999''))'
	END
	
	--min price
	IF @PriceMin is not null
	BEGIN
		SET @sql = @sql + '
		AND (p.Price >= ' + CAST(@PriceMin AS nvarchar(max)) + ')'
	END
	
	--max price
	IF @PriceMax is not null
	BEGIN
		SET @sql = @sql + '
		AND (p.Price <= ' + CAST(@PriceMax AS nvarchar(max)) + ')'
	END
	
	--show hidden and ACL
	IF  @ShowHidden = 0 and @FilteredCustomerRoleIdsCount > 0
	BEGIN
		SET @sql = @sql + '
		AND (p.SubjectToAcl = 0 OR EXISTS (
			SELECT 1 FROM #FilteredCustomerRoleIds [fcr]
			WHERE
				[fcr].CustomerRoleId IN (
					SELECT [acl].CustomerRoleId
					FROM [AclRecord] acl with (NOLOCK)
					WHERE [acl].EntityId = p.Id AND [acl].EntityName = ''Product''
				)
			))'
	END
	
	--filter by store
	IF @StoreId > 0
	BEGIN
		SET @sql = @sql + '
		AND (p.LimitedToStores = 0 OR EXISTS (
			SELECT 1 FROM [StoreMapping] sm with (NOLOCK)
			WHERE [sm].EntityId = p.Id AND [sm].EntityName = ''Product'' and [sm].StoreId=' + CAST(@StoreId AS nvarchar(max)) + '
			))'
	END
	
    --prepare filterable specification attribute option identifier (if requested)
    IF @LoadFilterableSpecificationAttributeOptionIds = 1
	BEGIN		
		CREATE TABLE #FilterableSpecs 
		(
			[SpecificationAttributeOptionId] int NOT NULL
		)
        DECLARE @sql_filterableSpecs nvarchar(max)
        SET @sql_filterableSpecs = '
	        INSERT INTO #FilterableSpecs ([SpecificationAttributeOptionId])
	        SELECT DISTINCT [psam].SpecificationAttributeOptionId
	        FROM [Product_SpecificationAttribute_Mapping] [psam] WITH (NOLOCK)
	            WHERE [psam].[AllowFiltering] = 1
	            AND [psam].[ProductId] IN (' + @sql + ')'

        EXEC sp_executesql @sql_filterableSpecs

		--build comma separated list of filterable identifiers
		SELECT @FilterableSpecificationAttributeOptionIds = COALESCE(@FilterableSpecificationAttributeOptionIds + ',' , '') + CAST(SpecificationAttributeOptionId as nvarchar(4000))
		FROM #FilterableSpecs

		DROP TABLE #FilterableSpecs
 	END

	--filter by specification attribution options
	SET @FilteredSpecs = isnull(@FilteredSpecs, '')	
	CREATE TABLE #FilteredSpecs
	(
		SpecificationAttributeOptionId int not null
	)
	INSERT INTO #FilteredSpecs (SpecificationAttributeOptionId)
	SELECT CAST(data as int) FROM [nop_splitstring_to_table](@FilteredSpecs, ',') 

    CREATE TABLE #FilteredSpecsWithAttributes
	(
        SpecificationAttributeId int not null,
		SpecificationAttributeOptionId int not null
	)
	INSERT INTO #FilteredSpecsWithAttributes (SpecificationAttributeId, SpecificationAttributeOptionId)
	SELECT sao.SpecificationAttributeId, fs.SpecificationAttributeOptionId
    FROM #FilteredSpecs fs INNER JOIN SpecificationAttributeOption sao ON sao.Id = fs.SpecificationAttributeOptionId
    ORDER BY sao.SpecificationAttributeId 

    DECLARE @SpecAttributesCount int	
	SET @SpecAttributesCount = (SELECT COUNT(1) FROM #FilteredSpecsWithAttributes)
	IF @SpecAttributesCount > 0
	BEGIN
		--do it for each specified specification option
		DECLARE @SpecificationAttributeOptionId int
        DECLARE @SpecificationAttributeId int
        DECLARE @LastSpecificationAttributeId int
        SET @LastSpecificationAttributeId = 0
		DECLARE cur_SpecificationAttributeOption CURSOR FOR
		SELECT SpecificationAttributeId, SpecificationAttributeOptionId
		FROM #FilteredSpecsWithAttributes

		OPEN cur_SpecificationAttributeOption
        FOREACH:
            FETCH NEXT FROM cur_SpecificationAttributeOption INTO @SpecificationAttributeId, @SpecificationAttributeOptionId
            IF (@LastSpecificationAttributeId <> 0 AND @SpecificationAttributeId <> @LastSpecificationAttributeId OR @@FETCH_STATUS <> 0) 
			    SET @sql = @sql + '
        AND p.Id in (select psam.ProductId from [Product_SpecificationAttribute_Mapping] psam with (NOLOCK) where psam.AllowFiltering = 1 and psam.SpecificationAttributeOptionId IN (SELECT SpecificationAttributeOptionId FROM #FilteredSpecsWithAttributes WHERE SpecificationAttributeId = ' + CAST(@LastSpecificationAttributeId AS nvarchar(max)) + '))'
            SET @LastSpecificationAttributeId = @SpecificationAttributeId
		IF @@FETCH_STATUS = 0 GOTO FOREACH
		CLOSE cur_SpecificationAttributeOption
		DEALLOCATE cur_SpecificationAttributeOption
	END

	--sorting
	SET @sql_orderby = ''	
	IF @OrderBy = 5 /* Name: A to Z */
		SET @sql_orderby = ' p.[Name] ASC'
	ELSE IF @OrderBy = 6 /* Name: Z to A */
		SET @sql_orderby = ' p.[Name] DESC'
	ELSE IF @OrderBy = 10 /* Price: Low to High */
		SET @sql_orderby = ' p.[Price] ASC'
	ELSE IF @OrderBy = 11 /* Price: High to Low */
		SET @sql_orderby = ' p.[Price] DESC'
	ELSE IF @OrderBy = 15 /* creation date */
		SET @sql_orderby = ' p.[CreatedOnUtc] DESC'
	ELSE /* default sorting, 0 (position) */
	BEGIN
		--category position (display order)
		IF @CategoryIdsCount > 0 SET @sql_orderby = ' pcm.DisplayOrder ASC'
		
		--manufacturer position (display order)
		IF @ManufacturerId > 0
		BEGIN
			IF LEN(@sql_orderby) > 0 SET @sql_orderby = @sql_orderby + ', '
			SET @sql_orderby = @sql_orderby + ' pmm.DisplayOrder ASC'
		END
		
		--name
		IF LEN(@sql_orderby) > 0 SET @sql_orderby = @sql_orderby + ', '
		SET @sql_orderby = @sql_orderby + ' p.[Name] ASC'
	END
	
	SET @sql = @sql + '
	ORDER BY' + @sql_orderby
	
    SET @sql = '
    INSERT INTO #DisplayOrderTmp ([ProductId])' + @sql

	--PRINT (@sql)
	EXEC sp_executesql @sql

	DROP TABLE #FilteredCategoryIds
	DROP TABLE #FilteredSpecs
    DROP TABLE #FilteredSpecsWithAttributes
	DROP TABLE #FilteredCustomerRoleIds
	DROP TABLE #KeywordProducts

	CREATE TABLE #PageIndex 
	(
		[IndexId] int IDENTITY (1, 1) NOT NULL,
		[ProductId] int NOT NULL
	)
	INSERT INTO #PageIndex ([ProductId])
	SELECT ProductId
	FROM #DisplayOrderTmp
	GROUP BY ProductId
	ORDER BY min([Id])

	--total records
	SET @TotalRecords = @@rowcount
	
	DROP TABLE #DisplayOrderTmp

	--return products
	SELECT TOP (@RowsToReturn)
		p.*
	FROM
		#PageIndex [pi]
		INNER JOIN Product p with (NOLOCK) on p.Id = [pi].[ProductId]
	WHERE
		[pi].IndexId > @PageLowerBound AND 
		[pi].IndexId < @PageUpperBound
	ORDER BY
		[pi].IndexId
	
	DROP TABLE #PageIndex
END
GO

--new index
IF NOT EXISTS (SELECT 1 from sys.indexes WHERE [NAME]=N'IX_QueuedEmail_SentOnUtc_DontSendBeforeDateUtc_Extended' and object_id=object_id(N'[dbo].[QueuedEmail]'))
BEGIN
    CREATE NONCLUSTERED INDEX [IX_QueuedEmail_SentOnUtc_DontSendBeforeDateUtc_Extended] ON QueuedEmail ([SentOnUtc], [DontSendBeforeDateUtc]) INCLUDE ([SentTries])
END
GO

--new index
IF NOT EXISTS (SELECT 1 from sys.indexes WHERE [NAME]=N'IX_Product_VisibleIndividually_Published_Deleted_Extended' and object_id=object_id(N'[dbo].[Product]'))
BEGIN
    CREATE NONCLUSTERED INDEX [IX_Product_VisibleIndividually_Published_Deleted_Extended] ON Product ([VisibleIndividually],[Published],[Deleted]) INCLUDE ([Id],[AvailableStartDateTimeUtc],[AvailableEndDateTimeUtc])
END
GO

--new index
IF NOT EXISTS (SELECT 1 from sys.indexes WHERE [NAME]=N'IX_Category_Deleted_Extended' and object_id=object_id(N'[dbo].[Category]'))
BEGIN
    CREATE NONCLUSTERED INDEX [IX_Category_Deleted_Extended] ON Category ([Deleted]) INCLUDE ([Id],[Name],[SubjectToAcl],[LimitedToStores],[Published])
END
GO

--new setting   
IF NOT EXISTS (SELECT 1 FROM [Setting] WHERE [name] = N'customersettings.usernamevalidationrule')
BEGIN
	INSERT [Setting] ([Name], [Value], [StoreId])
	VALUES (N'customersettings.usernamevalidationrule', N'', 0)
END
GO

--new setting   
IF NOT EXISTS (SELECT 1 FROM [Setting] WHERE [name] = N'ordersettings.deletegiftcardusagehistory')
BEGIN
	INSERT [Setting] ([Name], [Value], [StoreId])
	VALUES (N'ordersettings.deletegiftcardusagehistory', N'False', 0)
END
GO

--update [sename] column for product tags
IF EXISTS (
        SELECT *
        FROM sysobjects
        WHERE id = OBJECT_ID(N'[temp_generate_sename]') AND OBJECTPROPERTY(id,N'IsProcedure') = 1)
DROP PROCEDURE [temp_generate_sename]
GO
CREATE PROCEDURE [temp_generate_sename]
(
    @table_name nvarchar(1000),
    @entity_id int,
    @language_id int = 0, --0 to process main sename column, --language id to process a localized value
    @result nvarchar(1000) OUTPUT
)
AS
BEGIN
    --get current name
    DECLARE @current_sename nvarchar(1000)
    DECLARE @sql nvarchar(4000)
    
    IF (@language_id = 0)
    BEGIN
        SET @sql = 'SELECT @current_sename = [Name] FROM [' + @table_name + '] WHERE [Id] = ' + ISNULL(CAST(@entity_id AS nvarchar(max)), '0')
        EXEC sp_executesql @sql,N'@current_sename nvarchar(1000) OUTPUT',@current_sename OUTPUT        
    END
    ELSE
    BEGIN
        SET @sql = 'SELECT @current_sename = [LocaleValue] FROM [LocalizedProperty] WHERE [LocaleKeyGroup]=''' + @table_name + ''' AND [LocaleKey] = ''Name'' AND [LanguageId] = ' + ISNULL(CAST(@language_id AS nvarchar(max)), '0') + ' AND [EntityId] = ' + ISNULL(CAST(@entity_id AS nvarchar(max)), '0')
        EXEC sp_executesql @sql,N'@current_sename nvarchar(1000) OUTPUT',@current_sename OUTPUT		
        
        --if not empty, se name is already specified by a store owner. if empty, we should use poduct name
        IF (@current_sename is null or @current_sename = N'')
        BEGIN
            SET @sql = 'SELECT @current_sename = [LocaleValue] FROM [LocalizedProperty] WHERE [LocaleKeyGroup]=''' + @table_name + ''' AND [LocaleKey] = ''Name'' AND [LanguageId] = ' + ISNULL(CAST(@language_id AS nvarchar(max)), '0') + ' AND [EntityId] = ' + ISNULL(CAST(@entity_id AS nvarchar(max)), '0')
            EXEC sp_executesql @sql,N'@current_sename nvarchar(1000) OUTPUT',@current_sename OUTPUT        
        END
        
        --if localized product name is also empty, we exit
        IF (@current_sename is null or @current_sename = N'')
            RETURN
    END
    
    --generate se name    
    DECLARE @new_sename nvarchar(1000)
    SET @new_sename = ''
    --ensure only allowed chars
    DECLARE @allowed_se_chars nvarchar(4000)
    --Note for store owners: add more chars below if want them to be supported when migrating your data
    SET @allowed_se_chars = N'abcdefghijklmnopqrstuvwxyz1234567890 _-'
    DECLARE @l int
    SET @l = len(@current_sename)
    DECLARE @p int
    SET @p = 1
    WHILE @p <= @l
    BEGIN
        DECLARE @c nvarchar(1)
        SET @c = substring(@current_sename, @p, 1)
        IF CHARINDEX(@c,@allowed_se_chars) > 0
        BEGIN
            SET @new_sename = @new_sename + @c
        END		
        SET @p = @p + 1
    END	
    --replace spaces with '-'
    SELECT @new_sename = REPLACE(@new_sename,' ','-');
    WHILE CHARINDEX('--',@new_sename) > 0
        SELECT @new_sename = REPLACE(@new_sename,'--','-');
    WHILE CHARINDEX('__',@new_sename) > 0
        SELECT @new_sename = REPLACE(@new_sename,'__','_');
    --ensure not empty
    IF (@new_sename is null or @new_sename = '')
        SELECT @new_sename = ISNULL(CAST(@entity_id AS nvarchar(max)), '0');
    --lowercase
    SELECT @new_sename = LOWER(@new_sename)
    --ensure this sename is not reserved
    WHILE (1=1)
    BEGIN
        DECLARE @sename_is_already_reserved bit
        SET @sename_is_already_reserved = 0
        SET @sql = 'IF EXISTS (SELECT 1 FROM [UrlRecord] WHERE [Slug] = @sename AND NOT ([EntityId] = ' + ISNULL(CAST(@entity_id AS nvarchar(max)), '0') + ' AND [EntityName] = ''' + @table_name + '''))
                    BEGIN
                        SELECT @sename_is_already_reserved = 1
                    END'
        EXEC sp_executesql @sql,N'@sename nvarchar(1000), @sename_is_already_reserved nvarchar(4000) OUTPUT',@new_sename,@sename_is_already_reserved OUTPUT
        
        IF (@sename_is_already_reserved > 0)
        BEGIN
            --add some digit to the end in this case
            SET @new_sename = @new_sename + '-2'
        END
        ELSE
        BEGIN
            BREAK
        END
    END
    
    --return
    SET @result = @new_sename
END
GO

BEGIN
    DECLARE @sename_existing_entity_id int
    DECLARE cur_sename_existing_entity CURSOR FOR
    SELECT [Id]
    FROM [ProductTag]
    OPEN cur_sename_existing_entity
    FETCH NEXT FROM cur_sename_existing_entity INTO @sename_existing_entity_id
    WHILE @@FETCH_STATUS = 0
    BEGIN
        DECLARE @sename nvarchar(1000)    
        SET @sename = null -- clear cache (variable scope)
        
        DECLARE @table_name nvarchar(1000)    
        SET @table_name = N'ProductTag'
        
        DECLARE @product_tag_system_name nvarchar(1000)
        SET @product_tag_system_name = null -- clear cache (variable scope)
        SELECT @product_tag_system_name = [Name] FROM [ProductTag] WHERE [Id] = @sename_existing_entity_id
        
        --main sename
        EXEC    [dbo].[temp_generate_sename]
				@table_name = @table_name,
                @entity_id = @sename_existing_entity_id,                
                @result = @sename OUTPUT
                
        IF EXISTS(SELECT 1 FROM [UrlRecord] WHERE [LanguageId]=0 AND [EntityId]=@sename_existing_entity_id AND [EntityName]=@table_name)
        BEGIN
            UPDATE [UrlRecord]
            SET [Slug] = @sename
            WHERE [LanguageId]=0 AND [EntityId]=@sename_existing_entity_id AND [EntityName]=@table_name
        END
        ELSE
        BEGIN
            INSERT INTO [UrlRecord] ([EntityId], [EntityName], [Slug], [IsActive], [LanguageId])
            VALUES (@sename_existing_entity_id, @table_name, @sename, 1, 0)
        END        
		
		
		--localized values
        DECLARE @ExistingLanguageID int
        DECLARE cur_existinglanguage CURSOR FOR
        SELECT [ID]
        FROM [Language]
        OPEN cur_existinglanguage
        FETCH NEXT FROM cur_existinglanguage INTO @ExistingLanguageID
        WHILE @@FETCH_STATUS = 0
        BEGIN    
            SET @sename = null -- clear cache (variable scope)
            
            EXEC    [dbo].[temp_generate_sename]
                    @table_name = @table_name,
                    @entity_id = @sename_existing_entity_id,
                    @language_id = @ExistingLanguageID,
                    @result = @sename OUTPUT
            IF (len(@sename) > 0)
            BEGIN
                
                DECLARE @sql nvarchar(4000)
                SET @sql = 'IF EXISTS (SELECT 1 FROM [UrlRecord] WHERE [EntityName]=''' + @table_name + ''' AND [LanguageId] = ' + ISNULL(CAST(@ExistingLanguageID AS nvarchar(max)), '0') + ' AND [EntityId] = ' + ISNULL(CAST(@sename_existing_entity_id AS nvarchar(max)), '0') + ')
                BEGIN
                    --update
                    UPDATE [UrlRecord]
                    SET [Slug] = @sename
                    WHERE [EntityName]=''' + @table_name + ''' AND [LanguageId] = ' + ISNULL(CAST(@ExistingLanguageID AS nvarchar(max)), '0') + ' AND [EntityId] = ' + ISNULL(CAST(@sename_existing_entity_id AS nvarchar(max)), '0') + '
                END
                ELSE
                BEGIN
                    --insert
                    INSERT INTO [UrlRecord] ([EntityId], [EntityName], [Slug], [IsActive], [LanguageId])
                    VALUES (' + ISNULL(CAST(@sename_existing_entity_id AS nvarchar(max)), '0') +','''+ @table_name + ''',@sename, 1, ' + ISNULL(CAST(@ExistingLanguageID AS nvarchar(max)), '0')+ ')
                END
                '
                EXEC sp_executesql @sql,N'@sename nvarchar(1000) OUTPUT',@sename OUTPUT
                
            END
                    

            --fetch next language identifier
            FETCH NEXT FROM cur_existinglanguage INTO @ExistingLanguageID
        END
        CLOSE cur_existinglanguage
        DEALLOCATE cur_existinglanguage


        --fetch next identifier
        FETCH NEXT FROM cur_sename_existing_entity INTO @sename_existing_entity_id
    END
    CLOSE cur_sename_existing_entity
    DEALLOCATE cur_sename_existing_entity
END
GO

--drop temporary procedures & functions
IF EXISTS (
        SELECT *
        FROM sys.objects
        WHERE object_id = OBJECT_ID(N'[temp_generate_sename]') AND OBJECTPROPERTY(object_id,N'IsProcedure') = 1)
DROP PROCEDURE [temp_generate_sename]
GO

--delete setting
DELETE FROM [Setting]
WHERE [Name] = N'captchasettings.recaptchaversion'
GO

--new setting 
IF NOT EXISTS (SELECT 1 FROM [Setting] WHERE [name] = N'rewardpointssettings.maximumrewardpointstouseperorder')
BEGIN
	INSERT [Setting] ([Name], [Value], [StoreId])
	VALUES (N'rewardpointssettings.maximumrewardpointstouseperorder', N'0', 0)
END
GO

--new setting
IF NOT EXISTS (SELECT 1 FROM [Setting] WHERE [name] = N'catalogsettings.exportimportrelatedentitiesbyname')
BEGIN
    INSERT [Setting] ([Name], [Value], [StoreId])
    VALUES (N'catalogsettings.exportimportrelatedentitiesbyname', N'true', 0)
END
GO

--delete setting
DELETE FROM [Setting]
WHERE [Name] = N'commonsettings.usestoredproceduresifsupported'
GO

--drop some indexes
IF EXISTS (SELECT 1 from sys.indexes WHERE [NAME]=N'IX_PMM_ProductId' and object_id=object_id(N'[Product_Manufacturer_Mapping]'))
BEGIN
	DROP INDEX [IX_PMM_ProductId] ON [Product_Manufacturer_Mapping]
END
GO

IF EXISTS (SELECT 1 from sys.indexes WHERE [NAME]=N'IX_PCM_ProductId' and object_id=object_id(N'[Product_Category_Mapping]'))
BEGIN
	DROP INDEX [IX_PCM_ProductId] ON [Product_Category_Mapping]
END
GO

IF EXISTS (SELECT 1 from sys.indexes WHERE [NAME]=N'IX_PSAM_ProductId' and object_id=object_id(N'[Product_SpecificationAttribute_Mapping]'))
BEGIN
	DROP INDEX [IX_PSAM_ProductId] ON [Product_SpecificationAttribute_Mapping]
END
GO

--update the FullText_IsSupported procedure
ALTER PROCEDURE [dbo].[FullText_IsSupported]
AS
BEGIN	
	EXEC('
	SELECT CASE SERVERPROPERTY(''IsFullTextInstalled'')
	WHEN 1 THEN 
		CASE DatabaseProperty (DB_NAME(DB_ID()), ''IsFulltextEnabled'')
		WHEN 1 THEN 1
		ELSE 0
		END
	ELSE 0
	END as Value')
END
GO

--update setting
UPDATE [Setting]
SET [Value] = N'<!-- Global site tag (gtag.js) - Google Analytics -->
                <script async src=''https://www.googletagmanager.com/gtag/js?id={GOOGLEID}''></script>
                <script>
                  window.dataLayer = window.dataLayer || [];
                  function gtag(){dataLayer.push(arguments);}
                  gtag(''js'', new Date());

                  gtag(''config'', ''{GOOGLEID}'');
                  {CUSTOMER_TRACKING}
                </script>'
WHERE [Name] = N'googleanalyticssettings.trackingscript'
GO


--GDPR consent
IF NOT EXISTS (SELECT 1 FROM sys.objects WHERE object_id = object_id(N'[GdprConsent]') AND objectproperty(object_id, N'IsUserTable') = 1)
BEGIN
	CREATE TABLE [dbo].[GdprConsent]
	(
		[Id] INT IDENTITY(1,1) NOT NULL,
		[Message] NVARCHAR(MAX) NOT NULL,
		[IsRequired] BIT NOT NULL,
		[RequiredMessage] NVARCHAR(MAX) NULL,
		[DisplayDuringRegistration] BIT NOT NULL,
		[DisplayOnCustomerInfoPage] BIT NOT NULL,
		[DisplayOrder] INT NOT NULL,

		PRIMARY KEY CLUSTERED ( [Id] ASC ) 
			WITH (PAD_INDEX  = OFF, STATISTICS_NORECOMPUTE  = OFF, IGNORE_DUP_KEY = OFF, ALLOW_ROW_LOCKS  = ON, ALLOW_PAGE_LOCKS  = ON)
	)
END
GO

--GDPR log
IF NOT EXISTS (SELECT 1 FROM sys.objects WHERE object_id = object_id(N'[GdprLog]') AND objectproperty(object_id, N'IsUserTable') = 1)
BEGIN
	CREATE TABLE [dbo].[GdprLog]
	(
		[Id] INT IDENTITY(1,1) NOT NULL,
		[CustomerId] INT NOT NULL,
		[ConsentId] INT NOT NULL,
		[CustomerInfo] NVARCHAR(MAX) NOT NULL,
		[RequestTypeId] INT NOT NULL,
		[RequestDetails] NVARCHAR(MAX) NOT NULL,
		[CreatedOnUtc] DATETIME NOT NULL,

		PRIMARY KEY CLUSTERED ( [Id] ASC ) 
			WITH (PAD_INDEX  = OFF, STATISTICS_NORECOMPUTE  = OFF, IGNORE_DUP_KEY = OFF, ALLOW_ROW_LOCKS  = ON, ALLOW_PAGE_LOCKS  = ON)
	)
END
GO

--new setting
IF NOT EXISTS (SELECT 1 FROM [Setting] WHERE [name] = N'gdprsettings.gdprenabled')
BEGIN
	INSERT [Setting] ([Name], [Value], [StoreId])
	VALUES (N'gdprsettings.gdprenabled', N'false', 0)
END
GO

--new setting
IF NOT EXISTS (SELECT 1 FROM [Setting] WHERE [name] = N'gdprsettings.logprivacypolicyconsent')
BEGIN
	INSERT [Setting] ([Name], [Value], [StoreId])
	VALUES (N'gdprsettings.logprivacypolicyconsent', N'true', 0)
END
GO

--new setting
IF NOT EXISTS (SELECT 1 FROM [Setting] WHERE [name] = N'gdprsettings.lognewsletterconsent')
BEGIN
	INSERT [Setting] ([Name], [Value], [StoreId])
	VALUES (N'gdprsettings.lognewsletterconsent', N'true', 0)
END
GO

--new setting
IF NOT EXISTS (SELECT 1 FROM [Setting] WHERE [name] = N'catalogsettings.showlinktoallresultinsearchautocomplete')
BEGIN
    INSERT [Setting] ([Name], [Value], [StoreId])
    VALUES (N'catalogsettings.showlinktoallresultinsearchautocomplete', N'false', 0)
END
GO

--rename setting
UPDATE [Setting] SET [Name] = 'captchasettings.recaptchadefaultlanguage' WHERE [Name] = 'captchasettings.recaptchalanguage'

--new setting
IF NOT EXISTS (SELECT 1 FROM [Setting] WHERE [name] = N'captchasettings.recaptchadefaultlanguage')
BEGIN
	INSERT [Setting] ([Name], [Value], [StoreId])
	VALUES (N'captchasettings.recaptchadefaultlanguage', N'', 0)
END
GO

--new setting
IF NOT EXISTS (SELECT 1 FROM [Setting] WHERE [name] = N'catalogsettings.countdisplayedyearsdatepicker')
BEGIN
	INSERT [Setting] ([Name], [Value], [StoreId])
	VALUES (N'catalogsettings.countdisplayedyearsdatepicker', N'1', 0)
END
GO

<<<<<<< HEAD
--new setting
IF NOT EXISTS (SELECT 1 FROM [Setting] WHERE [name] = N'captchasettings.automaticallychooselanguage')
BEGIN
	INSERT [Setting] ([Name], [Value], [StoreId])
	VALUES (N'captchasettings.automaticallychooselanguage', N'True', 0)
END
=======
 --new table
IF NOT EXISTS (SELECT 1 FROM sys.objects WHERE object_id = OBJECT_ID(N'[dbo].[PictureBinary]') and OBJECTPROPERTY(object_id, N'IsUserTable') = 1)
BEGIN

EXEC('CREATE TABLE [dbo].[PictureBinary]
    (
		[Id] int IDENTITY(1,1) NOT NULL,
		[PictureId] int NOT NULL,
		[BinaryData] [varbinary](max) NULL,		
		PRIMARY KEY CLUSTERED 
		(
			[Id] ASC
		) WITH (PAD_INDEX  = OFF, STATISTICS_NORECOMPUTE  = OFF, IGNORE_DUP_KEY = OFF, ALLOW_ROW_LOCKS  = ON, ALLOW_PAGE_LOCKS  = ON)
	)

   --copy existing data
	INSERT INTO [dbo].[PictureBinary](PictureId, BinaryData)
	SELECT [Id], [PictureBinary] FROM [dbo].[Picture]

	ALTER TABLE dbo.Picture	DROP COLUMN [PictureBinary]')	

END
GO

IF EXISTS (SELECT *  FROM sys.foreign_keys  WHERE object_id = OBJECT_ID(N'FK_PictureBinary_Picture_PictureId') AND parent_object_id = OBJECT_ID(N'PictureBinary'))
	ALTER TABLE [PictureBinary] DROP CONSTRAINT [FK_PictureBinary_Picture_PictureId]
GO

ALTER TABLE [dbo].[PictureBinary] WITH CHECK ADD CONSTRAINT [FK_PictureBinary_Picture_PictureId] FOREIGN KEY(PictureId)
REFERENCES [dbo].[Picture] ([Id])
ON DELETE CASCADE
>>>>>>> 848d66e7
GO<|MERGE_RESOLUTION|>--- conflicted
+++ resolved
@@ -2910,14 +2910,14 @@
 END
 GO
 
-<<<<<<< HEAD
 --new setting
 IF NOT EXISTS (SELECT 1 FROM [Setting] WHERE [name] = N'captchasettings.automaticallychooselanguage')
 BEGIN
 	INSERT [Setting] ([Name], [Value], [StoreId])
 	VALUES (N'captchasettings.automaticallychooselanguage', N'True', 0)
 END
-=======
+GO
+
  --new table
 IF NOT EXISTS (SELECT 1 FROM sys.objects WHERE object_id = OBJECT_ID(N'[dbo].[PictureBinary]') and OBJECTPROPERTY(object_id, N'IsUserTable') = 1)
 BEGIN
@@ -2949,5 +2949,4 @@
 ALTER TABLE [dbo].[PictureBinary] WITH CHECK ADD CONSTRAINT [FK_PictureBinary_Picture_PictureId] FOREIGN KEY(PictureId)
 REFERENCES [dbo].[Picture] ([Id])
 ON DELETE CASCADE
->>>>>>> 848d66e7
 GO