﻿--upgrade scripts from nopCommerce 4.10 to 4.20

--new locale resources
declare @resources xml
--a resource will be deleted if its value is empty
set @resources='
<Language>
  <LocaleResource Name="Admin.ContentManagement.Topics.Fields.Title.Required">
    <Value>Title is required</Value>
  </LocaleResource>  
  <LocaleResource Name="Admin.Configuration.Settings.Order.DisableBillingAddressCheckoutStep.Hint">
    <Value>Check to disable "Billing address" step during checkout. Billing address will be pre-filled and saved using the default registration data (this option cannot be used with guest checkout enabled). Also ensure that appropriate address fields that cannot be pre-filled are not required (or disabled). If a customer doesn''t have a billing address, then the billing address step will be displayed.</Value>
  </LocaleResource>
  <LocaleResource Name="Common.RelativeDateTime.Past">
    <Value>{0} ago</Value>
  </LocaleResource>
  <LocaleResource Name="Admin.Configuration.Settings.Shipping.IgnoreAdditionalShippingChargeForPickUpInStore">
    <Value>Ignore additional shipping charge for pick up in store</Value>
  </LocaleResource>
  <LocaleResource Name="Admin.Configuration.Settings.Shipping.IgnoreAdditionalShippingChargeForPickUpInStore.Hint">
    <Value>Check if you want ignore additional shipping charge for pick up in store.</Value>
  </LocaleResource>
  <LocaleResource Name="Admin.Configuration.Settings.GeneralCommon.UseResponseCompression">
    <Value>Use response compression</Value>
  </LocaleResource>  
   <LocaleResource Name="Admin.Configuration.Settings.GeneralCommon.UseResponseCompression.Hint">
    <Value>Enable to compress response (gzip by default). You can disable it if you have an active IIS Dynamic Compression Module configured at the server level.</Value>
  </LocaleResource>   
  <LocaleResource Name="Admin.System.Warnings.URL.Reserved">
    <Value>The entered text will be replaced by ''{0}'', since it is already used as a SEO-friendly name for another page or contains invalid characters</Value>
  </LocaleResource>
  <LocaleResource Name="Plugins.Payments.PayPalStandard.Instructions">
    <Value>
		<![CDATA[
		<p>
			<b>If you''re using this gateway ensure that your primary store currency is supported by PayPal.</b>
			<br />
			<br />To use PDT, you must activate PDT and Auto Return in your PayPal account profile. You must also acquire a PDT identity token, which is used in all PDT communication you send to PayPal. Follow these steps to configure your account for PDT:<br />
			<br />1. Log in to your PayPal account (click <a href="https://www.paypal.com/us/webapps/mpp/referral/paypal-business-account2?partner_id=9JJPJNNPQ7PZ8" target="_blank">here</a> to create your account).
			<br />2. Click the Profile button.
			<br />3. Click the Profile and Settings button.
			<br />4. Select the My selling tools item on left panel.
			<br />5. Click Website Preferences Update in the Selling online section.
			<br />6. Under Auto Return for Website Payments, click the On radio button.
			<br />7. For the Return URL, enter the URL on your site that will receive the transaction ID posted by PayPal after a customer payment ({0}).
			<br />8. Under Payment Data Transfer, click the On radio button and get your PDT identity token.
			<br />9. Click Save.
			<br />
		</p>
		]]>
	</Value>
  </LocaleResource>  
  <LocaleResource Name="Plugins.ExternalAuth.Facebook.Instructions">
    <Value><![CDATA[<p>To configure authentication with Facebook, please follow these steps:<br/><br/><ol><li>Navigate to the <a href="https://developers.facebook.com/apps" target ="_blank" > Facebook for Developers</a> page and sign in. If you don''t already have a Facebook account, use the <b>Sign up for Facebook</b> link on the login page to create one.</li><li>Tap the <b>+ Add a New App button</b> in the upper right corner to create a new App ID. (If this is your first app with Facebook, the text of the button will be <b>Create a New App</b>.)</li><li>Fill out the form and tap the <b>Create App ID button</b>.</li><li>The <b>Product Setup</b> page is displayed, letting you select the features for your new app. Click <b>Get Started</b> on <b>Facebook Login</b>.</li><li>Click the <b>Settings</b> link in the menu at the left, you are presented with the <b>Client OAuth Settings</b> page with some defaults already set.</li><li>Enter "{0:s}signin-facebook" into the <b>Valid OAuth Redirect URIs</b> field.</li><li>Click <b>Save Changes</b>.</li><li>Click the <b>Dashboard</b> link in the left navigation.</li><li>Copy your App ID and App secret below.</li></ol><br/><br/></p>]]></Value>
  </LocaleResource>
  <LocaleResource Name="Filtering.SpecificationFilter.Separator">
    <Value>or</Value>
  </LocaleResource>
  <LocaleResource Name="Admin.Common.Alert">
    <Value>Information</Value>
  </LocaleResource>  
  <LocaleResource Name="Admin.Common.Ok">
    <Value>Ok</Value>
  </LocaleResource>
  <LocaleResource Name="Admin.Common.Alert.States.Failed">
    <Value>Failed to retrieve states.</Value>
  </LocaleResource>
  <LocaleResource Name="Admin.Catalog.Products.SpecificationAttributes.Alert.FailedRetrieving">
    <Value>Failed to retrieve specification options.</Value>
  </LocaleResource>
  <LocaleResource Name="Admin.Promotions.Discounts.Requirements.Alert.FailedGetDiscountRequirements">
    <Value>Failed to load requirements info. Please refresh the page.</Value>
  </LocaleResource>
  <LocaleResource Name="Admin.Customers.Customers.RewardPoints.Alert.HistoryAdd">
    <Value>Failed to add reward points.</Value>
  </LocaleResource>
    <LocaleResource Name="Admin.Promotions.Discounts.Requirements.Alert.FailedToSave">
    <Value>Failed to save requirement</Value>
  </LocaleResource>
  <LocaleResource Name="Admin.GiftCards.Fields.GiftCardCouponCode.Alert.FailedGenerate">
    <Value>Failed to generate code.</Value>
  </LocaleResource>
  <LocaleResource Name="Admin.Reports.Customers.CustomerStatistics.Alert.FailedLoad">
    <Value>Failed to load statistics.</Value>
  </LocaleResource>
  <LocaleResource Name="Admin.SalesReport.OrderStatistics.Alert.FailedLoad">
    <Value>Failed to load statistics.</Value>
  </LocaleResource>
  <LocaleResource Name="Admin.Configuration.Shipping.Measures.Dimensions.MarkAsPrimaryDimension.Alert.FailedToUpdate">
    <Value>Failed to update dimension.</Value>
  </LocaleResource>
  <LocaleResource Name="Admin.Configuration.Shipping.Measures.Weights.MarkAsPrimaryWeight.Alert.FailedToUpdate">
    <Value>Failed to update weight.</Value>
  </LocaleResource>
  <LocaleResource Name="Admin.Orders.OrderNotes.Alert.Add">
    <Value>Failed to add order note.</Value>
  </LocaleResource>
  <LocaleResource Name="Admin.Catalog.Products.Pictures.Alert.AddNew">
    <Value>Upload picture first.</Value>
  </LocaleResource>
  <LocaleResource Name="Admin.Catalog.Products.Pictures.Alert.PictureAdd">
    <Value>Failed to add product picture.</Value>
  </LocaleResource>
  <LocaleResource Name="Admin.Catalog.Products.ProductAttributes.AttributeCombinations.Alert.FailedGenerate">
    <Value>Error while generating attribute combinations.</Value>
  </LocaleResource>
  <LocaleResource Name="Admin.Download.SaveDownloadURL.Alert.FailedSave">
    <Value>Failed to save download object.</Value>
  </LocaleResource>
  <LocaleResource Name="Admin.Vendors.VendorNotes.AddTitle.Alert.FailedAddNote">
    <Value>Failed to add vendor note.</Value>
  </LocaleResource>
  <LocaleResource Name="Admin.Catalog.Products.SpecificationAttributes.Alert.FailedAdd">
    <Value></Value>
  </LocaleResource>
  <LocaleResource Name="Admin.Configuration.Currencies.Alert.Error">
    <Value>Failed to update currency.</Value>
  </LocaleResource>
  <LocaleResource Name="Admin.Catalog.Products.SpecificationAttributes.Alert.SelectOption">
    <Value></Value>
  </LocaleResource>
  <LocaleResource Name="Admin.Catalog.Products.SpecificationAttributes.Alert.NoAttributeOptions">
    <Value></Value>
  </LocaleResource>
  <LocaleResource Name="Admin.Promotions.Discounts.Requirements.FailedToSave">
    <Value></Value>
  </LocaleResource> 
  <LocaleResource Name="Admin.Catalog.Products.SpecificationAttributes.SelectOption">
    <Value></Value>
  </LocaleResource> 
  <LocaleResource Name="Admin.Catalog.Products.SpecificationAttributes.NoAttributeOptions">
    <Value></Value>
  </LocaleResource>
  <LocaleResource Name="Admin.Promotions.Discounts.Requirements.FailedToSave">
    <Value>Failed to save discount requirements.</Value>
  </LocaleResource>
  <LocaleResource Name="Admin.Common.Alert.Save.Error">
    <Value>Error while saving.</Value>
  </LocaleResource>
  <LocaleResource Name="Admin.Common.Alert.Save.Ok">
    <Value>Successfully saved.</Value>
  </LocaleResource>
  <LocaleResource Name="Admin.Common.Alert.Add.Error">
    <Value>Failed to add record.</Value>
  </LocaleResource>
  <LocaleResource Name="ShoppingCart.DiscountCouponCode.Activated">
    <Value>Coupon code ({0}) is activated! The discount will be applied to your order.</Value>
  </LocaleResource>  
  <LocaleResource Name="ShoppingCart.DiscountCouponCode.Invalid">
    <Value>This coupon code ({0}) is invalid or no longer available.</Value>
  </LocaleResource>
   <LocaleResource Name="Admin.Configuration.Settings.CustomerUser.PasswordRequireDigit">
    <Value>Password must have at least one digit</Value>
  </LocaleResource>
  <LocaleResource Name="Admin.Configuration.Settings.CustomerUser.PasswordRequireDigit.Hint">
    <Value>Specify that passwords must have at least one digit.</Value>
  </LocaleResource>
  <LocaleResource Name="Admin.Configuration.Settings.CustomerUser.PasswordRequireLowercase">
    <Value>Password must have at least one lowercase</Value>
  </LocaleResource>
  <LocaleResource Name="Admin.Configuration.Settings.CustomerUser.PasswordRequireLowercase.Hint">
    <Value>Specify that password must have at least one lowercase.</Value>
  </LocaleResource>
  <LocaleResource Name="Admin.Configuration.Settings.CustomerUser.PasswordRequireNonAlphanumeric">
    <Value>Password must have at least one non alphanumeric character</Value>
  </LocaleResource>
  <LocaleResource Name="Admin.Configuration.Settings.CustomerUser.PasswordRequireNonAlphanumeric.Hint">
    <Value>Specify that password must have at least one non alphanumeric character.</Value>
  </LocaleResource>
  <LocaleResource Name="Admin.Configuration.Settings.CustomerUser.PasswordRequireUppercase">
    <Value>Password must have at least one uppercase</Value>
  </LocaleResource>
  <LocaleResource Name="Admin.Configuration.Settings.CustomerUser.PasswordRequireUppercase.Hint">
    <Value>Specify that passwords must have at least one uppercase.</Value>
  </LocaleResource>
  <LocaleResource Name="Validation.Password.IsNotEmpty">
    <Value>Password is required.</Value>
  </LocaleResource>
  <LocaleResource Name="Validation.Password.RequireDigit">
    <Value><![CDATA[<li>must have at least one digit</li>]]></Value>
  </LocaleResource>
  <LocaleResource Name="Validation.Password.RequireLowercase">
    <Value><![CDATA[<li>must have at least one lowercase</li>]]></Value>
  </LocaleResource>
  <LocaleResource Name="Validation.Password.RequireNonAlphanumeric">
    <Value><![CDATA[<li>must have at least one special character (e.g. #?!@$%^&*-)</li>]]></Value>
  </LocaleResource>
  <LocaleResource Name="Validation.Password.RequireUppercase">
    <Value><![CDATA[<li>must have at least one uppercase</li>]]></Value>
  </LocaleResource>
  <LocaleResource Name="Validation.Password.LengthValidation">
    <Value><![CDATA[<li>must have at least {0} characters</li>]]></Value>
  </LocaleResource>
  <LocaleResource Name="Validation.Password.Rule">
    <Value><![CDATA[<p>Password must meet the following rules: </p><ul>{0}{1}{2}{3}{4}</ul>]]></Value>
  </LocaleResource>
  <LocaleResource Name="Account.ChangePassword.Fields.NewPassword.LengthValidation">
    <Value></Value>
  </LocaleResource>
  <LocaleResource Name="Account.ChangePassword.Fields.NewPassword.Required">
    <Value></Value>
  </LocaleResource>
  <LocaleResource Name="Account.Fields.Password.Required">
    <Value></Value>
  </LocaleResource>
  <LocaleResource Name="Account.Fields.Password.LengthValidation">
    <Value></Value>
  </LocaleResource>  
  <LocaleResource Name="Account.PasswordRecovery.NewPassword.Required">
    <Value></Value>
  </LocaleResource>
  <LocaleResource Name="Account.PasswordRecovery.NewPassword.LengthValidation">
    <Value></Value>
  </LocaleResource>
  <LocaleResource Name="FormattedAttributes.PriceAdjustment">
    <Value> [{0}{1}{2}]</Value>
  </LocaleResource>
  <LocaleResource Name="Admin.Customers.Customers.Impersonate.Inactive">
    <Value>This customer is inactive</Value>
  </LocaleResource>
  <LocaleResource Name="ShoppingCart.Discount.CannotBeUsed">
    <Value>You cannot use this discount coupon because the validation conditions are not met</Value>
  </LocaleResource>
  <LocaleResource Name="Admin.Configuration.Settings.Catalog.ExportImportProductUseLimitedToStores">
    <Value>Export/Import products with "limited to stores"</Value>
  </LocaleResource>
  <LocaleResource Name="Admin.Configuration.Settings.Catalog.ExportImportProductUseLimitedToStores.Hint">
    <Value>Check if products should be exported/imported with "limited to stores" property.</Value>
  </LocaleResource>
  <LocaleResource Name="Admin.Catalog.Products.Import.StoresDontExist">
    <Value>Stores with the following names and/or IDs don''t exist: {0}</Value>
  </LocaleResource>
  <LocaleResource Name="Plugins.Payments.Square.Fields.Location.Select">
    <Value>Select location</Value>
  </LocaleResource>
  <LocaleResource Name="Admin.Configuration.Settings.ShoppingCart.GroupTierPricesForDistinctShoppingCartItems">
    <Value>Group tier prices for distinct shopping cart items</Value>
  </LocaleResource>
  <LocaleResource Name="Admin.Configuration.Settings.ShoppingCart.GroupTierPricesForDistinctShoppingCartItems.Hint">
    <Value>Allows to offer special prices when customers buy bigger amounts of a particular product. For example, when a customer could have two shopping cart items for the same products (different product attributes).</Value>
  </LocaleResource>
  <LocaleResource Name="Checkout.Addresses.Invalid">
    <Value>You have {0} invalid address(es)</Value>
  </LocaleResource>  
  <LocaleResource Name="Admin.Catalog.Products.Fields.LowStockActivity.Hint">
    <Value>Action to be taken when your current stock quantity falls below (reaches) the ''Minimum stock quantity''. Activation of the action will occur only after an order is placed.</Value>
  </LocaleResource>
  <LocaleResource Name="Admin.Catalog.Categories.Display">
    <Value>Display</Value>
  </LocaleResource>
  <LocaleResource Name="Admin.Catalog.Categories.Mappings">
    <Value>Mappings</Value>
  </LocaleResource>
  <LocaleResource Name="Admin.Catalog.Manufacturers.Display">
    <Value>Display</Value>
  </LocaleResource>
  <LocaleResource Name="Admin.Catalog.Manufacturers.Mappings">
    <Value>Mappings</Value>
  </LocaleResource>
  <LocaleResource Name="Admin.Configuration.Plugins">
    <Value></Value>
  </LocaleResource>  
  <LocaleResource Name="Admin.Configuration.Tax">
    <Value></Value>
  </LocaleResource>  
  <LocaleResource Name="Admin.Vendors.Display">
    <Value>Display</Value>
  </LocaleResource>
  <LocaleResource Name="Admin.Catalog.Products.Import.DatabaseNotContainCategory">
    <Value>Database doesn''t contain the ''{0}'' category</Value>
  </LocaleResource>
  <LocaleResource Name="Admin.ContentManagement.Blog.Comments.List.BlogPostId">
    <Value></Value>
  </LocaleResource>
  <LocaleResource Name="Admin.ContentManagement.Blog.Comments.List.BlogPostId.Hint">
    <Value></Value>
  </LocaleResource>
  <LocaleResource Name="Admin.ContentManagement.News.Comments.List.NewsItemId">
    <Value></Value>
  </LocaleResource>
  <LocaleResource Name="Admin.ContentManagement.News.Comments.List.NewsItemId.Hint">
    <Value></Value>
  </LocaleResource>
  <LocaleResource Name="Admin.Catalog.Products.AssociatedProducts.TryToAddSelfGroupedProduct">
    <Value>You cannot add current group product to related ones. This group product was ignored while adding.</Value>
  </LocaleResource>
  <LocaleResource Name="Admin.Configuration.Settings.GeneralCommon.CaptchaShowOnForgotPasswordPage">
    <Value>Show on forgot password page</Value>
  </LocaleResource>
  <LocaleResource Name="Admin.Configuration.Settings.GeneralCommon.CaptchaShowOnForgotPasswordPage.Hint">
    <Value>Check to show CAPTCHA on forgot password page when restore password.</Value>
  </LocaleResource>
  <LocaleResource Name="Admin.Configuration.Settings.ProductEditor.OneColumnProductPage">
    <Value></Value>
  </LocaleResource>
  <LocaleResource Name="Admin.Configuration.Settings.ProductEditor.BlockTitle.OneColumnProductPage">
    <Value></Value>
  </LocaleResource>
  <LocaleResource Name="Admin.Catalog.Products.CommonInfo">
    <Value></Value>
  </LocaleResource>
  <LocaleResource Name="Admin.Catalog.Products.Mappings">
    <Value></Value>
  </LocaleResource>
  <LocaleResource Name="Admin.Catalog.Products.Security">
    <Value></Value>
  </LocaleResource>
  <LocaleResource Name="Admin.Catalog.Products.RequireOtherProducts">
    <Value></Value>
  </LocaleResource>
  <LocaleResource Name="Admin.Catalog.Products.Fields.CreatedOn">
    <Value></Value>
  </LocaleResource>
  <LocaleResource Name="Admin.Catalog.Products.Fields.CreatedOn.Hint">
    <Value></Value>
  </LocaleResource>
  <LocaleResource Name="Admin.Catalog.Products.Fields.UpdatedOn">
    <Value></Value>
  </LocaleResource>
  <LocaleResource Name="Admin.Catalog.Products.Fields.UpdatedOn.Hint">
    <Value></Value>
  </LocaleResource>
  <LocaleResource Name="Admin.Configuration.Settings.ProductEditor.CreatedOn">
    <Value></Value>
  </LocaleResource>
  <LocaleResource Name="Admin.Configuration.Settings.ProductEditor.UpdatedOn">
    <Value></Value>
  </LocaleResource>
  <LocaleResource Name="Admin.Catalog.Products.Fields.ID">
    <Value></Value>
  </LocaleResource>
  <LocaleResource Name="Admin.Catalog.Products.Fields.ID.Hint">
    <Value></Value>
  </LocaleResource>
  <LocaleResource Name="Admin.Configuration.Settings.ProductEditor.Id">
    <Value></Value>
  </LocaleResource>
  <LocaleResource Name="Admin.Configuration.Settings.ProductEditor.BlockTitle.Mappings">
    <Value></Value>
  </LocaleResource>
  <LocaleResource Name="Admin.Catalog.Products.Prices">
    <Value></Value>
  </LocaleResource>
  <LocaleResource Name="Admin.Catalog.Products.Price">
    <Value>Price</Value>
  </LocaleResource>
  <LocaleResource Name="Admin.Configuration.Settings.ProductEditor.BlockTitle.LinkedProducts">
    <Value></Value>
  </LocaleResource>
  <LocaleResource Name="Admin.Configuration.Settings.ProductEditor.BlockTitle.AdvancedProductTypes">
    <Value></Value>
  </LocaleResource>
  <LocaleResource Name="Admin.Configuration.Settings.ProductEditor.BlockTitle.Security">
    <Value></Value>
  </LocaleResource>
  <LocaleResource Name="Admin.ShoppingCartType.EndDate">
    <Value>End date</Value>
  </LocaleResource>
  <LocaleResource Name="Admin.ShoppingCartType.EndDate.Hint">
    <Value>The end date for the search.</Value>
  </LocaleResource>
  <LocaleResource Name="Admin.ShoppingCartType.StartDate">
    <Value>Start date</Value>
  </LocaleResource>
  <LocaleResource Name="Admin.ShoppingCartType.StartDate.Hint">
    <Value>The start date for the search.</Value>
  </LocaleResource>
  <LocaleResource Name="Admin.ShoppingCartType.Product">
    <Value>Product</Value>
  </LocaleResource>
  <LocaleResource Name="Admin.ShoppingCartType.Product.Hint">
    <Value>Search by a specific product.</Value>
  </LocaleResource>
  <LocaleResource Name="Admin.ShoppingCartType.BillingCountry">
    <Value>Billing country</Value>
  </LocaleResource>
  <LocaleResource Name="Admin.ShoppingCartType.BillingCountry.Hint">
    <Value>Filter by billing country.</Value>
  </LocaleResource>
  <LocaleResource Name="Admin.ShoppingCartType.Store">
    <Value>Store</Value>
  </LocaleResource>
  <LocaleResource Name="Admin.ShoppingCartType.Store.Hint">
    <Value>Search by a specific store.</Value>
  </LocaleResource>
  <LocaleResource Name="Admin.Catalog.Categories.Fields.PageSizeOptions">
    <Value>Page Size options</Value>
  </LocaleResource>
  <LocaleResource Name="Admin.Catalog.Manufacturers.Fields.PageSizeOptions">
    <Value>Page Size options</Value>
  </LocaleResource>
  <LocaleResource Name="Admin.Configuration.Settings.Catalog.ProductsByTagPageSizeOptions">
    <Value>''Products by tag'' Page Size options</Value>
  </LocaleResource>
  <LocaleResource Name="Admin.Configuration.Settings.Catalog.SearchPagePageSizeOptions">
    <Value>Search page. Page size options</Value>
  </LocaleResource>
  <LocaleResource Name="Admin.Vendors.Fields.PageSizeOptions">
    <Value>Page Size options</Value>
  </LocaleResource>
  <LocaleResource Name="Admin.ContentManagement.Blog.BlogPosts.Fields.IncludeInSitemap">
    <Value>Include in sitemap</Value>
  </LocaleResource>
  <LocaleResource Name="Admin.ContentManagement.Blog.BlogPosts.Fields.IncludeInSitemap.Hint">
    <Value>Check to include this blog post in the sitemap.</Value>
  </LocaleResource>
  <LocaleResource Name="Admin.Configuration.Settings.GeneralCommon.SitemapIncludeBlogPosts">
    <Value>Sitemap includes blog posts</Value>
  </LocaleResource>
  <LocaleResource Name="Admin.Configuration.Settings.GeneralCommon.SitemapIncludeBlogPosts.Hint">
    <Value>Check if you want to include blog posts in sitemap.</Value>
  </LocaleResource>
  <LocaleResource Name="Admin.Configuration.Settings.GeneralCommon.SitemapIncludeTopics">
    <Value>Sitemap includes topics</Value>
  </LocaleResource>
  <LocaleResource Name="Admin.Configuration.Settings.GeneralCommon.SitemapIncludeTopics.Hint">
    <Value>Check if you want to include topics in sitemap.</Value>
  </LocaleResource>
  <LocaleResource Name="Sitemap.BlogPosts">
    <Value>Blog posts</Value>
  </LocaleResource>
  <LocaleResource Name="Admin.Configuration.Settings.GeneralCommon.SitemapIncludeNews">
    <Value>Sitemap includes news items</Value>
  </LocaleResource>
  <LocaleResource Name="Admin.Configuration.Settings.GeneralCommon.SitemapIncludeNews.Hint">
    <Value>Check if you want to include news items in sitemap.</Value>
  </LocaleResource>
  <LocaleResource Name="Sitemap.News">
    <Value>News</Value>
  </LocaleResource>
  <LocaleResource Name="Admin.Configuration.Settings.GeneralCommon.Sitemap.Instructions">
    <Value><![CDATA[<p>These settings do not apply to sitemap.xml, only for your site map. You can configure generation for sitemap.xml on <a href="{0}">all settings page</a></p>]]></Value>
  </LocaleResource> 
  <LocaleResource Name="Admin.Configuration.Settings.GeneralCommon.GooglePlusLink">
    <Value></Value>
  </LocaleResource>
  <LocaleResource Name="Admin.Configuration.Settings.GeneralCommon.GooglePlusLink.Hint">
    <Value></Value>
  </LocaleResource>
  <LocaleResource Name="Footer.FollowUs.GooglePlus">
    <Value></Value>
  </LocaleResource>
  <LocaleResource Name="Admin.Configuration.Settings.Gdpr.LogUserProfileChanges">
    <Value>Log user profile changes</Value>
  </LocaleResource>
  <LocaleResource Name="Admin.Configuration.Settings.Gdpr.LogUserProfileChanges.Hint">
    <Value>Check to log user profile changes (if this feature is enabled in your store).</Value>
  </LocaleResource>
  <LocaleResource Name="Enums.Nop.Core.Domain.Gdpr.GdprRequestType.ProfileChanged">
    <Value>User changed profile</Value>
  </LocaleResource>
  <LocaleResource Name="ScheduleTasks.Error">
    <Value>The "{0}" scheduled task failed with the "{1}" error (Task type: "{2}". Store name: "{3}". Task run address: "{4}").</Value>
  </LocaleResource>    
  <LocaleResource Name="ScheduleTasks.TimeoutError">
    <Value>A scheduled task canceled. Timeout expired.</Value>
  </LocaleResource>
   <LocaleResource Name="Admin.Catalog.Categories.Fields.ShowOnHomePage">
    <Value></Value>
  </LocaleResource>
  <LocaleResource Name="Admin.Catalog.Categories.Fields.ShowOnHomePage.Hint">
    <Value></Value>
  </LocaleResource>
  <LocaleResource Name="Admin.Catalog.Products.Fields.ShowOnHomePage">
    <Value></Value>
  </LocaleResource>
  <LocaleResource Name="Admin.Catalog.Products.Fields.ShowOnHomePage.Hint">
    <Value></Value>
  </LocaleResource>
  <LocaleResource Name="Admin.Configuration.Settings.GeneralCommon.DisplayDefaultMenuItemSettings.DisplayHomePageMenuItem">
    <Value></Value>
  </LocaleResource>
  <LocaleResource Name="Admin.Configuration.Settings.GeneralCommon.DisplayDefaultMenuItemSettings.DisplayHomePageMenuItem.Hint">
    <Value></Value>
  </LocaleResource>
  <LocaleResource Name="Admin.Configuration.Settings.ProductEditor.ShowOnHomePage">
    <Value></Value>
  </LocaleResource>
  <LocaleResource Name="Admin.ContentManagement.Polls.Fields.ShowOnHomePage">
    <Value></Value>
  </LocaleResource>
  <LocaleResource Name="Admin.ContentManagement.Polls.Fields.ShowOnHomePage.Hint">
    <Value></Value>
  </LocaleResource>
  <LocaleResource Name="HomePage">
    <Value></Value>
  </LocaleResource>
  <LocaleResource Name="HomePage.Products">
    <Value></Value>
  </LocaleResource>
   <LocaleResource Name="Admin.Catalog.Categories.Fields.ShowOnHomepage">
    <Value>Show on home page</Value>
  </LocaleResource>
  <LocaleResource Name="Admin.Catalog.Categories.Fields.ShowOnHomepage.Hint">
    <Value>Check if you want to show a category on home page.</Value>
  </LocaleResource>
  <LocaleResource Name="Admin.Catalog.Products.Fields.ShowOnHomepage">
    <Value>Show on home page</Value>
  </LocaleResource>
  <LocaleResource Name="Admin.Catalog.Products.Fields.ShowOnHomepage.Hint">
    <Value>Check to display this product on your store''s home page. Recommended for your most popular products.</Value>
  </LocaleResource>
  <LocaleResource Name="Admin.Configuration.Settings.GeneralCommon.DisplayDefaultMenuItemSettings.DisplayHomepageMenuItem">
    <Value>Display "Home page"</Value>
  </LocaleResource>
  <LocaleResource Name="Admin.Configuration.Settings.GeneralCommon.DisplayDefaultMenuItemSettings.DisplayHomepageMenuItem.Hint">
    <Value>Check if "Home page" menu item should be displayed in the top menu.</Value>
  </LocaleResource>
  <LocaleResource Name="Admin.Configuration.Settings.ProductEditor.ShowOnHomepage">
    <Value>Show on home page</Value>
  </LocaleResource>
  <LocaleResource Name="Admin.ContentManagement.Polls.Fields.ShowOnHomepage">
    <Value>Show on home page</Value>
  </LocaleResource>
  <LocaleResource Name="Admin.ContentManagement.Polls.Fields.ShowOnHomepage.Hint">
    <Value>Check if you want to show poll on the home page.</Value>
  </LocaleResource>
  <LocaleResource Name="Homepage">
    <Value>Home page</Value>
  </LocaleResource>
  <LocaleResource Name="Homepage.Products">
    <Value>Featured products</Value>
  </LocaleResource>
  <LocaleResource Name="Enums.Nop.Core.Plugins.LoadPluginsMode.All">
    <Value></Value>
  </LocaleResource>
  <LocaleResource Name="Enums.Nop.Core.Plugins.LoadPluginsMode.InstalledOnly">
    <Value></Value>
  </LocaleResource>
  <LocaleResource Name="Enums.Nop.Core.Plugins.LoadPluginsMode.NotInstalledOnly">
    <Value></Value>
  </LocaleResource>
  <LocaleResource Name="Enums.Nop.Services.Plugins.LoadPluginsMode.All">
    <Value>All</Value>
  </LocaleResource>
  <LocaleResource Name="Enums.Nop.Services.Plugins.LoadPluginsMode.InstalledOnly">
    <Value>Installed</Value>
  </LocaleResource>
  <LocaleResource Name="Enums.Nop.Services.Plugins.LoadPluginsMode.NotInstalledOnly">
    <Value>Not installed</Value>
  </LocaleResource>
  <LocaleResource Name="Admin.Configuration.Settings.GeneralCommon.EnableHtmlMinification">
    <Value>Html minification</Value>
  </LocaleResource>
  <LocaleResource Name="Admin.Configuration.Settings.GeneralCommon.EnableHtmlMinification.Hint">
    <Value>Allows you to minify HTML pages as well as compress them, thereby increasing the download speed. Please note that after applying this setting, you need to restart the application.</Value>
  </LocaleResource>
    <LocaleResource Name="Admin.Configuration.Settings.GeneralCommon.BlockTitle.Minification">
    <Value>Minification</Value>
  </LocaleResource>
</Language>'

CREATE TABLE #LocaleStringResourceTmp
	(
		[ResourceName] [nvarchar](200) NOT NULL,
		[ResourceValue] [nvarchar](max) NOT NULL
	)

INSERT INTO #LocaleStringResourceTmp (ResourceName, ResourceValue)
SELECT	nref.value('@Name', 'nvarchar(200)'), nref.value('Value[1]', 'nvarchar(MAX)')
FROM	@resources.nodes('//Language/LocaleResource') AS R(nref)

--do it for each existing language
DECLARE @ExistingLanguageID int
DECLARE cur_existinglanguage CURSOR FOR
SELECT [ID]
FROM [Language]
OPEN cur_existinglanguage
FETCH NEXT FROM cur_existinglanguage INTO @ExistingLanguageID
WHILE @@FETCH_STATUS = 0
BEGIN
	DECLARE @ResourceName nvarchar(200)
	DECLARE @ResourceValue nvarchar(MAX)
	DECLARE cur_localeresource CURSOR FOR
	SELECT ResourceName, ResourceValue
	FROM #LocaleStringResourceTmp
	OPEN cur_localeresource
	FETCH NEXT FROM cur_localeresource INTO @ResourceName, @ResourceValue
	WHILE @@FETCH_STATUS = 0
	BEGIN
		IF (EXISTS (SELECT 1 FROM [LocaleStringResource] WHERE LanguageID=@ExistingLanguageID AND ResourceName=@ResourceName))
		BEGIN
			UPDATE [LocaleStringResource]
			SET [ResourceValue]=@ResourceValue
			WHERE LanguageID=@ExistingLanguageID AND ResourceName=@ResourceName
		END
		ELSE 
		BEGIN
			INSERT INTO [LocaleStringResource]
			(
				[LanguageId],
				[ResourceName],
				[ResourceValue]
			)
			VALUES
			(
				@ExistingLanguageID,
				@ResourceName,
				@ResourceValue
			)
		END
		
		IF (@ResourceValue is null or @ResourceValue = '')
		BEGIN
			DELETE [LocaleStringResource]
			WHERE LanguageID=@ExistingLanguageID AND ResourceName=@ResourceName
		END
		
		FETCH NEXT FROM cur_localeresource INTO @ResourceName, @ResourceValue
	END
	CLOSE cur_localeresource
	DEALLOCATE cur_localeresource


	--fetch next language identifier
	FETCH NEXT FROM cur_existinglanguage INTO @ExistingLanguageID
END
CLOSE cur_existinglanguage
DEALLOCATE cur_existinglanguage

DROP TABLE #LocaleStringResourceTmp
GO

UPDATE [Topic] 
SET [IncludeInFooterColumn1] = 0
WHERE [SystemName] = 'VendorTermsOfService'
GO

UPDATE [Topic]
SET [Title] = ISNULL([SystemName], '')
WHERE [Title] IS NULL OR [Title] = ''
GO

ALTER TABLE [Topic] ALTER COLUMN [Title] nvarchar(max) NOT NULL
GO

-- #3236
IF NOT EXISTS (SELECT 1 FROM sys.columns WHERE object_id=object_id('[BlogPost]') and NAME='IncludeInSitemap')
BEGIN
	ALTER TABLE [BlogPost]
	ADD [IncludeInSitemap] bit NULL
END
GO

UPDATE [BlogPost]
SET [IncludeInSitemap] = 0
WHERE [IncludeInSitemap] IS NULL
GO

ALTER TABLE [BlogPost]
ALTER COLUMN [IncludeInSitemap] bit NOT NULL
GO

-- update the "ProductLoadAllPaged" stored procedure
ALTER PROCEDURE [ProductLoadAllPaged]
(
	@CategoryIds		nvarchar(MAX) = null,	--a list of category IDs (comma-separated list). e.g. 1,2,3
	@ManufacturerId		int = 0,
	@StoreId			int = 0,
	@VendorId			int = 0,
	@WarehouseId		int = 0,
	@ProductTypeId		int = null, --product type identifier, null - load all products
	@VisibleIndividuallyOnly bit = 0, 	--0 - load all products , 1 - "visible indivially" only
	@MarkedAsNewOnly	bit = 0, 	--0 - load all products , 1 - "marked as new" only
	@ProductTagId		int = 0,
	@FeaturedProducts	bit = null,	--0 featured only , 1 not featured only, null - load all products
	@PriceMin			decimal(18, 4) = null,
	@PriceMax			decimal(18, 4) = null,
	@Keywords			nvarchar(4000) = null,
	@SearchDescriptions bit = 0, --a value indicating whether to search by a specified "keyword" in product descriptions
	@SearchManufacturerPartNumber bit = 0, -- a value indicating whether to search by a specified "keyword" in manufacturer part number
	@SearchSku			bit = 0, --a value indicating whether to search by a specified "keyword" in product SKU
	@SearchProductTags  bit = 0, --a value indicating whether to search by a specified "keyword" in product tags
	@UseFullTextSearch  bit = 0,
	@FullTextMode		int = 0, --0 - using CONTAINS with <prefix_term>, 5 - using CONTAINS and OR with <prefix_term>, 10 - using CONTAINS and AND with <prefix_term>
	@FilteredSpecs		nvarchar(MAX) = null,	--filter by specification attribute options (comma-separated list of IDs). e.g. 14,15,16
	@LanguageId			int = 0,
	@OrderBy			int = 0, --0 - position, 5 - Name: A to Z, 6 - Name: Z to A, 10 - Price: Low to High, 11 - Price: High to Low, 15 - creation date
	@AllowedCustomerRoleIds	nvarchar(MAX) = null,	--a list of customer role IDs (comma-separated list) for which a product should be shown (if a subject to ACL)
	@PageIndex			int = 0, 
	@PageSize			int = 2147483644,
	@ShowHidden			bit = 0,
	@OverridePublished	bit = null, --null - process "Published" property according to "showHidden" parameter, true - load only "Published" products, false - load only "Unpublished" products
	@LoadFilterableSpecificationAttributeOptionIds bit = 0, --a value indicating whether we should load the specification attribute option identifiers applied to loaded products (all pages)
	@FilterableSpecificationAttributeOptionIds nvarchar(MAX) = null OUTPUT, --the specification attribute option identifiers applied to loaded products (all pages). returned as a comma separated list of identifiers
	@TotalRecords		int = null OUTPUT
)
AS
BEGIN
	
	/* Products that filtered by keywords */
	CREATE TABLE #KeywordProducts
	(
		[ProductId] int NOT NULL
	)

	DECLARE
		@SearchKeywords bit,
		@OriginalKeywords nvarchar(4000),
		@sql nvarchar(max),
		@sql_orderby nvarchar(max)

	SET NOCOUNT ON
	
	--filter by keywords
	SET @Keywords = isnull(@Keywords, '')
	SET @Keywords = rtrim(ltrim(@Keywords))
	SET @OriginalKeywords = @Keywords
	IF ISNULL(@Keywords, '') != ''
	BEGIN
		SET @SearchKeywords = 1
		
		IF @UseFullTextSearch = 1
		BEGIN
			--remove wrong chars (' ")
			SET @Keywords = REPLACE(@Keywords, '''', '')
			SET @Keywords = REPLACE(@Keywords, '"', '')
			
			--full-text search
			IF @FullTextMode = 0 
			BEGIN
				--0 - using CONTAINS with <prefix_term>
				SET @Keywords = ' "' + @Keywords + '*" '
			END
			ELSE
			BEGIN
				--5 - using CONTAINS and OR with <prefix_term>
				--10 - using CONTAINS and AND with <prefix_term>

				--clean multiple spaces
				WHILE CHARINDEX('  ', @Keywords) > 0 
					SET @Keywords = REPLACE(@Keywords, '  ', ' ')

				DECLARE @concat_term nvarchar(100)				
				IF @FullTextMode = 5 --5 - using CONTAINS and OR with <prefix_term>
				BEGIN
					SET @concat_term = 'OR'
				END 
				IF @FullTextMode = 10 --10 - using CONTAINS and AND with <prefix_term>
				BEGIN
					SET @concat_term = 'AND'
				END

				--now let's build search string
				declare @fulltext_keywords nvarchar(4000)
				set @fulltext_keywords = N''
				declare @index int		
		
				set @index = CHARINDEX(' ', @Keywords, 0)

				-- if index = 0, then only one field was passed
				IF(@index = 0)
					set @fulltext_keywords = ' "' + @Keywords + '*" '
				ELSE
				BEGIN		
					DECLARE @first BIT
					SET  @first = 1			
					WHILE @index > 0
					BEGIN
						IF (@first = 0)
							SET @fulltext_keywords = @fulltext_keywords + ' ' + @concat_term + ' '
						ELSE
							SET @first = 0

						SET @fulltext_keywords = @fulltext_keywords + '"' + SUBSTRING(@Keywords, 1, @index - 1) + '*"'					
						SET @Keywords = SUBSTRING(@Keywords, @index + 1, LEN(@Keywords) - @index)						
						SET @index = CHARINDEX(' ', @Keywords, 0)
					end
					
					-- add the last field
					IF LEN(@fulltext_keywords) > 0
						SET @fulltext_keywords = @fulltext_keywords + ' ' + @concat_term + ' ' + '"' + SUBSTRING(@Keywords, 1, LEN(@Keywords)) + '*"'	
				END
				SET @Keywords = @fulltext_keywords
			END
		END
		ELSE
		BEGIN
			--usual search by PATINDEX
			SET @Keywords = '%' + @Keywords + '%'
		END
		--PRINT @Keywords

		--product name
		SET @sql = '
		INSERT INTO #KeywordProducts ([ProductId])
		SELECT p.Id
		FROM Product p with (NOLOCK)
		WHERE '
		IF @UseFullTextSearch = 1
			SET @sql = @sql + 'CONTAINS(p.[Name], @Keywords) '
		ELSE
			SET @sql = @sql + 'PATINDEX(@Keywords, p.[Name]) > 0 '


		--localized product name
		SET @sql = @sql + '
		UNION
		SELECT lp.EntityId
		FROM LocalizedProperty lp with (NOLOCK)
		WHERE
			lp.LocaleKeyGroup = N''Product''
			AND lp.LanguageId = ' + ISNULL(CAST(@LanguageId AS nvarchar(max)), '0') + '
			AND lp.LocaleKey = N''Name'''
		IF @UseFullTextSearch = 1
			SET @sql = @sql + ' AND CONTAINS(lp.[LocaleValue], @Keywords) '
		ELSE
			SET @sql = @sql + ' AND PATINDEX(@Keywords, lp.[LocaleValue]) > 0 '
	

		IF @SearchDescriptions = 1
		BEGIN
			--product short description
			SET @sql = @sql + '
			UNION
			SELECT p.Id
			FROM Product p with (NOLOCK)
			WHERE '
			IF @UseFullTextSearch = 1
				SET @sql = @sql + 'CONTAINS(p.[ShortDescription], @Keywords) '
			ELSE
				SET @sql = @sql + 'PATINDEX(@Keywords, p.[ShortDescription]) > 0 '


			--product full description
			SET @sql = @sql + '
			UNION
			SELECT p.Id
			FROM Product p with (NOLOCK)
			WHERE '
			IF @UseFullTextSearch = 1
				SET @sql = @sql + 'CONTAINS(p.[FullDescription], @Keywords) '
			ELSE
				SET @sql = @sql + 'PATINDEX(@Keywords, p.[FullDescription]) > 0 '



			--localized product short description
			SET @sql = @sql + '
			UNION
			SELECT lp.EntityId
			FROM LocalizedProperty lp with (NOLOCK)
			WHERE
				lp.LocaleKeyGroup = N''Product''
				AND lp.LanguageId = ' + ISNULL(CAST(@LanguageId AS nvarchar(max)), '0') + '
				AND lp.LocaleKey = N''ShortDescription'''
			IF @UseFullTextSearch = 1
				SET @sql = @sql + ' AND CONTAINS(lp.[LocaleValue], @Keywords) '
			ELSE
				SET @sql = @sql + ' AND PATINDEX(@Keywords, lp.[LocaleValue]) > 0 '
				

			--localized product full description
			SET @sql = @sql + '
			UNION
			SELECT lp.EntityId
			FROM LocalizedProperty lp with (NOLOCK)
			WHERE
				lp.LocaleKeyGroup = N''Product''
				AND lp.LanguageId = ' + ISNULL(CAST(@LanguageId AS nvarchar(max)), '0') + '
				AND lp.LocaleKey = N''FullDescription'''
			IF @UseFullTextSearch = 1
				SET @sql = @sql + ' AND CONTAINS(lp.[LocaleValue], @Keywords) '
			ELSE
				SET @sql = @sql + ' AND PATINDEX(@Keywords, lp.[LocaleValue]) > 0 '
		END

		--manufacturer part number (exact match)
		IF @SearchManufacturerPartNumber = 1
		BEGIN
			SET @sql = @sql + '
			UNION
			SELECT p.Id
			FROM Product p with (NOLOCK)
			WHERE p.[ManufacturerPartNumber] = @OriginalKeywords '
		END

		--SKU (exact match)
		IF @SearchSku = 1
		BEGIN
			SET @sql = @sql + '
			UNION
			SELECT p.Id
			FROM Product p with (NOLOCK)
			WHERE p.[Sku] = @OriginalKeywords '
		END

		IF @SearchProductTags = 1
		BEGIN
			--product tags (exact match)
			SET @sql = @sql + '
			UNION
			SELECT pptm.Product_Id
			FROM Product_ProductTag_Mapping pptm with(NOLOCK) INNER JOIN ProductTag pt with(NOLOCK) ON pt.Id = pptm.ProductTag_Id
			WHERE pt.[Name] = @OriginalKeywords '

			--localized product tags
			SET @sql = @sql + '
			UNION
			SELECT pptm.Product_Id
			FROM LocalizedProperty lp with (NOLOCK) INNER JOIN Product_ProductTag_Mapping pptm with(NOLOCK) ON lp.EntityId = pptm.ProductTag_Id
			WHERE
				lp.LocaleKeyGroup = N''ProductTag''
				AND lp.LanguageId = ' + ISNULL(CAST(@LanguageId AS nvarchar(max)), '0') + '
				AND lp.LocaleKey = N''Name''
				AND lp.[LocaleValue] = @OriginalKeywords '
		END

		--PRINT (@sql)
		EXEC sp_executesql @sql, N'@Keywords nvarchar(4000), @OriginalKeywords nvarchar(4000)', @Keywords, @OriginalKeywords

	END
	ELSE
	BEGIN
		SET @SearchKeywords = 0
	END

	--filter by category IDs
	SET @CategoryIds = isnull(@CategoryIds, '')	
	CREATE TABLE #FilteredCategoryIds
	(
		CategoryId int not null
	)
	INSERT INTO #FilteredCategoryIds (CategoryId)
	SELECT CAST(data as int) FROM [nop_splitstring_to_table](@CategoryIds, ',')	
	DECLARE @CategoryIdsCount int	
	SET @CategoryIdsCount = (SELECT COUNT(1) FROM #FilteredCategoryIds)

	--filter by customer role IDs (access control list)
	SET @AllowedCustomerRoleIds = isnull(@AllowedCustomerRoleIds, '')	
	CREATE TABLE #FilteredCustomerRoleIds
	(
		CustomerRoleId int not null
	)
	INSERT INTO #FilteredCustomerRoleIds (CustomerRoleId)
	SELECT CAST(data as int) FROM [nop_splitstring_to_table](@AllowedCustomerRoleIds, ',')
	DECLARE @FilteredCustomerRoleIdsCount int	
	SET @FilteredCustomerRoleIdsCount = (SELECT COUNT(1) FROM #FilteredCustomerRoleIds)
	
	--paging
	DECLARE @PageLowerBound int
	DECLARE @PageUpperBound int
	DECLARE @RowsToReturn int
	SET @RowsToReturn = @PageSize * (@PageIndex + 1)	
	SET @PageLowerBound = @PageSize * @PageIndex
	SET @PageUpperBound = @PageLowerBound + @PageSize + 1
	
	CREATE TABLE #DisplayOrderTmp 
	(
		[Id] int IDENTITY (1, 1) NOT NULL,
		[ProductId] int NOT NULL
	)

	SET @sql = '
	SELECT p.Id
	FROM
		Product p with (NOLOCK)'
	
	IF @CategoryIdsCount > 0
	BEGIN
		SET @sql = @sql + '
		INNER JOIN Product_Category_Mapping pcm with (NOLOCK)
			ON p.Id = pcm.ProductId'
	END
	
	IF @ManufacturerId > 0
	BEGIN
		SET @sql = @sql + '
		INNER JOIN Product_Manufacturer_Mapping pmm with (NOLOCK)
			ON p.Id = pmm.ProductId'
	END
	
	IF ISNULL(@ProductTagId, 0) != 0
	BEGIN
		SET @sql = @sql + '
		INNER JOIN Product_ProductTag_Mapping pptm with (NOLOCK)
			ON p.Id = pptm.Product_Id'
	END
	
	--searching by keywords
	IF @SearchKeywords = 1
	BEGIN
		SET @sql = @sql + '
		JOIN #KeywordProducts kp
			ON  p.Id = kp.ProductId'
	END
	
	SET @sql = @sql + '
	WHERE
		p.Deleted = 0'
	
	--filter by category
	IF @CategoryIdsCount > 0
	BEGIN
		SET @sql = @sql + '
		AND pcm.CategoryId IN ('
		
		SET @sql = @sql + + CAST(@CategoryIds AS nvarchar(max))

		SET @sql = @sql + ')'

		IF @FeaturedProducts IS NOT NULL
		BEGIN
			SET @sql = @sql + '
		AND pcm.IsFeaturedProduct = ' + CAST(@FeaturedProducts AS nvarchar(max))
		END
	END
	
	--filter by manufacturer
	IF @ManufacturerId > 0
	BEGIN
		SET @sql = @sql + '
		AND pmm.ManufacturerId = ' + CAST(@ManufacturerId AS nvarchar(max))
		
		IF @FeaturedProducts IS NOT NULL
		BEGIN
			SET @sql = @sql + '
		AND pmm.IsFeaturedProduct = ' + CAST(@FeaturedProducts AS nvarchar(max))
		END
	END
	
	--filter by vendor
	IF @VendorId > 0
	BEGIN
		SET @sql = @sql + '
		AND p.VendorId = ' + CAST(@VendorId AS nvarchar(max))
	END
	
	--filter by warehouse
	IF @WarehouseId > 0
	BEGIN
		--we should also ensure that 'ManageInventoryMethodId' is set to 'ManageStock' (1)
		--but we skip it in order to prevent hard-coded values (e.g. 1) and for better performance
		SET @sql = @sql + '
		AND  
			(
				(p.UseMultipleWarehouses = 0 AND
					p.WarehouseId = ' + CAST(@WarehouseId AS nvarchar(max)) + ')
				OR
				(p.UseMultipleWarehouses > 0 AND
					EXISTS (SELECT 1 FROM ProductWarehouseInventory [pwi]
					WHERE [pwi].WarehouseId = ' + CAST(@WarehouseId AS nvarchar(max)) + ' AND [pwi].ProductId = p.Id))
			)'
	END
	
	--filter by product type
	IF @ProductTypeId is not null
	BEGIN
		SET @sql = @sql + '
		AND p.ProductTypeId = ' + CAST(@ProductTypeId AS nvarchar(max))
	END
	
	--filter by "visible individually"
	IF @VisibleIndividuallyOnly = 1
	BEGIN
		SET @sql = @sql + '
		AND p.VisibleIndividually = 1'
	END
	
	--filter by "marked as new"
	IF @MarkedAsNewOnly = 1
	BEGIN
		SET @sql = @sql + '
		AND p.MarkAsNew = 1
		AND (getutcdate() BETWEEN ISNULL(p.MarkAsNewStartDateTimeUtc, ''1/1/1900'') and ISNULL(p.MarkAsNewEndDateTimeUtc, ''1/1/2999''))'
	END
	
	--filter by product tag
	IF ISNULL(@ProductTagId, 0) != 0
	BEGIN
		SET @sql = @sql + '
		AND pptm.ProductTag_Id = ' + CAST(@ProductTagId AS nvarchar(max))
	END
	
	--"Published" property
	IF (@OverridePublished is null)
	BEGIN
		--process according to "showHidden"
		IF @ShowHidden = 0
		BEGIN
			SET @sql = @sql + '
			AND p.Published = 1'
		END
	END
	ELSE IF (@OverridePublished = 1)
	BEGIN
		--published only
		SET @sql = @sql + '
		AND p.Published = 1'
	END
	ELSE IF (@OverridePublished = 0)
	BEGIN
		--unpublished only
		SET @sql = @sql + '
		AND p.Published = 0'
	END
	
	--show hidden
	IF @ShowHidden = 0
	BEGIN
		SET @sql = @sql + '
		AND p.Deleted = 0
		AND (getutcdate() BETWEEN ISNULL(p.AvailableStartDateTimeUtc, ''1/1/1900'') and ISNULL(p.AvailableEndDateTimeUtc, ''1/1/2999''))'
	END
	
	--min price
	IF @PriceMin is not null
	BEGIN
		SET @sql = @sql + '
		AND (p.Price >= ' + CAST(@PriceMin AS nvarchar(max)) + ')'
	END
	
	--max price
	IF @PriceMax is not null
	BEGIN
		SET @sql = @sql + '
		AND (p.Price <= ' + CAST(@PriceMax AS nvarchar(max)) + ')'
	END
	
	--show hidden and ACL
	IF  @ShowHidden = 0 and @FilteredCustomerRoleIdsCount > 0
	BEGIN
		SET @sql = @sql + '
		AND (p.SubjectToAcl = 0 OR EXISTS (
			SELECT 1 FROM #FilteredCustomerRoleIds [fcr]
			WHERE
				[fcr].CustomerRoleId IN (
					SELECT [acl].CustomerRoleId
					FROM [AclRecord] acl with (NOLOCK)
					WHERE [acl].EntityId = p.Id AND [acl].EntityName = ''Product''
				)
			))'
	END
	
	--filter by store
	IF @StoreId > 0
	BEGIN
		SET @sql = @sql + '
		AND (p.LimitedToStores = 0 OR EXISTS (
			SELECT 1 FROM [StoreMapping] sm with (NOLOCK)
			WHERE [sm].EntityId = p.Id AND [sm].EntityName = ''Product'' and [sm].StoreId=' + CAST(@StoreId AS nvarchar(max)) + '
			))'
	END
	
    --prepare filterable specification attribute option identifier (if requested)
    IF @LoadFilterableSpecificationAttributeOptionIds = 1
	BEGIN		
		CREATE TABLE #FilterableSpecs 
		(
			[SpecificationAttributeOptionId] int NOT NULL
		)
        DECLARE @sql_filterableSpecs nvarchar(max)
        SET @sql_filterableSpecs = '
	        INSERT INTO #FilterableSpecs ([SpecificationAttributeOptionId])
	        SELECT DISTINCT [psam].SpecificationAttributeOptionId
	        FROM [Product_SpecificationAttribute_Mapping] [psam] WITH (NOLOCK)
	            WHERE [psam].[AllowFiltering] = 1
	            AND [psam].[ProductId] IN (' + @sql + ')'

        EXEC sp_executesql @sql_filterableSpecs

		--build comma separated list of filterable identifiers
		SELECT @FilterableSpecificationAttributeOptionIds = COALESCE(@FilterableSpecificationAttributeOptionIds + ',' , '') + CAST(SpecificationAttributeOptionId as nvarchar(4000))
		FROM #FilterableSpecs

		DROP TABLE #FilterableSpecs
 	END

	--filter by specification attribution options
	SET @FilteredSpecs = isnull(@FilteredSpecs, '')	
	CREATE TABLE #FilteredSpecs
	(
		SpecificationAttributeOptionId int not null
	)
	INSERT INTO #FilteredSpecs (SpecificationAttributeOptionId)
	SELECT CAST(data as int) FROM [nop_splitstring_to_table](@FilteredSpecs, ',') 

    CREATE TABLE #FilteredSpecsWithAttributes
	(
        SpecificationAttributeId int not null,
		SpecificationAttributeOptionId int not null
	)
	INSERT INTO #FilteredSpecsWithAttributes (SpecificationAttributeId, SpecificationAttributeOptionId)
	SELECT sao.SpecificationAttributeId, fs.SpecificationAttributeOptionId
    FROM #FilteredSpecs fs INNER JOIN SpecificationAttributeOption sao ON sao.Id = fs.SpecificationAttributeOptionId
    ORDER BY sao.SpecificationAttributeId 

    DECLARE @SpecAttributesCount int	
	SET @SpecAttributesCount = (SELECT COUNT(1) FROM #FilteredSpecsWithAttributes)
	IF @SpecAttributesCount > 0
	BEGIN
		--do it for each specified specification option
		DECLARE @SpecificationAttributeOptionId int
        DECLARE @SpecificationAttributeId int
        DECLARE @LastSpecificationAttributeId int
        SET @LastSpecificationAttributeId = 0
		DECLARE cur_SpecificationAttributeOption CURSOR FOR
		SELECT SpecificationAttributeId, SpecificationAttributeOptionId
		FROM #FilteredSpecsWithAttributes

		OPEN cur_SpecificationAttributeOption
        FOREACH:
            FETCH NEXT FROM cur_SpecificationAttributeOption INTO @SpecificationAttributeId, @SpecificationAttributeOptionId
            IF (@LastSpecificationAttributeId <> 0 AND @SpecificationAttributeId <> @LastSpecificationAttributeId OR @@FETCH_STATUS <> 0) 
			    SET @sql = @sql + '
        AND p.Id in (select psam.ProductId from [Product_SpecificationAttribute_Mapping] psam with (NOLOCK) where psam.AllowFiltering = 1 and psam.SpecificationAttributeOptionId IN (SELECT SpecificationAttributeOptionId FROM #FilteredSpecsWithAttributes WHERE SpecificationAttributeId = ' + CAST(@LastSpecificationAttributeId AS nvarchar(max)) + '))'
            SET @LastSpecificationAttributeId = @SpecificationAttributeId
		IF @@FETCH_STATUS = 0 GOTO FOREACH
		CLOSE cur_SpecificationAttributeOption
		DEALLOCATE cur_SpecificationAttributeOption
	END

	--sorting
	SET @sql_orderby = ''	
	IF @OrderBy = 5 /* Name: A to Z */
		SET @sql_orderby = ' p.[Name] ASC'
	ELSE IF @OrderBy = 6 /* Name: Z to A */
		SET @sql_orderby = ' p.[Name] DESC'
	ELSE IF @OrderBy = 10 /* Price: Low to High */
		SET @sql_orderby = ' p.[Price] ASC'
	ELSE IF @OrderBy = 11 /* Price: High to Low */
		SET @sql_orderby = ' p.[Price] DESC'
	ELSE IF @OrderBy = 15 /* creation date */
		SET @sql_orderby = ' p.[CreatedOnUtc] DESC'
	ELSE /* default sorting, 0 (position) */
	BEGIN
		--category position (display order)
		IF @CategoryIdsCount > 0 SET @sql_orderby = ' pcm.DisplayOrder ASC'
		
		--manufacturer position (display order)
		IF @ManufacturerId > 0
		BEGIN
			IF LEN(@sql_orderby) > 0 SET @sql_orderby = @sql_orderby + ', '
			SET @sql_orderby = @sql_orderby + ' pmm.DisplayOrder ASC'
		END
		
		--name
		IF LEN(@sql_orderby) > 0 SET @sql_orderby = @sql_orderby + ', '
		SET @sql_orderby = @sql_orderby + ' p.[Name] ASC'
	END
	
	SET @sql = @sql + '
	ORDER BY' + @sql_orderby
	
    SET @sql = '
    INSERT INTO #DisplayOrderTmp ([ProductId])' + @sql

	--PRINT (@sql)
	EXEC sp_executesql @sql

	DROP TABLE #FilteredCategoryIds
	DROP TABLE #FilteredSpecs
    DROP TABLE #FilteredSpecsWithAttributes
	DROP TABLE #FilteredCustomerRoleIds
	DROP TABLE #KeywordProducts

	CREATE TABLE #PageIndex 
	(
		[IndexId] int IDENTITY (1, 1) NOT NULL,
		[ProductId] int NOT NULL
	)
	INSERT INTO #PageIndex ([ProductId])
	SELECT ProductId
	FROM #DisplayOrderTmp
	GROUP BY ProductId
	ORDER BY min([Id])

	--total records
	SET @TotalRecords = @@rowcount
	
	DROP TABLE #DisplayOrderTmp

	--return products
	SELECT TOP (@RowsToReturn)
		p.*
	FROM
		#PageIndex [pi]
		INNER JOIN Product p with (NOLOCK) on p.Id = [pi].[ProductId]
	WHERE
		[pi].IndexId > @PageLowerBound AND 
		[pi].IndexId < @PageUpperBound
	ORDER BY
		[pi].IndexId
	
	DROP TABLE #PageIndex
END
GO

--new setting
IF NOT EXISTS (SELECT 1 FROM [Setting] WHERE [Name] = N'shippingsettings.ignoreadditionalshippingchargeforpickupinstore')
BEGIN
	INSERT [Setting] ([Name], [Value], [StoreId])
	VALUES (N'shippingsettings.ignoreadditionalshippingchargeforpickupinstore', N'true', 0)
END
GO

--new setting
IF NOT EXISTS (SELECT 1 FROM [Setting] WHERE [name] = N'adminareasettings.usericheditorforcustomeremails')
BEGIN
    INSERT [Setting] ([Name], [Value], [StoreId])
    VALUES (N'adminareasettings.usericheditorforcustomeremails', N'False', 0)
END
GO

--new setting
IF NOT EXISTS (SELECT 1 FROM [Setting] WHERE [Name] = N'messagessettings.usepopupnotifications')
BEGIN
    INSERT [Setting] ([Name], [Value], [StoreId])
    VALUES (N'messagessettings.usepopupnotifications', N'False', 0)
END
GO

--new setting
IF NOT EXISTS (SELECT 1 FROM [Setting] WHERE [Name] = N'customersettings.passwordrequirelowercase')
BEGIN
    INSERT [Setting] ([Name], [Value], [StoreId])
    VALUES (N'customersettings.passwordrequirelowercase', N'False', 0)
END
GO

--new setting
IF NOT EXISTS (SELECT 1 FROM [Setting] WHERE [Name] = N'customersettings.passwordrequireuppercase')
BEGIN
    INSERT [Setting] ([Name], [Value], [StoreId])
    VALUES (N'customersettings.passwordrequireuppercase', N'False', 0)
END
GO

--new setting
IF NOT EXISTS (SELECT 1 FROM [Setting] WHERE [Name] = N'customersettings.passwordrequirenonalphanumeric')
BEGIN
    INSERT [Setting] ([Name], [Value], [StoreId])
    VALUES (N'customersettings.passwordrequirenonalphanumeric', N'False', 0)
END
GO

--new setting
IF NOT EXISTS (SELECT 1 FROM [Setting] WHERE [Name] = N'customersettings.passwordrequiredigit')
BEGIN
    INSERT [Setting] ([Name], [Value], [StoreId])
    VALUES (N'customersettings.passwordrequiredigit', N'False', 0)
END
GO

--new setting
IF NOT EXISTS (SELECT 1 FROM [Setting] WHERE [Name] = N'catalogsettings.exportimportproductuselimitedtostores')
BEGIN
    INSERT [Setting] ([Name], [Value], [StoreId])
    VALUES (N'catalogsettings.exportimportproductuselimitedtostores', N'False', 0)
END
GO

--new setting
IF NOT EXISTS (SELECT 1 FROM [Setting] WHERE [Name] = N'catalogsettings.useajaxloadmenu')
BEGIN
    INSERT [Setting] ([Name], [Value], [StoreId])
    VALUES (N'catalogsettings.useajaxloadmenu', N'False', 0)
END
GO

--new setting
IF NOT EXISTS (SELECT 1 FROM [Setting] WHERE [Name] = N'sitemapsettings.sitemapincludetopics')
BEGIN
    INSERT [Setting] ([Name], [Value], [StoreId])
    VALUES (N'sitemapsettings.sitemapincludetopics', N'True', 0)
END
GO

--new setting
IF NOT EXISTS (SELECT 1 FROM [Setting] WHERE [Name] = N'sitemapsettings.sitemapincludeblogposts')
BEGIN
    INSERT [Setting] ([Name], [Value], [StoreId])
    VALUES (N'sitemapsettings.sitemapincludeblogposts', N'True', 0)
END
GO

--new setting
IF NOT EXISTS (SELECT 1 FROM [Setting] WHERE [Name] = N'sitemapsettings.sitemapincludenews')
BEGIN
    INSERT [Setting] ([Name], [Value], [StoreId])
    VALUES (N'sitemapsettings.sitemapincludenews', N'false', 0)
END
GO

--new setting
IF NOT EXISTS (SELECT 1 FROM [Setting] WHERE [Name] = N'sitemapxmlsettings.sitemapxmlenabled')
BEGIN
    INSERT [Setting] ([Name], [Value], [StoreId])
    VALUES (N'sitemapxmlsettings.sitemapxmlenabled', N'True', 0)
END
GO

--new setting
IF NOT EXISTS (SELECT 1 FROM [Setting] WHERE [Name] = N'sitemapxmlsettings.sitemapxmlincludeblogposts')
BEGIN
    INSERT [Setting] ([Name], [Value], [StoreId])
    VALUES (N'sitemapxmlsettings.sitemapxmlincludeblogposts', N'True', 0)
END
GO

--new setting
IF NOT EXISTS (SELECT 1 FROM [Setting] WHERE [Name] = N'sitemapxmlsettings.sitemapxmlincludecategories')
BEGIN
    INSERT [Setting] ([Name], [Value], [StoreId])
    VALUES (N'sitemapxmlsettings.sitemapxmlincludecategories', N'True', 0)
END
GO

--new setting
IF NOT EXISTS (SELECT 1 FROM [Setting] WHERE [Name] = N'sitemapxmlsettings.sitemapxmlincludecustomurls')
BEGIN
    INSERT [Setting] ([Name], [Value], [StoreId])
    VALUES (N'sitemapxmlsettings.sitemapxmlincludecustomurls', N'True', 0)
END
GO

--new setting
IF NOT EXISTS (SELECT 1 FROM [Setting] WHERE [Name] = N'sitemapxmlsettings.sitemapxmlincludemanufacturers')
BEGIN
    INSERT [Setting] ([Name], [Value], [StoreId])
    VALUES (N'sitemapxmlsettings.sitemapxmlincludemanufacturers', N'True', 0)
END
GO

--new setting
IF NOT EXISTS (SELECT 1 FROM [Setting] WHERE [Name] = N'sitemapxmlsettings.sitemapxmlincludeproducts')
BEGIN
    INSERT [Setting] ([Name], [Value], [StoreId])
    VALUES (N'sitemapxmlsettings.sitemapxmlincludeproducts', N'True', 0)
END
GO

--new setting
IF NOT EXISTS (SELECT 1 FROM [Setting] WHERE [Name] = N'sitemapxmlsettings.sitemapxmlincludeproducttags')
BEGIN
    INSERT [Setting] ([Name], [Value], [StoreId])
    VALUES (N'sitemapxmlsettings.sitemapxmlincludeproducttags', N'True', 0)
END
GO

--new setting
IF NOT EXISTS (SELECT 1 FROM [Setting] WHERE [Name] = N'sitemapxmlsettings.sitemapxmlincludetopics')
BEGIN
    INSERT [Setting] ([Name], [Value], [StoreId])
    VALUES (N'sitemapxmlsettings.sitemapxmlincludetopics', N'True', 0)
END
GO

--new setting
IF NOT EXISTS (SELECT 1 FROM [Setting] WHERE [Name] = N'sitemapxmlsettings.sitemapxmlincludenews')
BEGIN
    INSERT [Setting] ([Name], [Value], [StoreId])
    VALUES (N'sitemapxmlsettings.sitemapxmlincludenews', N'True', 0)
END
GO

--update old settings (#3236)
IF NOT EXISTS (SELECT 1 FROM [Setting] WHERE [Name] = N'sitemapsettings.sitemapenabled')
BEGIN
	UPDATE [Setting] 
	SET [Name] = 'sitemapsettings.sitemapenabled'
	WHERE [Name] = 'commonsettings.sitemapenabled'
END
GO

IF NOT EXISTS (SELECT 1 FROM [Setting] WHERE [Name] = N'sitemapsettings.sitemapincludecategories')
BEGIN
	UPDATE [Setting]
	SET [Name] = 'sitemapsettings.sitemapincludecategories'
	WHERE [Name] = 'commonsettings.sitemapincludecategories'
END
GO

IF NOT EXISTS (SELECT 1 FROM [Setting] WHERE [Name] = N'sitemapsettings.sitemapincludemanufacturers')
BEGIN
	UPDATE [Setting]
	SET [Name] = 'sitemapsettings.sitemapincludemanufacturers'
	WHERE [Name] = 'commonsettings.sitemapincludemanufacturers'
END
GO

IF NOT EXISTS (SELECT 1 FROM [Setting] WHERE [Name] = N'sitemapsettings.sitemapincludeproducts')
BEGIN
	UPDATE [Setting]
	SET [Name] = 'sitemapsettings.sitemapincludeproducts'
	WHERE [Name] = 'commonsettings.sitemapincludeproducts'
END
GO

IF NOT EXISTS (SELECT 1 FROM [Setting] WHERE [Name] = N'sitemapsettings.sitemapincludeproducttags')
BEGIN
	UPDATE [Setting]
	SET [Name] = 'sitemapsettings.sitemapincludeproducttags'
	WHERE [Name] = 'commonsettings.sitemapincludeproducttags'
END
GO

IF NOT EXISTS (SELECT 1 FROM [Setting] WHERE [Name] = N'sitemapsettings.sitemappagesize')
BEGIN
	UPDATE [Setting]
	SET [Name] = 'sitemapsettings.sitemappagesize'
	WHERE [Name] = 'commonsettings.sitemappagesize'
END
GO

IF NOT EXISTS (SELECT 1 FROM [Setting] WHERE [Name] = N'sitemapxmlsettings.sitemapcustomurls')
BEGIN
	UPDATE [Setting]
	SET [Name] = 'sitemapxmlsettings.sitemapcustomurls'
	WHERE [Name] = 'commonsettings.sitemapcustomurls'
END
GO

--updating of indexes in the Picture table for reduced table size after upgrade nopCommerce from 4.00 to 4.10 version
ALTER INDEX ALL ON [Picture] REBUILD
GO

--new activity log type
IF NOT EXISTS (SELECT 1 FROM [ActivityLogType] WHERE [Name] = N'Upload a favicon and app icons archive')
BEGIN
	INSERT [ActivityLogType] ( [SystemKeyword], [Name], [Enabled]) VALUES ( N'UploadIconsArchive', N'Upload a favicon and app icons archive', 1)
END
GO

--new ground shipping description
UPDATE [ShippingMethod] 
SET [Description] = 'Shipping by land transport'
WHERE [Name] = 'Ground'
GO

--delete setting
DELETE FROM [Setting]
WHERE [Name] = N'producteditorsettings.onecolumnproductpage'
GO

--delete setting
DELETE FROM [Setting]
WHERE [Name] = N'producteditorsettings.createdon'
GO

--delete setting
DELETE FROM [Setting]
WHERE [Name] = N'producteditorsettings.updatedon'
GO

--delete setting
DELETE FROM [Setting]
WHERE [Name] = N'producteditorsettings.id'
GO

--delete setting
DELETE FROM [Setting]
WHERE [Name] = N'adminareasettings.usenestedsetting'
GO

--new setting
IF NOT EXISTS (SELECT 1 FROM [Setting] WHERE [Name] = N'commonsettings.minificationenabled')
BEGIN
    INSERT [Setting] ([Name], [Value], [StoreId])
    VALUES (N'commonsettings.minificationenabled', N'True', 0)
END
GO

--update setting
IF NOT EXISTS (SELECT 1 FROM [Setting] WHERE [Name] = N'commonsettings.enablehtmlminification')
BEGIN
	UPDATE [Setting]
	SET [Name] = 'commonsettings.enablehtmlminification'
	WHERE [Name] = 'commonsettings.minificationenabled'
END
GO

--update the "ProductTagCountLoadAll" stored procedure
ALTER PROCEDURE [ProductTagCountLoadAll]
(
	@StoreId int,
	@AllowedCustomerRoleIds	nvarchar(MAX) = null	--a list of customer role IDs (comma-separated list) for which a product should be shown (if a subject to ACL)
)
AS
BEGIN
	SET NOCOUNT ON
		
	--filter by customer role IDs (access control list)
	SET @AllowedCustomerRoleIds = isnull(@AllowedCustomerRoleIds, '')	
	CREATE TABLE #FilteredCustomerRoleIds
	(
		CustomerRoleId int not null
	)
		
	INSERT INTO #FilteredCustomerRoleIds (CustomerRoleId)
	SELECT CAST(data as int) FROM [nop_splitstring_to_table](@AllowedCustomerRoleIds, ',')
	DECLARE @FilteredCustomerRoleIdsCount int	
	SET @FilteredCustomerRoleIdsCount = (SELECT COUNT(1) FROM #FilteredCustomerRoleIds)
	
	SELECT pt.Id as [ProductTagId], COUNT(p.Id) as [ProductCount]
	FROM ProductTag pt with (NOLOCK)
	LEFT JOIN Product_ProductTag_Mapping pptm with (NOLOCK) ON pt.[Id] = pptm.[ProductTag_Id]
	LEFT JOIN Product p with (NOLOCK) ON pptm.[Product_Id] = p.[Id]
	WHERE
		p.[Deleted] = 0
		AND p.Published = 1
		AND (@StoreId = 0 or (p.LimitedToStores = 0 OR EXISTS (
			SELECT 1 FROM [StoreMapping] sm with (NOLOCK)
			WHERE [sm].EntityId = p.Id AND [sm].EntityName = 'Product' and [sm].StoreId=@StoreId
			)))
		AND (@FilteredCustomerRoleIdsCount = 0 or (p.SubjectToAcl = 0 OR EXISTS (
			SELECT 1 FROM #FilteredCustomerRoleIds [fcr]
			WHERE
				[fcr].CustomerRoleId IN (
					SELECT [acl].CustomerRoleId
					FROM [AclRecord] acl with (NOLOCK)
					WHERE [acl].EntityId = p.Id AND [acl].EntityName = 'Product'
				))
			))
	GROUP BY pt.Id
	ORDER BY pt.Id
END
GO


--delete setting
DELETE FROM [Setting]
WHERE [Name] = N'storeinformationsettings.googlepluslink'
GO

--new setting
IF NOT EXISTS (SELECT 1 FROM [Setting] WHERE [Name] = N'gdprsettings.loguserprofilechanges')
BEGIN
    INSERT [Setting] ([Name], [Value], [StoreId])
    VALUES (N'gdprsettings.loguserprofilechanges', N'True', 0)
END
GO

--alter column
ALTER TABLE [Setting] ALTER COLUMN [Value] [nvarchar](max) NOT NULL
GO

--new setting
IF NOT EXISTS (SELECT 1 FROM [Setting] WHERE [Name] = N'mediasettings.useabsoluteimagepath')
BEGIN
    INSERT [Setting] ([Name], [Value], [StoreId])
    VALUES (N'mediasettings.useabsoluteimagepath', N'True', 0)
END
GO

--new setting
IF NOT EXISTS (SELECT 1 FROM [Setting] WHERE [Name] = N'commonsettings.scheduletaskruntimeout')
BEGIN
    INSERT [Setting] ([Name], [Value], [StoreId])
    VALUES (N'commonsettings.scheduletaskruntimeout', N'', 0)
END
GO

--rename columns
EXEC sp_RENAME 'Category.ShowOnHomePage' , 'ShowOnHomepage', 'COLUMN'
GO

EXEC sp_RENAME 'Poll.ShowOnHomePage' , 'ShowOnHomepage', 'COLUMN'
GO

EXEC sp_RENAME 'Product.ShowOnHomePage' , 'ShowOnHomepage', 'COLUMN'
GO

<<<<<<< HEAD
--update setting
IF NOT EXISTS (SELECT 1 FROM [Setting] WHERE [Name] = N'commonsettings.enablejsbundling')
BEGIN
	UPDATE [Setting]
	SET [Name] = 'commonsettings.enablejsbundling'
	WHERE [Name] = 'seosettings.enablejsbundling'
END
GO

--update setting
IF NOT EXISTS (SELECT 1 FROM [Setting] WHERE [Name] = N'commonsettings.enablecssbundling')
BEGIN
	UPDATE [Setting]
	SET [Name] = 'commonsettings.enablecssbundling'
	WHERE [Name] = 'seosettings.enablecssbundling'
=======
--new setting
IF NOT EXISTS (SELECT 1 FROM [Setting] WHERE [Name] = N'paymentsettings.regenerateorderguidinterval')
BEGIN
	INSERT [Setting] ([Name], [Value], [StoreId])
	VALUES (N'paymentsettings.regenerateorderguidinterval', N'180', 0)
>>>>>>> 85d55663
END
GO<|MERGE_RESOLUTION|>--- conflicted
+++ resolved
@@ -1661,7 +1661,6 @@
 EXEC sp_RENAME 'Product.ShowOnHomePage' , 'ShowOnHomepage', 'COLUMN'
 GO
 
-<<<<<<< HEAD
 --update setting
 IF NOT EXISTS (SELECT 1 FROM [Setting] WHERE [Name] = N'commonsettings.enablejsbundling')
 BEGIN
@@ -1677,12 +1676,13 @@
 	UPDATE [Setting]
 	SET [Name] = 'commonsettings.enablecssbundling'
 	WHERE [Name] = 'seosettings.enablecssbundling'
-=======
+END
+GO
+
 --new setting
 IF NOT EXISTS (SELECT 1 FROM [Setting] WHERE [Name] = N'paymentsettings.regenerateorderguidinterval')
 BEGIN
 	INSERT [Setting] ([Name], [Value], [StoreId])
 	VALUES (N'paymentsettings.regenerateorderguidinterval', N'180', 0)
->>>>>>> 85d55663
-END
-GO+END
+GO
