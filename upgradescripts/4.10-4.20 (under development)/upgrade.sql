--- conflicted
+++ resolved
@@ -398,17 +398,6 @@
   <LocaleResource Name="Admin.Vendors.Fields.PageSizeOptions">
     <Value>Page Size options</Value>
   </LocaleResource>
-<<<<<<< HEAD
-  <LocaleResource Name="Admin.Configuration.Settings.GeneralCommon.GooglePlusLink">
-    <Value></Value>
-  </LocaleResource>
-  <LocaleResource Name="Admin.Configuration.Settings.GeneralCommon.GooglePlusLink.Hint">
-    <Value></Value>
-  </LocaleResource>
-  <LocaleResource Name="Footer.FollowUs.GooglePlus">
-    <Value></Value>
-  </LocaleResource>
-=======
   <LocaleResource Name="Admin.ContentManagement.Blog.BlogPosts.Fields.IncludeInSitemap">
     <Value>Include in sitemap</Value>
   </LocaleResource>
@@ -442,7 +431,15 @@
   <LocaleResource Name="Admin.Configuration.Settings.GeneralCommon.Sitemap.Instructions">
     <Value><![CDATA[<p>These settings do not apply to sitemap.xml, only for your site map. You can configure generation for sitemap.xml on <a href="{0}">all settings page</a></p>]]></Value>
   </LocaleResource> 
->>>>>>> 6625a225
+  <LocaleResource Name="Admin.Configuration.Settings.GeneralCommon.GooglePlusLink">
+    <Value></Value>
+  </LocaleResource>
+  <LocaleResource Name="Admin.Configuration.Settings.GeneralCommon.GooglePlusLink.Hint">
+    <Value></Value>
+  </LocaleResource>
+  <LocaleResource Name="Footer.FollowUs.GooglePlus">
+    <Value></Value>
+  </LocaleResource>
 </Language>'
 
 CREATE TABLE #LocaleStringResourceTmp
