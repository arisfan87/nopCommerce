﻿--upgrade scripts from nopCommerce 4.10 to 4.20

--new locale resources
declare @resources xml
--a resource will be deleted if its value is empty
set @resources='
<Language>
  <LocaleResource Name="Admin.ContentManagement.Topics.Fields.Title.Required">
    <Value>Title is required</Value>
  </LocaleResource>  
  <LocaleResource Name="Admin.Configuration.Settings.Order.DisableBillingAddressCheckoutStep.Hint">
    <Value>Check to disable "Billing address" step during checkout. Billing address will be pre-filled and saved using the default registration data (this option cannot be used with guest checkout enabled). Also ensure that appropriate address fields that cannot be pre-filled are not required (or disabled). If a customer doesn''t have a billing address, then the billing address step will be displayed.</Value>
  </LocaleResource>
  <LocaleResource Name="Common.RelativeDateTime.Past">
    <Value>{0} ago</Value>
  </LocaleResource>
  <LocaleResource Name="Admin.Configuration.Settings.Shipping.IgnoreAdditionalShippingChargeForPickUpInStore">
    <Value>Ignore additional shipping charge for pick up in store</Value>
  </LocaleResource>
  <LocaleResource Name="Admin.Configuration.Settings.Shipping.IgnoreAdditionalShippingChargeForPickUpInStore.Hint">
    <Value>Check if you want ignore additional shipping charge for pick up in store.</Value>
  </LocaleResource>
  <LocaleResource Name="Admin.Configuration.Settings.GeneralCommon.UseResponseCompression">
    <Value>Use response compression</Value>
  </LocaleResource>  
   <LocaleResource Name="Admin.Configuration.Settings.GeneralCommon.UseResponseCompression.Hint">
    <Value>Enable to compress response (gzip by default). You can disable it if you have an active IIS Dynamic Compression Module configured at the server level.</Value>
  </LocaleResource>   
  <LocaleResource Name="Admin.System.Warnings.URL.Reserved">
    <Value>The entered text will be replaced by ''{0}'', since it is already used as a SEO-friendly name for another page or contains invalid characters</Value>
  </LocaleResource>
  <LocaleResource Name="Plugins.Payments.PayPalStandard.Instructions">
    <Value>
		<![CDATA[
		<p>
			<b>If you''re using this gateway ensure that your primary store currency is supported by PayPal.</b>
			<br />
			<br />To use PDT, you must activate PDT and Auto Return in your PayPal account profile. You must also acquire a PDT identity token, which is used in all PDT communication you send to PayPal. Follow these steps to configure your account for PDT:<br />
			<br />1. Log in to your PayPal account (click <a href="https://www.paypal.com/us/webapps/mpp/referral/paypal-business-account2?partner_id=9JJPJNNPQ7PZ8" target="_blank">here</a> to create your account).
			<br />2. Click the Profile button.
			<br />3. Click the Profile and Settings button.
			<br />4. Select the My selling tools item on left panel.
			<br />5. Click Website Preferences Update in the Selling online section.
			<br />6. Under Auto Return for Website Payments, click the On radio button.
			<br />7. For the Return URL, enter the URL on your site that will receive the transaction ID posted by PayPal after a customer payment ({0}).
			<br />8. Under Payment Data Transfer, click the On radio button and get your PDT identity token.
			<br />9. Click Save.
			<br />
		</p>
		]]>
	</Value>
  </LocaleResource>  
  <LocaleResource Name="Plugins.ExternalAuth.Facebook.Instructions">
    <Value><![CDATA[<p>To configure authentication with Facebook, please follow these steps:<br/><br/><ol><li>Navigate to the <a href="https://developers.facebook.com/apps" target ="_blank" > Facebook for Developers</a> page and sign in. If you don''t already have a Facebook account, use the <b>Sign up for Facebook</b> link on the login page to create one.</li><li>Tap the <b>+ Add a New App button</b> in the upper right corner to create a new App ID. (If this is your first app with Facebook, the text of the button will be <b>Create a New App</b>.)</li><li>Fill out the form and tap the <b>Create App ID button</b>.</li><li>The <b>Product Setup</b> page is displayed, letting you select the features for your new app. Click <b>Get Started</b> on <b>Facebook Login</b>.</li><li>Click the <b>Settings</b> link in the menu at the left, you are presented with the <b>Client OAuth Settings</b> page with some defaults already set.</li><li>Enter "{0:s}signin-facebook" into the <b>Valid OAuth Redirect URIs</b> field.</li><li>Click <b>Save Changes</b>.</li><li>Click the <b>Dashboard</b> link in the left navigation.</li><li>Copy your App ID and App secret below.</li></ol><br/><br/></p>]]></Value>
  </LocaleResource>
  <LocaleResource Name="Filtering.SpecificationFilter.Separator">
    <Value>or</Value>
  </LocaleResource>
  <LocaleResource Name="Admin.Common.Alert">
    <Value>Information</Value>
  </LocaleResource>  
  <LocaleResource Name="Admin.Common.Ok">
    <Value>Ok</Value>
  </LocaleResource>
  <LocaleResource Name="Admin.Common.Alert.States.Failed">
    <Value>Failed to retrieve states.</Value>
  </LocaleResource>
  <LocaleResource Name="Admin.Catalog.Products.SpecificationAttributes.Alert.FailedRetrieving">
    <Value>Failed to retrieve specification options.</Value>
  </LocaleResource>
  <LocaleResource Name="Admin.Promotions.Discounts.Requirements.Alert.FailedGetDiscountRequirements">
    <Value>Failed to load requirements info. Please refresh the page.</Value>
  </LocaleResource>
  <LocaleResource Name="Admin.Customers.Customers.RewardPoints.Alert.HistoryAdd">
    <Value>Failed to add reward points.</Value>
  </LocaleResource>
    <LocaleResource Name="Admin.Promotions.Discounts.Requirements.Alert.FailedToSave">
    <Value>Failed to save requirement</Value>
  </LocaleResource>
  <LocaleResource Name="Admin.GiftCards.Fields.GiftCardCouponCode.Alert.FailedGenerate">
    <Value>Failed to generate code.</Value>
  </LocaleResource>
  <LocaleResource Name="Admin.Reports.Customers.CustomerStatistics.Alert.FailedLoad">
    <Value>Failed to load statistics.</Value>
  </LocaleResource>
  <LocaleResource Name="Admin.SalesReport.OrderStatistics.Alert.FailedLoad">
    <Value>Failed to load statistics.</Value>
  </LocaleResource>
  <LocaleResource Name="Admin.Configuration.Shipping.Measures.Dimensions.MarkAsPrimaryDimension.Alert.FailedToUpdate">
    <Value>Failed to update dimension.</Value>
  </LocaleResource>
  <LocaleResource Name="Admin.Configuration.Shipping.Measures.Weights.MarkAsPrimaryWeight.Alert.FailedToUpdate">
    <Value>Failed to update weight.</Value>
  </LocaleResource>
  <LocaleResource Name="Admin.Orders.OrderNotes.Alert.Add">
    <Value>Failed to add order note.</Value>
  </LocaleResource>
  <LocaleResource Name="Admin.Catalog.Products.Pictures.Alert.AddNew">
    <Value>Upload picture first.</Value>
  </LocaleResource>
  <LocaleResource Name="Admin.Catalog.Products.Pictures.Alert.PictureAdd">
    <Value>Failed to add product picture.</Value>
  </LocaleResource>
  <LocaleResource Name="Admin.Catalog.Products.ProductAttributes.AttributeCombinations.Alert.FailedGenerate">
    <Value>Error while generating attribute combinations.</Value>
  </LocaleResource>
  <LocaleResource Name="Admin.Download.SaveDownloadURL.Alert.FailedSave">
    <Value>Failed to save download object.</Value>
  </LocaleResource>
  <LocaleResource Name="Admin.Vendors.VendorNotes.AddTitle.Alert.FailedAddNote">
    <Value>Failed to add vendor note.</Value>
  </LocaleResource>
  <LocaleResource Name="Admin.Catalog.Products.SpecificationAttributes.Alert.FailedAdd">
    <Value></Value>
  </LocaleResource>
  <LocaleResource Name="Admin.Configuration.Currencies.Alert.Error">
    <Value>Failed to update currency.</Value>
  </LocaleResource>
  <LocaleResource Name="Admin.Catalog.Products.SpecificationAttributes.Alert.SelectOption">
    <Value></Value>
  </LocaleResource>
  <LocaleResource Name="Admin.Catalog.Products.SpecificationAttributes.Alert.NoAttributeOptions">
    <Value></Value>
  </LocaleResource>
  <LocaleResource Name="Admin.Promotions.Discounts.Requirements.FailedToSave">
    <Value></Value>
  </LocaleResource> 
  <LocaleResource Name="Admin.Catalog.Products.SpecificationAttributes.SelectOption">
    <Value></Value>
  </LocaleResource> 
  <LocaleResource Name="Admin.Catalog.Products.SpecificationAttributes.NoAttributeOptions">
    <Value></Value>
  </LocaleResource>
  <LocaleResource Name="Admin.Promotions.Discounts.Requirements.FailedToSave">
    <Value>Failed to save discount requirements.</Value>
  </LocaleResource>
  <LocaleResource Name="Admin.Common.Alert.Save.Error">
    <Value>Error while saving.</Value>
  </LocaleResource>
  <LocaleResource Name="Admin.Common.Alert.Save.Ok">
    <Value>Successfully saved.</Value>
  </LocaleResource>
  <LocaleResource Name="Admin.Common.Alert.Add.Error">
    <Value>Failed to add record.</Value>
  </LocaleResource>
  <LocaleResource Name="ShoppingCart.DiscountCouponCode.Activated">
    <Value>Coupon code ({0}) is activated! The discount will be applied to your order.</Value>
  </LocaleResource>  
  <LocaleResource Name="ShoppingCart.DiscountCouponCode.Invalid">
    <Value>This coupon code ({0}) is invalid or no longer available.</Value>
  </LocaleResource>
   <LocaleResource Name="Admin.Configuration.Settings.CustomerUser.PasswordRequireDigit">
    <Value>Password must have at least one digit</Value>
  </LocaleResource>
  <LocaleResource Name="Admin.Configuration.Settings.CustomerUser.PasswordRequireDigit.Hint">
    <Value>Specify that passwords must have at least one digit.</Value>
  </LocaleResource>
  <LocaleResource Name="Admin.Configuration.Settings.CustomerUser.PasswordRequireLowercase">
    <Value>Password must have at least one lowercase</Value>
  </LocaleResource>
  <LocaleResource Name="Admin.Configuration.Settings.CustomerUser.PasswordRequireLowercase.Hint">
    <Value>Specify that password must have at least one lowercase.</Value>
  </LocaleResource>
  <LocaleResource Name="Admin.Configuration.Settings.CustomerUser.PasswordRequireNonAlphanumeric">
    <Value>Password must have at least one non alphanumeric character</Value>
  </LocaleResource>
  <LocaleResource Name="Admin.Configuration.Settings.CustomerUser.PasswordRequireNonAlphanumeric.Hint">
    <Value>Specify that password must have at least one non alphanumeric character.</Value>
  </LocaleResource>
  <LocaleResource Name="Admin.Configuration.Settings.CustomerUser.PasswordRequireUppercase">
    <Value>Password must have at least one uppercase</Value>
  </LocaleResource>
  <LocaleResource Name="Admin.Configuration.Settings.CustomerUser.PasswordRequireUppercase.Hint">
    <Value>Specify that passwords must have at least one uppercase.</Value>
  </LocaleResource>
  <LocaleResource Name="Validation.Password.IsNotEmpty">
    <Value>Password is required.</Value>
  </LocaleResource>
  <LocaleResource Name="Validation.Password.RequireDigit">
    <Value><![CDATA[<li>must have at least one digit</li>]]></Value>
  </LocaleResource>
  <LocaleResource Name="Validation.Password.RequireLowercase">
    <Value><![CDATA[<li>must have at least one lowercase</li>]]></Value>
  </LocaleResource>
  <LocaleResource Name="Validation.Password.RequireNonAlphanumeric">
    <Value><![CDATA[<li>must have at least one special character (e.g. #?!@$%^&*-)</li>]]></Value>
  </LocaleResource>
  <LocaleResource Name="Validation.Password.RequireUppercase">
    <Value><![CDATA[<li>must have at least one uppercase</li>]]></Value>
  </LocaleResource>
  <LocaleResource Name="Validation.Password.LengthValidation">
    <Value><![CDATA[<li>must have at least {0} characters</li>]]></Value>
  </LocaleResource>
  <LocaleResource Name="Validation.Password.Rule">
    <Value><![CDATA[<p>Password must meet the following rules: </p><ul>{0}{1}{2}{3}{4}</ul>]]></Value>
  </LocaleResource>
  <LocaleResource Name="Account.ChangePassword.Fields.NewPassword.LengthValidation">
    <Value></Value>
  </LocaleResource>
  <LocaleResource Name="Account.ChangePassword.Fields.NewPassword.Required">
    <Value></Value>
  </LocaleResource>
  <LocaleResource Name="Account.Fields.Password.Required">
    <Value></Value>
  </LocaleResource>
  <LocaleResource Name="Account.Fields.Password.LengthValidation">
    <Value></Value>
  </LocaleResource>  
  <LocaleResource Name="Account.PasswordRecovery.NewPassword.Required">
    <Value></Value>
  </LocaleResource>
  <LocaleResource Name="Account.PasswordRecovery.NewPassword.LengthValidation">
    <Value></Value>
  </LocaleResource>
  <LocaleResource Name="FormattedAttributes.PriceAdjustment">
    <Value> [{0}{1}{2}]</Value>
  </LocaleResource>
  <LocaleResource Name="Admin.Customers.Customers.Impersonate.Inactive">
    <Value>This customer is inactive</Value>
  </LocaleResource>
  <LocaleResource Name="ShoppingCart.Discount.CannotBeUsed">
    <Value>You cannot use this discount coupon because the validation conditions are not met</Value>
  </LocaleResource>
  <LocaleResource Name="Admin.Configuration.Settings.Catalog.ExportImportProductUseLimitedToStores">
    <Value>Export/Import products with "limited to stores"</Value>
  </LocaleResource>
  <LocaleResource Name="Admin.Configuration.Settings.Catalog.ExportImportProductUseLimitedToStores.Hint">
    <Value>Check if products should be exported/imported with "limited to stores" property.</Value>
  </LocaleResource>
  <LocaleResource Name="Admin.Catalog.Products.Import.StoresDontExist">
    <Value>Stores with the following names and/or IDs don''t exist: {0}</Value>
  </LocaleResource>
  <LocaleResource Name="Plugins.Payments.Square.Fields.Location.Select">
    <Value>Select location</Value>
  </LocaleResource>
  <LocaleResource Name="Admin.Configuration.Settings.ShoppingCart.GroupTierPricesForDistinctShoppingCartItems">
    <Value>Group tier prices for distinct shopping cart items</Value>
  </LocaleResource>
  <LocaleResource Name="Admin.Configuration.Settings.ShoppingCart.GroupTierPricesForDistinctShoppingCartItems.Hint">
    <Value>Allows to offer special prices when customers buy bigger amounts of a particular product. For example, when a customer could have two shopping cart items for the same products (different product attributes).</Value>
  </LocaleResource>
  <LocaleResource Name="Checkout.Addresses.Invalid">
    <Value>You have {0} invalid address(es)</Value>
  </LocaleResource>  
  <LocaleResource Name="Admin.Catalog.Products.Fields.LowStockActivity.Hint">
    <Value>Action to be taken when your current stock quantity falls below (reaches) the ''Minimum stock quantity''. Activation of the action will occur only after an order is placed.</Value>
  </LocaleResource>
<<<<<<< HEAD
  <LocaleResource Name="Admin.Catalog.Categories.Display">
    <Value>Display</Value>
  </LocaleResource>
  <LocaleResource Name="Admin.Catalog.Categories.Mappings">
    <Value>Mappings</Value>
  </LocaleResource>
</Language>
'
=======
  <LocaleResource Name="ActivityLog.UploadNewIconsArchive">
    <Value>Uploaded a new favicon and app icons archive for store (ID = {0})</Value>
  </LocaleResource>
  <LocaleResource Name="Admin.Configuration.FaviconAndAppIcons.Uploaded">
    <Value>Favicon and app icons have been uploaded</Value>
  </LocaleResource>
  <LocaleResource Name="Admin.Configuration.Settings.GeneralCommon.BlockTitle.FaviconAndAppIcons">
    <Value>Favicon and app icons</Value>
  </LocaleResource>
  <LocaleResource Name="Admin.Configuration.Settings.GeneralCommon.FaviconAndAppIcons.UploadIconsArchive">
    <Value>Upload icons archive</Value>
  </LocaleResource>
  <LocaleResource Name="Admin.Configuration.Settings.GeneralCommon.FaviconAndAppIcons.UploadIconsArchive.Hint">
    <Value>Upload archive with favicon and app icons for different operating systems and devices. You can see an example of the favicon and app icons archive in /icons/samples in the root of the site. Your favicon and app icons path is "icons/icons_{0}"</Value>
  </LocaleResource>
  <LocaleResource Name="Admin.Configuration.Settings.GeneralCommon.FaviconAndAppIcons.Description">
    <Value>Favicon and app icons are small pictures associated with a particular website or web page. They are displayed by the browser in the tab before the page title, and as a picture next to a bookmark, in tabs and in other interface elements. You can see an example of the favicon and app icons archive in /icons/samples in the root of the site.</Value>
  </LocaleResource>
  <LocaleResource Name="Admin.Configuration.Settings.GeneralCommon.FaviconAndAppIcons.MissingFile">
    <Value>Could not find file {0}. This file is required. It contains the code for the page head element.</Value>
  </LocaleResource>
  <LocaleResource Name="Admin.Configuration.Plugins.ApplyChanges">
    <Value>Restart application to apply changes</Value>
  </LocaleResource>
  <LocaleResource Name="Admin.Configuration.Plugins.DiscardChanges">
    <Value>Discard changes</Value>
  </LocaleResource>  
  <LocaleResource Name="Admin.Configuration.Plugins.ApplyChanges.Progress">
    <Value>Applying changes on plugins...</Value>
  </LocaleResource>    
  <LocaleResource Name="Admin.Configuration.Plugins.DiscardChanges.Progress">
    <Value>Discarding changes on plugins...</Value>
  </LocaleResource>    
  <LocaleResource Name="Admin.Configuration.Plugins.ChangesApplyAfterReboot">
    <Value>Changes will be apply after restart application</Value>
  </LocaleResource> 
  <LocaleResource Name="Admin.Plugins.Errors.NotDeleted">
    <Value>The plugin "{0}" not deleted</Value>
  </LocaleResource> 
  <LocaleResource Name="Admin.Plugins.Errors.NotInstalled">
    <Value>The plugin "{0}" not installed</Value>
  </LocaleResource>  
  <LocaleResource Name="Admin.Plugins.Errors.NotUninstalled">
    <Value>The plugin "{0}" not uninstalled</Value>
  </LocaleResource>
  <LocaleResource Name="Admin.System.Warnings.PluginRequiredAssembly">
    <Value>the ''{0}'' plugin required the ''{1}'' assembly</Value>
  </LocaleResource>  
  <LocaleResource Name="Admin.System.Warnings.AssemblyHasCollision">
    <Value>The ''{0}'' assembly has collision, application loaded the ''{1}'' assembly, but {2}</Value>
  </LocaleResource> 
  <LocaleResource Name="Admin.Configuration.Plugins.Deleted">
    <Value></Value>
  </LocaleResource>
  <LocaleResource Name="Admin.Configuration.Plugins.Installed">
    <Value></Value>
  </LocaleResource>  
  <LocaleResource Name="Admin.Configuration.Plugins.Uninstalled">
    <Value></Value>
  </LocaleResource>   
</Language>'
>>>>>>> efd210bc

CREATE TABLE #LocaleStringResourceTmp
	(
		[ResourceName] [nvarchar](200) NOT NULL,
		[ResourceValue] [nvarchar](max) NOT NULL
	)

INSERT INTO #LocaleStringResourceTmp (ResourceName, ResourceValue)
SELECT	nref.value('@Name', 'nvarchar(200)'), nref.value('Value[1]', 'nvarchar(MAX)')
FROM	@resources.nodes('//Language/LocaleResource') AS R(nref)

--do it for each existing language
DECLARE @ExistingLanguageID int
DECLARE cur_existinglanguage CURSOR FOR
SELECT [ID]
FROM [Language]
OPEN cur_existinglanguage
FETCH NEXT FROM cur_existinglanguage INTO @ExistingLanguageID
WHILE @@FETCH_STATUS = 0
BEGIN
	DECLARE @ResourceName nvarchar(200)
	DECLARE @ResourceValue nvarchar(MAX)
	DECLARE cur_localeresource CURSOR FOR
	SELECT ResourceName, ResourceValue
	FROM #LocaleStringResourceTmp
	OPEN cur_localeresource
	FETCH NEXT FROM cur_localeresource INTO @ResourceName, @ResourceValue
	WHILE @@FETCH_STATUS = 0
	BEGIN
		IF (EXISTS (SELECT 1 FROM [LocaleStringResource] WHERE LanguageID=@ExistingLanguageID AND ResourceName=@ResourceName))
		BEGIN
			UPDATE [LocaleStringResource]
			SET [ResourceValue]=@ResourceValue
			WHERE LanguageID=@ExistingLanguageID AND ResourceName=@ResourceName
		END
		ELSE 
		BEGIN
			INSERT INTO [LocaleStringResource]
			(
				[LanguageId],
				[ResourceName],
				[ResourceValue]
			)
			VALUES
			(
				@ExistingLanguageID,
				@ResourceName,
				@ResourceValue
			)
		END
		
		IF (@ResourceValue is null or @ResourceValue = '')
		BEGIN
			DELETE [LocaleStringResource]
			WHERE LanguageID=@ExistingLanguageID AND ResourceName=@ResourceName
		END
		
		FETCH NEXT FROM cur_localeresource INTO @ResourceName, @ResourceValue
	END
	CLOSE cur_localeresource
	DEALLOCATE cur_localeresource


	--fetch next language identifier
	FETCH NEXT FROM cur_existinglanguage INTO @ExistingLanguageID
END
CLOSE cur_existinglanguage
DEALLOCATE cur_existinglanguage

DROP TABLE #LocaleStringResourceTmp
GO

UPDATE [Topic] 
SET [IncludeInFooterColumn1] = 0
WHERE [SystemName] = 'VendorTermsOfService'
GO

UPDATE [Topic]
SET [Title] = ISNULL([SystemName], '')
WHERE [Title] IS NULL OR [Title] = ''
GO

ALTER TABLE [Topic] ALTER COLUMN [Title] nvarchar(max) NOT NULL
GO

-- update the "ProductLoadAllPaged" stored procedure
ALTER PROCEDURE [ProductLoadAllPaged]
(
	@CategoryIds		nvarchar(MAX) = null,	--a list of category IDs (comma-separated list). e.g. 1,2,3
	@ManufacturerId		int = 0,
	@StoreId			int = 0,
	@VendorId			int = 0,
	@WarehouseId		int = 0,
	@ProductTypeId		int = null, --product type identifier, null - load all products
	@VisibleIndividuallyOnly bit = 0, 	--0 - load all products , 1 - "visible indivially" only
	@MarkedAsNewOnly	bit = 0, 	--0 - load all products , 1 - "marked as new" only
	@ProductTagId		int = 0,
	@FeaturedProducts	bit = null,	--0 featured only , 1 not featured only, null - load all products
	@PriceMin			decimal(18, 4) = null,
	@PriceMax			decimal(18, 4) = null,
	@Keywords			nvarchar(4000) = null,
	@SearchDescriptions bit = 0, --a value indicating whether to search by a specified "keyword" in product descriptions
	@SearchManufacturerPartNumber bit = 0, -- a value indicating whether to search by a specified "keyword" in manufacturer part number
	@SearchSku			bit = 0, --a value indicating whether to search by a specified "keyword" in product SKU
	@SearchProductTags  bit = 0, --a value indicating whether to search by a specified "keyword" in product tags
	@UseFullTextSearch  bit = 0,
	@FullTextMode		int = 0, --0 - using CONTAINS with <prefix_term>, 5 - using CONTAINS and OR with <prefix_term>, 10 - using CONTAINS and AND with <prefix_term>
	@FilteredSpecs		nvarchar(MAX) = null,	--filter by specification attribute options (comma-separated list of IDs). e.g. 14,15,16
	@LanguageId			int = 0,
	@OrderBy			int = 0, --0 - position, 5 - Name: A to Z, 6 - Name: Z to A, 10 - Price: Low to High, 11 - Price: High to Low, 15 - creation date
	@AllowedCustomerRoleIds	nvarchar(MAX) = null,	--a list of customer role IDs (comma-separated list) for which a product should be shown (if a subjet to ACL)
	@PageIndex			int = 0, 
	@PageSize			int = 2147483644,
	@ShowHidden			bit = 0,
	@OverridePublished	bit = null, --null - process "Published" property according to "showHidden" parameter, true - load only "Published" products, false - load only "Unpublished" products
	@LoadFilterableSpecificationAttributeOptionIds bit = 0, --a value indicating whether we should load the specification attribute option identifiers applied to loaded products (all pages)
	@FilterableSpecificationAttributeOptionIds nvarchar(MAX) = null OUTPUT, --the specification attribute option identifiers applied to loaded products (all pages). returned as a comma separated list of identifiers
	@TotalRecords		int = null OUTPUT
)
AS
BEGIN
	
	/* Products that filtered by keywords */
	CREATE TABLE #KeywordProducts
	(
		[ProductId] int NOT NULL
	)

	DECLARE
		@SearchKeywords bit,
		@OriginalKeywords nvarchar(4000),
		@sql nvarchar(max),
		@sql_orderby nvarchar(max)

	SET NOCOUNT ON
	
	--filter by keywords
	SET @Keywords = isnull(@Keywords, '')
	SET @Keywords = rtrim(ltrim(@Keywords))
	SET @OriginalKeywords = @Keywords
	IF ISNULL(@Keywords, '') != ''
	BEGIN
		SET @SearchKeywords = 1
		
		IF @UseFullTextSearch = 1
		BEGIN
			--remove wrong chars (' ")
			SET @Keywords = REPLACE(@Keywords, '''', '')
			SET @Keywords = REPLACE(@Keywords, '"', '')
			
			--full-text search
			IF @FullTextMode = 0 
			BEGIN
				--0 - using CONTAINS with <prefix_term>
				SET @Keywords = ' "' + @Keywords + '*" '
			END
			ELSE
			BEGIN
				--5 - using CONTAINS and OR with <prefix_term>
				--10 - using CONTAINS and AND with <prefix_term>

				--clean multiple spaces
				WHILE CHARINDEX('  ', @Keywords) > 0 
					SET @Keywords = REPLACE(@Keywords, '  ', ' ')

				DECLARE @concat_term nvarchar(100)				
				IF @FullTextMode = 5 --5 - using CONTAINS and OR with <prefix_term>
				BEGIN
					SET @concat_term = 'OR'
				END 
				IF @FullTextMode = 10 --10 - using CONTAINS and AND with <prefix_term>
				BEGIN
					SET @concat_term = 'AND'
				END

				--now let's build search string
				declare @fulltext_keywords nvarchar(4000)
				set @fulltext_keywords = N''
				declare @index int		
		
				set @index = CHARINDEX(' ', @Keywords, 0)

				-- if index = 0, then only one field was passed
				IF(@index = 0)
					set @fulltext_keywords = ' "' + @Keywords + '*" '
				ELSE
				BEGIN		
					DECLARE @first BIT
					SET  @first = 1			
					WHILE @index > 0
					BEGIN
						IF (@first = 0)
							SET @fulltext_keywords = @fulltext_keywords + ' ' + @concat_term + ' '
						ELSE
							SET @first = 0

						SET @fulltext_keywords = @fulltext_keywords + '"' + SUBSTRING(@Keywords, 1, @index - 1) + '*"'					
						SET @Keywords = SUBSTRING(@Keywords, @index + 1, LEN(@Keywords) - @index)						
						SET @index = CHARINDEX(' ', @Keywords, 0)
					end
					
					-- add the last field
					IF LEN(@fulltext_keywords) > 0
						SET @fulltext_keywords = @fulltext_keywords + ' ' + @concat_term + ' ' + '"' + SUBSTRING(@Keywords, 1, LEN(@Keywords)) + '*"'	
				END
				SET @Keywords = @fulltext_keywords
			END
		END
		ELSE
		BEGIN
			--usual search by PATINDEX
			SET @Keywords = '%' + @Keywords + '%'
		END
		--PRINT @Keywords

		--product name
		SET @sql = '
		INSERT INTO #KeywordProducts ([ProductId])
		SELECT p.Id
		FROM Product p with (NOLOCK)
		WHERE '
		IF @UseFullTextSearch = 1
			SET @sql = @sql + 'CONTAINS(p.[Name], @Keywords) '
		ELSE
			SET @sql = @sql + 'PATINDEX(@Keywords, p.[Name]) > 0 '


		--localized product name
		SET @sql = @sql + '
		UNION
		SELECT lp.EntityId
		FROM LocalizedProperty lp with (NOLOCK)
		WHERE
			lp.LocaleKeyGroup = N''Product''
			AND lp.LanguageId = ' + ISNULL(CAST(@LanguageId AS nvarchar(max)), '0') + '
			AND lp.LocaleKey = N''Name'''
		IF @UseFullTextSearch = 1
			SET @sql = @sql + ' AND CONTAINS(lp.[LocaleValue], @Keywords) '
		ELSE
			SET @sql = @sql + ' AND PATINDEX(@Keywords, lp.[LocaleValue]) > 0 '
	

		IF @SearchDescriptions = 1
		BEGIN
			--product short description
			SET @sql = @sql + '
			UNION
			SELECT p.Id
			FROM Product p with (NOLOCK)
			WHERE '
			IF @UseFullTextSearch = 1
				SET @sql = @sql + 'CONTAINS(p.[ShortDescription], @Keywords) '
			ELSE
				SET @sql = @sql + 'PATINDEX(@Keywords, p.[ShortDescription]) > 0 '


			--product full description
			SET @sql = @sql + '
			UNION
			SELECT p.Id
			FROM Product p with (NOLOCK)
			WHERE '
			IF @UseFullTextSearch = 1
				SET @sql = @sql + 'CONTAINS(p.[FullDescription], @Keywords) '
			ELSE
				SET @sql = @sql + 'PATINDEX(@Keywords, p.[FullDescription]) > 0 '



			--localized product short description
			SET @sql = @sql + '
			UNION
			SELECT lp.EntityId
			FROM LocalizedProperty lp with (NOLOCK)
			WHERE
				lp.LocaleKeyGroup = N''Product''
				AND lp.LanguageId = ' + ISNULL(CAST(@LanguageId AS nvarchar(max)), '0') + '
				AND lp.LocaleKey = N''ShortDescription'''
			IF @UseFullTextSearch = 1
				SET @sql = @sql + ' AND CONTAINS(lp.[LocaleValue], @Keywords) '
			ELSE
				SET @sql = @sql + ' AND PATINDEX(@Keywords, lp.[LocaleValue]) > 0 '
				

			--localized product full description
			SET @sql = @sql + '
			UNION
			SELECT lp.EntityId
			FROM LocalizedProperty lp with (NOLOCK)
			WHERE
				lp.LocaleKeyGroup = N''Product''
				AND lp.LanguageId = ' + ISNULL(CAST(@LanguageId AS nvarchar(max)), '0') + '
				AND lp.LocaleKey = N''FullDescription'''
			IF @UseFullTextSearch = 1
				SET @sql = @sql + ' AND CONTAINS(lp.[LocaleValue], @Keywords) '
			ELSE
				SET @sql = @sql + ' AND PATINDEX(@Keywords, lp.[LocaleValue]) > 0 '
		END

		--manufacturer part number (exact match)
		IF @SearchManufacturerPartNumber = 1
		BEGIN
			SET @sql = @sql + '
			UNION
			SELECT p.Id
			FROM Product p with (NOLOCK)
			WHERE p.[ManufacturerPartNumber] = @OriginalKeywords '
		END

		--SKU (exact match)
		IF @SearchSku = 1
		BEGIN
			SET @sql = @sql + '
			UNION
			SELECT p.Id
			FROM Product p with (NOLOCK)
			WHERE p.[Sku] = @OriginalKeywords '
		END

		IF @SearchProductTags = 1
		BEGIN
			--product tags (exact match)
			SET @sql = @sql + '
			UNION
			SELECT pptm.Product_Id
			FROM Product_ProductTag_Mapping pptm with(NOLOCK) INNER JOIN ProductTag pt with(NOLOCK) ON pt.Id = pptm.ProductTag_Id
			WHERE pt.[Name] = @OriginalKeywords '

			--localized product tags
			SET @sql = @sql + '
			UNION
			SELECT pptm.Product_Id
			FROM LocalizedProperty lp with (NOLOCK) INNER JOIN Product_ProductTag_Mapping pptm with(NOLOCK) ON lp.EntityId = pptm.ProductTag_Id
			WHERE
				lp.LocaleKeyGroup = N''ProductTag''
				AND lp.LanguageId = ' + ISNULL(CAST(@LanguageId AS nvarchar(max)), '0') + '
				AND lp.LocaleKey = N''Name''
				AND lp.[LocaleValue] = @OriginalKeywords '
		END

		--PRINT (@sql)
		EXEC sp_executesql @sql, N'@Keywords nvarchar(4000), @OriginalKeywords nvarchar(4000)', @Keywords, @OriginalKeywords

	END
	ELSE
	BEGIN
		SET @SearchKeywords = 0
	END

	--filter by category IDs
	SET @CategoryIds = isnull(@CategoryIds, '')	
	CREATE TABLE #FilteredCategoryIds
	(
		CategoryId int not null
	)
	INSERT INTO #FilteredCategoryIds (CategoryId)
	SELECT CAST(data as int) FROM [nop_splitstring_to_table](@CategoryIds, ',')	
	DECLARE @CategoryIdsCount int	
	SET @CategoryIdsCount = (SELECT COUNT(1) FROM #FilteredCategoryIds)

	--filter by customer role IDs (access control list)
	SET @AllowedCustomerRoleIds = isnull(@AllowedCustomerRoleIds, '')	
	CREATE TABLE #FilteredCustomerRoleIds
	(
		CustomerRoleId int not null
	)
	INSERT INTO #FilteredCustomerRoleIds (CustomerRoleId)
	SELECT CAST(data as int) FROM [nop_splitstring_to_table](@AllowedCustomerRoleIds, ',')
	DECLARE @FilteredCustomerRoleIdsCount int	
	SET @FilteredCustomerRoleIdsCount = (SELECT COUNT(1) FROM #FilteredCustomerRoleIds)
	
	--paging
	DECLARE @PageLowerBound int
	DECLARE @PageUpperBound int
	DECLARE @RowsToReturn int
	SET @RowsToReturn = @PageSize * (@PageIndex + 1)	
	SET @PageLowerBound = @PageSize * @PageIndex
	SET @PageUpperBound = @PageLowerBound + @PageSize + 1
	
	CREATE TABLE #DisplayOrderTmp 
	(
		[Id] int IDENTITY (1, 1) NOT NULL,
		[ProductId] int NOT NULL
	)

	SET @sql = '
	SELECT p.Id
	FROM
		Product p with (NOLOCK)'
	
	IF @CategoryIdsCount > 0
	BEGIN
		SET @sql = @sql + '
		INNER JOIN Product_Category_Mapping pcm with (NOLOCK)
			ON p.Id = pcm.ProductId'
	END
	
	IF @ManufacturerId > 0
	BEGIN
		SET @sql = @sql + '
		INNER JOIN Product_Manufacturer_Mapping pmm with (NOLOCK)
			ON p.Id = pmm.ProductId'
	END
	
	IF ISNULL(@ProductTagId, 0) != 0
	BEGIN
		SET @sql = @sql + '
		INNER JOIN Product_ProductTag_Mapping pptm with (NOLOCK)
			ON p.Id = pptm.Product_Id'
	END
	
	--searching by keywords
	IF @SearchKeywords = 1
	BEGIN
		SET @sql = @sql + '
		JOIN #KeywordProducts kp
			ON  p.Id = kp.ProductId'
	END
	
	SET @sql = @sql + '
	WHERE
		p.Deleted = 0'
	
	--filter by category
	IF @CategoryIdsCount > 0
	BEGIN
		SET @sql = @sql + '
		AND pcm.CategoryId IN ('
		
		SET @sql = @sql + + CAST(@CategoryIds AS nvarchar(max))

		SET @sql = @sql + ')'

		IF @FeaturedProducts IS NOT NULL
		BEGIN
			SET @sql = @sql + '
		AND pcm.IsFeaturedProduct = ' + CAST(@FeaturedProducts AS nvarchar(max))
		END
	END
	
	--filter by manufacturer
	IF @ManufacturerId > 0
	BEGIN
		SET @sql = @sql + '
		AND pmm.ManufacturerId = ' + CAST(@ManufacturerId AS nvarchar(max))
		
		IF @FeaturedProducts IS NOT NULL
		BEGIN
			SET @sql = @sql + '
		AND pmm.IsFeaturedProduct = ' + CAST(@FeaturedProducts AS nvarchar(max))
		END
	END
	
	--filter by vendor
	IF @VendorId > 0
	BEGIN
		SET @sql = @sql + '
		AND p.VendorId = ' + CAST(@VendorId AS nvarchar(max))
	END
	
	--filter by warehouse
	IF @WarehouseId > 0
	BEGIN
		--we should also ensure that 'ManageInventoryMethodId' is set to 'ManageStock' (1)
		--but we skip it in order to prevent hard-coded values (e.g. 1) and for better performance
		SET @sql = @sql + '
		AND  
			(
				(p.UseMultipleWarehouses = 0 AND
					p.WarehouseId = ' + CAST(@WarehouseId AS nvarchar(max)) + ')
				OR
				(p.UseMultipleWarehouses > 0 AND
					EXISTS (SELECT 1 FROM ProductWarehouseInventory [pwi]
					WHERE [pwi].WarehouseId = ' + CAST(@WarehouseId AS nvarchar(max)) + ' AND [pwi].ProductId = p.Id))
			)'
	END
	
	--filter by product type
	IF @ProductTypeId is not null
	BEGIN
		SET @sql = @sql + '
		AND p.ProductTypeId = ' + CAST(@ProductTypeId AS nvarchar(max))
	END
	
	--filter by "visible individually"
	IF @VisibleIndividuallyOnly = 1
	BEGIN
		SET @sql = @sql + '
		AND p.VisibleIndividually = 1'
	END
	
	--filter by "marked as new"
	IF @MarkedAsNewOnly = 1
	BEGIN
		SET @sql = @sql + '
		AND p.MarkAsNew = 1
		AND (getutcdate() BETWEEN ISNULL(p.MarkAsNewStartDateTimeUtc, ''1/1/1900'') and ISNULL(p.MarkAsNewEndDateTimeUtc, ''1/1/2999''))'
	END
	
	--filter by product tag
	IF ISNULL(@ProductTagId, 0) != 0
	BEGIN
		SET @sql = @sql + '
		AND pptm.ProductTag_Id = ' + CAST(@ProductTagId AS nvarchar(max))
	END
	
	--"Published" property
	IF (@OverridePublished is null)
	BEGIN
		--process according to "showHidden"
		IF @ShowHidden = 0
		BEGIN
			SET @sql = @sql + '
			AND p.Published = 1'
		END
	END
	ELSE IF (@OverridePublished = 1)
	BEGIN
		--published only
		SET @sql = @sql + '
		AND p.Published = 1'
	END
	ELSE IF (@OverridePublished = 0)
	BEGIN
		--unpublished only
		SET @sql = @sql + '
		AND p.Published = 0'
	END
	
	--show hidden
	IF @ShowHidden = 0
	BEGIN
		SET @sql = @sql + '
		AND p.Deleted = 0
		AND (getutcdate() BETWEEN ISNULL(p.AvailableStartDateTimeUtc, ''1/1/1900'') and ISNULL(p.AvailableEndDateTimeUtc, ''1/1/2999''))'
	END
	
	--min price
	IF @PriceMin is not null
	BEGIN
		SET @sql = @sql + '
		AND (p.Price >= ' + CAST(@PriceMin AS nvarchar(max)) + ')'
	END
	
	--max price
	IF @PriceMax is not null
	BEGIN
		SET @sql = @sql + '
		AND (p.Price <= ' + CAST(@PriceMax AS nvarchar(max)) + ')'
	END
	
	--show hidden and ACL
	IF  @ShowHidden = 0 and @FilteredCustomerRoleIdsCount > 0
	BEGIN
		SET @sql = @sql + '
		AND (p.SubjectToAcl = 0 OR EXISTS (
			SELECT 1 FROM #FilteredCustomerRoleIds [fcr]
			WHERE
				[fcr].CustomerRoleId IN (
					SELECT [acl].CustomerRoleId
					FROM [AclRecord] acl with (NOLOCK)
					WHERE [acl].EntityId = p.Id AND [acl].EntityName = ''Product''
				)
			))'
	END
	
	--filter by store
	IF @StoreId > 0
	BEGIN
		SET @sql = @sql + '
		AND (p.LimitedToStores = 0 OR EXISTS (
			SELECT 1 FROM [StoreMapping] sm with (NOLOCK)
			WHERE [sm].EntityId = p.Id AND [sm].EntityName = ''Product'' and [sm].StoreId=' + CAST(@StoreId AS nvarchar(max)) + '
			))'
	END
	
    --prepare filterable specification attribute option identifier (if requested)
    IF @LoadFilterableSpecificationAttributeOptionIds = 1
	BEGIN		
		CREATE TABLE #FilterableSpecs 
		(
			[SpecificationAttributeOptionId] int NOT NULL
		)
        DECLARE @sql_filterableSpecs nvarchar(max)
        SET @sql_filterableSpecs = '
	        INSERT INTO #FilterableSpecs ([SpecificationAttributeOptionId])
	        SELECT DISTINCT [psam].SpecificationAttributeOptionId
	        FROM [Product_SpecificationAttribute_Mapping] [psam] WITH (NOLOCK)
	            WHERE [psam].[AllowFiltering] = 1
	            AND [psam].[ProductId] IN (' + @sql + ')'

        EXEC sp_executesql @sql_filterableSpecs

		--build comma separated list of filterable identifiers
		SELECT @FilterableSpecificationAttributeOptionIds = COALESCE(@FilterableSpecificationAttributeOptionIds + ',' , '') + CAST(SpecificationAttributeOptionId as nvarchar(4000))
		FROM #FilterableSpecs

		DROP TABLE #FilterableSpecs
 	END

	--filter by specification attribution options
	SET @FilteredSpecs = isnull(@FilteredSpecs, '')	
	CREATE TABLE #FilteredSpecs
	(
		SpecificationAttributeOptionId int not null
	)
	INSERT INTO #FilteredSpecs (SpecificationAttributeOptionId)
	SELECT CAST(data as int) FROM [nop_splitstring_to_table](@FilteredSpecs, ',') 

    CREATE TABLE #FilteredSpecsWithAttributes
	(
        SpecificationAttributeId int not null,
		SpecificationAttributeOptionId int not null
	)
	INSERT INTO #FilteredSpecsWithAttributes (SpecificationAttributeId, SpecificationAttributeOptionId)
	SELECT sao.SpecificationAttributeId, fs.SpecificationAttributeOptionId
    FROM #FilteredSpecs fs INNER JOIN SpecificationAttributeOption sao ON sao.Id = fs.SpecificationAttributeOptionId
    ORDER BY sao.SpecificationAttributeId 

    DECLARE @SpecAttributesCount int	
	SET @SpecAttributesCount = (SELECT COUNT(1) FROM #FilteredSpecsWithAttributes)
	IF @SpecAttributesCount > 0
	BEGIN
		--do it for each specified specification option
		DECLARE @SpecificationAttributeOptionId int
        DECLARE @SpecificationAttributeId int
        DECLARE @LastSpecificationAttributeId int
        SET @LastSpecificationAttributeId = 0
		DECLARE cur_SpecificationAttributeOption CURSOR FOR
		SELECT SpecificationAttributeId, SpecificationAttributeOptionId
		FROM #FilteredSpecsWithAttributes

		OPEN cur_SpecificationAttributeOption
        FOREACH:
            FETCH NEXT FROM cur_SpecificationAttributeOption INTO @SpecificationAttributeId, @SpecificationAttributeOptionId
            IF (@LastSpecificationAttributeId <> 0 AND @SpecificationAttributeId <> @LastSpecificationAttributeId OR @@FETCH_STATUS <> 0) 
			    SET @sql = @sql + '
        AND p.Id in (select psam.ProductId from [Product_SpecificationAttribute_Mapping] psam with (NOLOCK) where psam.AllowFiltering = 1 and psam.SpecificationAttributeOptionId IN (SELECT SpecificationAttributeOptionId FROM #FilteredSpecsWithAttributes WHERE SpecificationAttributeId = ' + CAST(@LastSpecificationAttributeId AS nvarchar(max)) + '))'
            SET @LastSpecificationAttributeId = @SpecificationAttributeId
		IF @@FETCH_STATUS = 0 GOTO FOREACH
		CLOSE cur_SpecificationAttributeOption
		DEALLOCATE cur_SpecificationAttributeOption
	END

	--sorting
	SET @sql_orderby = ''	
	IF @OrderBy = 5 /* Name: A to Z */
		SET @sql_orderby = ' p.[Name] ASC'
	ELSE IF @OrderBy = 6 /* Name: Z to A */
		SET @sql_orderby = ' p.[Name] DESC'
	ELSE IF @OrderBy = 10 /* Price: Low to High */
		SET @sql_orderby = ' p.[Price] ASC'
	ELSE IF @OrderBy = 11 /* Price: High to Low */
		SET @sql_orderby = ' p.[Price] DESC'
	ELSE IF @OrderBy = 15 /* creation date */
		SET @sql_orderby = ' p.[CreatedOnUtc] DESC'
	ELSE /* default sorting, 0 (position) */
	BEGIN
		--category position (display order)
		IF @CategoryIdsCount > 0 SET @sql_orderby = ' pcm.DisplayOrder ASC'
		
		--manufacturer position (display order)
		IF @ManufacturerId > 0
		BEGIN
			IF LEN(@sql_orderby) > 0 SET @sql_orderby = @sql_orderby + ', '
			SET @sql_orderby = @sql_orderby + ' pmm.DisplayOrder ASC'
		END
		
		--name
		IF LEN(@sql_orderby) > 0 SET @sql_orderby = @sql_orderby + ', '
		SET @sql_orderby = @sql_orderby + ' p.[Name] ASC'
	END
	
	SET @sql = @sql + '
	ORDER BY' + @sql_orderby
	
    SET @sql = '
    INSERT INTO #DisplayOrderTmp ([ProductId])' + @sql

	--PRINT (@sql)
	EXEC sp_executesql @sql

	DROP TABLE #FilteredCategoryIds
	DROP TABLE #FilteredSpecs
    DROP TABLE #FilteredSpecsWithAttributes
	DROP TABLE #FilteredCustomerRoleIds
	DROP TABLE #KeywordProducts

	CREATE TABLE #PageIndex 
	(
		[IndexId] int IDENTITY (1, 1) NOT NULL,
		[ProductId] int NOT NULL
	)
	INSERT INTO #PageIndex ([ProductId])
	SELECT ProductId
	FROM #DisplayOrderTmp
	GROUP BY ProductId
	ORDER BY min([Id])

	--total records
	SET @TotalRecords = @@rowcount
	
	DROP TABLE #DisplayOrderTmp

	--return products
	SELECT TOP (@RowsToReturn)
		p.*
	FROM
		#PageIndex [pi]
		INNER JOIN Product p with (NOLOCK) on p.Id = [pi].[ProductId]
	WHERE
		[pi].IndexId > @PageLowerBound AND 
		[pi].IndexId < @PageUpperBound
	ORDER BY
		[pi].IndexId
	
	DROP TABLE #PageIndex
END
GO

--new setting
IF NOT EXISTS (SELECT 1 FROM [Setting] WHERE [Name] = N'shippingsettings.ignoreadditionalshippingchargeforpickupinstore')
BEGIN
	INSERT [Setting] ([Name], [Value], [StoreId])
	VALUES (N'shippingsettings.ignoreadditionalshippingchargeforpickupinstore', N'true', 0)
END
GO

--new setting
IF NOT EXISTS (SELECT 1 FROM [Setting] WHERE [name] = N'adminareasettings.usericheditorforcustomeremails')
BEGIN
    INSERT [Setting] ([Name], [Value], [StoreId])
    VALUES (N'adminareasettings.usericheditorforcustomeremails', N'False', 0)
END
GO

--new setting
IF NOT EXISTS (SELECT 1 FROM [Setting] WHERE [Name] = N'messagessettings.usepopupnotifications')
BEGIN
    INSERT [Setting] ([Name], [Value], [StoreId])
    VALUES (N'messagessettings.usepopupnotifications', N'False', 0)
END
GO

--new setting
IF NOT EXISTS (SELECT 1 FROM [Setting] WHERE [Name] = N'customersettings.passwordrequirelowercase')
BEGIN
    INSERT [Setting] ([Name], [Value], [StoreId])
    VALUES (N'customersettings.passwordrequirelowercase', N'False', 0)
END
GO

--new setting
IF NOT EXISTS (SELECT 1 FROM [Setting] WHERE [Name] = N'customersettings.passwordrequireuppercase')
BEGIN
    INSERT [Setting] ([Name], [Value], [StoreId])
    VALUES (N'customersettings.passwordrequireuppercase', N'False', 0)
END
GO

--new setting
IF NOT EXISTS (SELECT 1 FROM [Setting] WHERE [Name] = N'customersettings.passwordrequirenonalphanumeric')
BEGIN
    INSERT [Setting] ([Name], [Value], [StoreId])
    VALUES (N'customersettings.passwordrequirenonalphanumeric', N'False', 0)
END
GO

--new setting
IF NOT EXISTS (SELECT 1 FROM [Setting] WHERE [Name] = N'customersettings.passwordrequiredigit')
BEGIN
    INSERT [Setting] ([Name], [Value], [StoreId])
    VALUES (N'customersettings.passwordrequiredigit', N'False', 0)
END
GO

--new setting
IF NOT EXISTS (SELECT 1 FROM [Setting] WHERE [Name] = N'catalogsettings.exportimportproductuselimitedtostores')
BEGIN
    INSERT [Setting] ([Name], [Value], [StoreId])
    VALUES (N'catalogsettings.exportimportproductuselimitedtostores', N'False', 0)
END
GO

  --new setting
IF NOT EXISTS (SELECT 1 FROM [Setting] WHERE [Name] = N'commonsettings.faviconandappiconsheadcode')
BEGIN
    INSERT [Setting] ([Name], [Value], [StoreId])
    VALUES (N'commonsettings.faviconandappiconsheadcode', N'<link rel="shortcut icon" href="/favicon.ico"/>', 0)
END
GO

--updating of indexes in the Picture table for reduced table size after upgrade nopCommerce from 4.00 to 4.10 version
ALTER INDEX ALL ON [Picture] REBUILD
GO

--new activity log type
IF NOT EXISTS (SELECT 1 FROM [ActivityLogType] WHERE [Name] = N'Upload a favicon and app icons archive')
BEGIN
	INSERT [dbo].[ActivityLogType] ( [SystemKeyword], [Name], [Enabled]) VALUES ( N'UploadIconsArchive', N'Upload a favicon and app icons archive', 1)
END
GO
<|MERGE_RESOLUTION|>--- conflicted
+++ resolved
@@ -245,16 +245,12 @@
   <LocaleResource Name="Admin.Catalog.Products.Fields.LowStockActivity.Hint">
     <Value>Action to be taken when your current stock quantity falls below (reaches) the ''Minimum stock quantity''. Activation of the action will occur only after an order is placed.</Value>
   </LocaleResource>
-<<<<<<< HEAD
   <LocaleResource Name="Admin.Catalog.Categories.Display">
     <Value>Display</Value>
   </LocaleResource>
   <LocaleResource Name="Admin.Catalog.Categories.Mappings">
     <Value>Mappings</Value>
   </LocaleResource>
-</Language>
-'
-=======
   <LocaleResource Name="ActivityLog.UploadNewIconsArchive">
     <Value>Uploaded a new favicon and app icons archive for store (ID = {0})</Value>
   </LocaleResource>
@@ -316,7 +312,6 @@
     <Value></Value>
   </LocaleResource>   
 </Language>'
->>>>>>> efd210bc
 
 CREATE TABLE #LocaleStringResourceTmp
 	(
