--- conflicted
+++ resolved
@@ -149,7 +149,6 @@
   <LocaleResource Name="ShoppingCart.DiscountCouponCode.Invalid">
     <Value>This coupon code ({0}) is invalid or no longer available.</Value>
   </LocaleResource>
-<<<<<<< HEAD
    <LocaleResource Name="Admin.Configuration.Settings.CustomerUser.PasswordRequireDigit">
     <Value>Password must have at least one digit</Value>
   </LocaleResource>
@@ -215,10 +214,9 @@
   </LocaleResource>
   <LocaleResource Name="FormattedAttributes.PriceAdjustment">
     <Value> [{0}{1}{2}]</Value>
-=======
+  </LocaleResource>
   <LocaleResource Name="Admin.Customers.Customers.Impersonate.Inactive">
     <Value>This customer is inactive</Value>
->>>>>>> c8d129dd
   </LocaleResource>
 </Language>
 '
