﻿--upgrade scripts from nopCommerce 4.20 to 4.30

--new locale resources
declare @resources xml
--a resource will be deleted if its value is empty
set @resources='
<Language>  
  <LocaleResource Name="Admin.Configuration.Settings.GeneralCommon.EnableHtmlMinification">
    <Value>HTML minification</Value>
  </LocaleResource>
  <LocaleResource Name="Admin.Catalog.Products.SpecificationAttributes.Hint">
    <Value>
      Specification attributes are product features i.e, screen size, number of USB-ports, visible on product details page. Specification attributes can be used for filtering products on the category details page. Unlike product attributes, specification attributes are used for information purposes only.
      You can add attribute for your product using existing list of attributes, or if you need to create a new one go to Catalog &gt; Attributes &gt; Specification attributes.
    </Value>
  </LocaleResource>
  <LocaleResource Name="Admin.Configuration.Settings.Tax.DefaultTaxCategory.Hint">
    <Value>Select default tax category for products. It''ll be pre-selected on the "Add new product" page.</Value>
  </LocaleResource>
  <LocaleResource Name="Admin.Catalog.Attributes.CheckoutAttributes.Fields.TaxCategory.Hint">
    <Value>The tax classification for this attribute (used to calculate tax). You can manage tax categories by selecting Configuration &gt; Tax &gt; Tax Categories.</Value>
  </LocaleResource>
  <LocaleResource Name="Admin.Catalog.Products.SpecificationAttributes.Fields.SpecificationAttribute.Hint">
    <Value>Choose a product specification attribute. You can manage specification attributes from Catalog &gt; Attributes &gt; Product Specifications.</Value>
  </LocaleResource>
  <LocaleResource Name="Admin.Orders.Fields.OrderTotalDiscount.Hint">
    <Value>The total discount applied to this order. Manage your discounts from Promotions &gt; Discounts.</Value>
  </LocaleResource>
  <LocaleResource Name="Admin.Orders.Fields.PaymentMethod.Hint">
    <Value>The payment method used for this transaction. You can manage Payment Methods from Configuration &gt; Payment &gt; Payment Methods.</Value>
  </LocaleResource>
  <LocaleResource Name="Admin.Orders.Fields.ShippingMethod.Hint">
    <Value>The customers chosen shipping method for this order. You can manage shipping methods from Configuration &gt; Shipping &gt; Shipping Methods.</Value>
  </LocaleResource>
  <LocaleResource Name="Admin.Orders.Fields.Tax.Hint">
    <Value>Total tax applied to this order. Manage your tax settings from Configuration &gt; Tax.</Value>
  </LocaleResource>
  <LocaleResource Name="Admin.Catalog.Products.ProductAttributes.AttributeCombinations.Alert.FailedValue">
    <Value>Error while save attribute combinations. Attribute value not specified.</Value>
  </LocaleResource>
  <LocaleResource Name="Admin.Configuration.Settings.GeneralCommon.CaptchaShowOnForum">
    <Value>Show on forum</Value>
  </LocaleResource>
  <LocaleResource Name="Admin.Configuration.Settings.GeneralCommon.CaptchaShowOnForum.Hint">
    <Value>Check to show CAPTCHA on forum, when editing and creating a topic or post.</Value>
  </LocaleResource>
  <LocaleResource Name="Admin.Orders.Shipments.CanDeliver">
    <Value>Delivered</Value>
  </LocaleResource>
  <LocaleResource Name="Admin.Orders.Shipments.CanDeliver.Hint">
    <Value>Check to apply current date to delivery.</Value>
  </LocaleResource>
  <LocaleResource Name="Admin.Orders.Shipments.CanShip">
    <Value>Shipped</Value>
  </LocaleResource>
  <LocaleResource Name="Admin.Orders.Shipments.CanShip.Hint">
    <Value>Check to apply current date to shipment.</Value>
  </LocaleResource>
  <LocaleResource Name="ShippingMethod.NotAvailableMethodsError">
    <Value>Your order cannot be completed at this time as there is no shipping methods available for it. Please make necessary changes in your shipping address.</Value>
  </LocaleResource>
  <LocaleResource Name="ShippingMethod.SpecifyMethodError">
    <Value>Please specify shipping method.</Value>
  </LocaleResource>
  <LocaleResource Name="PaymentMethod.NotAvailableMethodsError">
    <Value>Your order cannot be completed at this time as there is no payment methods available for it.</Value>
  </LocaleResource>
  <LocaleResource Name="PaymentMethod.SpecifyMethodError">
    <Value>Please specify payment method.</Value>
  </LocaleResource>
  <LocaleResource Name="AjaxCart.Failure">
    <Value>Failed to add the product. Please refresh the page and try one more time.</Value>
  </LocaleResource>
  <LocaleResource Name="MainMenu.AjaxFailure">
    <Value>Failed to open menu. Please refresh the page and try one more time.</Value>
  </LocaleResource>
  <LocaleResource Name="Plugins.Payments.Square.Fields.Token.Key">
    <Value>Verification token</Value>
  </LocaleResource>
  <LocaleResource Name="Plugins.Payments.Square.Fields.Use3ds">
    <Value>Use 3D-Secure</Value>
  </LocaleResource>
  <LocaleResource Name="Plugins.Payments.Square.Fields.Use3ds.Hint">
    <Value>Determine whether to use 3D-Secure feature. Used for Strong customer authentication (SCA). SCA is generally friction-free for the buyer, but a card-issuing bank may require additional authentication for some payments. In those cases, the buyer must verify their identiy with the bank using an additional secure dialog.</Value>
  </LocaleResource>
  <LocaleResource Name="Admin.Catalog.Products.Fields.AclCustomerRoles.Hint">
    <Value>Choose one or several customer roles i.e. administrators, vendors, guests, who will be able to see this product in catalog. If you don''t need this option just leave this field empty. In order to use this functionality, you have to disable the following setting: Configuration &gt; Settings &gt; Catalog &gt; Ignore ACL rules (sitewide).</Value>
  </LocaleResource>
  <LocaleResource Name="ShoppingCart.DiscountCouponCode.CannotBeFound">
    <Value>The coupon code cannot be found</Value>
  </LocaleResource>
  <LocaleResource Name="ShoppingCart.DiscountCouponCode.Empty">
    <Value>The coupon code is empty</Value>
  </LocaleResource>
  <LocaleResource Name="PrivateMessages.Inbox.NoItems">
    <Value>No inbox messages</Value>
  </LocaleResource>
  <LocaleResource Name="PrivateMessages.Sent.NoItems">
    <Value>No sent messages</Value>
  </LocaleResource>
  <LocaleResource Name="Plugins.Pickup.PickupInStore.Fields.Latitude">
    <Value>Latitude</Value>
  </LocaleResource>
  <LocaleResource Name="Plugins.Pickup.PickupInStore.Fields.Latitude.Hint">
    <Value>Specify a latitude (DD.dddddddd°).</Value>
  </LocaleResource>
  <LocaleResource Name="Plugins.Pickup.PickupInStore.Fields.Latitude.InvalidRange">
    <Value>Latitude should be in range -90 to 90</Value>
  </LocaleResource>
  <LocaleResource Name="Plugins.Pickup.PickupInStore.Fields.Latitude.InvalidPrecision">
    <Value>Precision should be less then 8</Value>
  </LocaleResource>
  <LocaleResource Name="Plugins.Pickup.PickupInStore.Fields.Latitude.IsNullWhenLongitudeHasValue">
    <Value>Latitude and Longitude should be specify together</Value>
  </LocaleResource>
  <LocaleResource Name="Plugins.Pickup.PickupInStore.Fields.Longitude">
    <Value>Longitude</Value>
  </LocaleResource>
  <LocaleResource Name="Plugins.Pickup.PickupInStore.Fields.Longitude.Hint">
    <Value>Specify a longitude (DD.dddddddd°).</Value>
  </LocaleResource>
  <LocaleResource Name="Plugins.Pickup.PickupInStore.Fields.Longitude.InvalidRange">
    <Value>Longitude should be in range -180 to 180</Value>
  </LocaleResource>
  <LocaleResource Name="Plugins.Pickup.PickupInStore.Fields.Longitude.InvalidPrecision">
    <Value>Precision should be less then 8</Value>
  </LocaleResource>
    <LocaleResource Name="Plugins.Pickup.PickupInStore.Fields.Longitude.IsNullWhenLatitudeHasValue">
    <Value>Latitude and Longitude should be specify together</Value>
  </LocaleResource>
  <LocaleResource Name="Admin.Orders.Shipments.List.LoadNotDelivered">
    <Value>Load not delivered</Value>
  </LocaleResource>
  <LocaleResource Name="Admin.Orders.Shipments.List.LoadNotDelivered.Hint">
    <Value>Load only undelivered shipments</Value>
  </LocaleResource>
  <LocaleResource Name="Admin.Customers.Customers.Fields.Newsletter.Hint">
    <Value>Choose stores to subscribe to newsletter.</Value>
  </LocaleResource>
  <LocaleResource Name="Checkout.RedirectMessage">
    <Value>Redirected</Value>
  </LocaleResource>
  <LocaleResource Name="Plugins.Payments.Square.Instructions">
    <Value>
        <![CDATA[
            <div style="margin: 0 0 10px;">
                <em><b>Warning: Square sandbox data has been changed. For more information visit our <a href="https://docs.nopcommerce.com/user-guide/configuring/settingup/payments/methods/square.html" target="_blank">documentation</a>.</em></b><br />
                <br />
                For plugin configuration, follow these steps:<br />
                <br />
                1. You will need a Square Merchant account. If you don''t already have one, you can sign up here: <a href="http://squ.re/nopcommerce" target="_blank">https://squareup.com/signup/</a><br />
                2. Sign in to ''Square Merchant Dashboard''. Go to ''Account & Settings'' &#8594; ''Locations'' tab and create new location.<br />
                <em>   Important: Your merchant account must have at least one location with enabled credit card processing. Please refer to the Square customer support if you have any questions about how to set this up.</em><br />
                3. Sign in to your ''Square Developer Dashboard'' at <a href="http://squ.re/nopcommerce1" target="_blank">https://connect.squareup.com/apps</a>; use the same login credentials as your merchant account.<br />
                4. Click on ''Create Your First Application'' and fill in the ''Application Name''. This name is for you to recognize the application in the developer portal and is not used by the plugin. Click ''Create Application'' at the bottom of the page.<br />
                5. Now you are on the details page of the previously created application. On the ''Credentials'' tab click on the ''Change Version'' button and choose ''2019-09-25''.<br />
                6. Make sure you uncheck ''Use sandbox'' below.<br />
                7. In the ''Square Developer Dashboard'' go to the details page of the your previously created application:
                    <ul>
                        <li>On the ''Credentials'' tab make sure the ''Application mode'' setting value is ''Production''</li>
                        <li>On the ''Credentials'' tab copy the ''Application ID'' and paste it into ''Application ID'' below</li>
                        <li>Go to ''OAuth'' tab. Click ''Show'' on the ''Application Secret'' field. Copy the ''Application Secret'' and paste it into ''Application Secret'' below</li>
                        <li>Copy this URL: <em>{0}</em>. On the ''OAuth'' tab paste this URL into ''Redirect URL''. Click ''Save''</li>
                    </ul>
                8. Click ''Save'' below to save the plugin configuration.<br />
                9. Click ''Obtain access token'' below; the Access token field should populate.<br />
                <em>Note: If for whatever reason you would like to disable an access to your accounts, simply ''Revoke access tokens'' below.</em><br />
                10. Choose the previously created location. ''Location'' is a required parameter for payment requests.<br />
                11. Fill in the remaining fields and click ''Save'' to complete the configuration.<br />
                <br />
                <em>Note: The payment form must be generated only on a webpage that uses HTTPS.</em><br />
            </div>
        ]]>
    </Value>
  </LocaleResource>
  <LocaleResource Name="Admin.Configuration.Settings.GeneralCommon.FaviconAndAppIcons.UploadIconsArchive.Hint">
    <Value>Upload archive with favicon and app icons for different operating systems and devices. You can see an example of the favicon and app icons archive in /icons/samples in the root of the site. Your favicon and app icons path is "/icons/icons_{0}"</Value>
  </LocaleResource>
  <LocaleResource Name="Admin.ContentManagement.MessageTemplates.Description.Wishlist.EmailAFriend">
    <Value><![CDATA[This message template is used when a customer wants to share some product from the wishlist with a friend by sending an email. You can set up this option by ticking the checkbox Allow customers to email their wishlists in Configuration - Settings - Shopping cart settings.]]></Value>
  </LocaleResource>
  <LocaleResource Name="Admin.Configuration.Payment.Methods.DownloadMorePlugins">
    <Value><![CDATA[You can download more plugins in our <a href="https://www.nopcommerce.com/extensions?category=payment-modules&utm_source=admin-panel&utm_medium=payment-plugins&utm_campaign=admin-panel" target="_blank">marketplace</a>]]></Value>
  </LocaleResource>
  <LocaleResource Name="Admin.Configuration.Plugins.Description.DownloadMorePlugins">
    <Value><![CDATA[You can download more nopCommerce plugins in our <a href="https://www.nopcommerce.com/marketplace?utm_source=admin-panel&utm_medium=plugins&utm_campaign=admin-panel" target="_blank">marketplace</a>]]></Value>
  </LocaleResource>
  <LocaleResource Name="Admin.Configuration.Plugins.OfficialFeed.Instructions">
    <Value><![CDATA[Here you can find third-party extensions and themes which are developed by our community and partners. They are also available in our <a href="https://www.nopcommerce.com/marketplace?utm_source=admin-panel&utm_medium=official-plugins&utm_campaign=admin-panel" target="_blank">marketplace</a>]]></Value>
  </LocaleResource>
  <LocaleResource Name="Admin.Configuration.Settings.GeneralCommon.DefaultStoreTheme.GetMore">
    <Value><![CDATA[You can get more themes in our <a href="https://www.nopcommerce.com/themes?utm_source=admin-panel&utm_medium=theme-settings&utm_campaign=admin-panel" target="_blank">marketplace</a>]]></Value>
  </LocaleResource>
  <LocaleResource Name="Admin.Configuration.Shipping.Providers.DownloadMorePlugins">
    <Value><![CDATA[You can download more plugins in our <a href="https://www.nopcommerce.com/extensions?category=shipping-delivery&utm_source=admin-panel&utm_medium=shipping-plugins&utm_campaign=admin-panel" target="_blank">marketplace</a>]]></Value>
  </LocaleResource>
  <LocaleResource Name="Admin.Configuration.Tax.Providers.DownloadMorePlugins">
    <Value><![CDATA[You can download more plugins in our <a href="https://www.nopcommerce.com/extensions?category=taxes&utm_source=admin-panel&utm_medium=tax-plugins&utm_campaign=admin-panel" target="_blank">marketplace</a>]]></Value>
  </LocaleResource>
  <LocaleResource Name="Admin.Configuration.Settings.GeneralCommon.Microdata">
    <Value>Microdata tags</Value>
  </LocaleResource>
  <LocaleResource Name="Admin.Configuration.Settings.GeneralCommon.Microdata.Hint">
    <Value>Check to generate Microdata tags on the product details page.</Value>
  </LocaleResource>
   <LocaleResource Name="Admin.Promotions.Discounts.Fields.AdminComment">
    <Value>Admin comment</Value>
  </LocaleResource>
  <LocaleResource Name="Admin.Promotions.Discounts.Fields.AdminComment.Hint">
    <Value>This comment is for internal use only, not visible for customers.</Value>
  </LocaleResource>
  <LocaleResource Name="Admin.Configuration.Settings.GeneralCommon.Localization.UploadLocalePattern">
    <Value>Set CLDR for current culture</Value>
  </LocaleResource>
  <LocaleResource Name="Admin.Configuration.Settings.GeneralCommon.Localization.Description">
    <Value><![CDATA[Sets the <a href="http://cldr.unicode.org/" target="_blank">CLDR</a> pattern for localization of client-side validation according to the current culture]]></Value>
  </LocaleResource>
  <LocaleResource Name="Admin.Configuration.Settings.GeneralCommon.LocalePattern.SuccessUpload">
    <Value>Localization patterns for the current culture loaded successfully.</Value>
  </LocaleResource>
</Language>
'

CREATE TABLE #LocaleStringResourceTmp
	(
		[ResourceName] [nvarchar](200) NOT NULL,
		[ResourceValue] [nvarchar](max) NOT NULL
	)

INSERT INTO #LocaleStringResourceTmp (ResourceName, ResourceValue)
SELECT	nref.value('@Name', 'nvarchar(200)'), nref.value('Value[1]', 'nvarchar(MAX)')
FROM	@resources.nodes('//Language/LocaleResource') AS R(nref)

--do it for each existing language
DECLARE @ExistingLanguageID int
DECLARE cur_existinglanguage CURSOR FOR
SELECT [ID]
FROM [Language]
OPEN cur_existinglanguage
FETCH NEXT FROM cur_existinglanguage INTO @ExistingLanguageID
WHILE @@FETCH_STATUS = 0
BEGIN
	DECLARE @ResourceName nvarchar(200)
	DECLARE @ResourceValue nvarchar(MAX)
	DECLARE cur_localeresource CURSOR FOR
	SELECT ResourceName, ResourceValue
	FROM #LocaleStringResourceTmp
	OPEN cur_localeresource
	FETCH NEXT FROM cur_localeresource INTO @ResourceName, @ResourceValue
	WHILE @@FETCH_STATUS = 0
	BEGIN
		IF (EXISTS (SELECT 1 FROM [LocaleStringResource] WHERE LanguageID=@ExistingLanguageID AND ResourceName=@ResourceName))
		BEGIN
			UPDATE [LocaleStringResource]
			SET [ResourceValue]=@ResourceValue
			WHERE LanguageID=@ExistingLanguageID AND ResourceName=@ResourceName
		END
		ELSE 
		BEGIN
			INSERT INTO [LocaleStringResource]
			(
				[LanguageId],
				[ResourceName],
				[ResourceValue]
			)
			VALUES
			(
				@ExistingLanguageID,
				@ResourceName,
				@ResourceValue
			)
		END
		
		IF (@ResourceValue is null or @ResourceValue = '')
		BEGIN
			DELETE [LocaleStringResource]
			WHERE LanguageID=@ExistingLanguageID AND ResourceName=@ResourceName
		END
		
		FETCH NEXT FROM cur_localeresource INTO @ResourceName, @ResourceValue
	END
	CLOSE cur_localeresource
	DEALLOCATE cur_localeresource


	--fetch next language identifier
	FETCH NEXT FROM cur_existinglanguage INTO @ExistingLanguageID
END
CLOSE cur_existinglanguage
DEALLOCATE cur_existinglanguage

DROP TABLE #LocaleStringResourceTmp
GO

--new setting
IF NOT EXISTS (SELECT 1 FROM [Setting] WHERE [Name] = N'captchasettings.showonforum')
BEGIN
    INSERT [Setting] ([Name], [Value], [StoreId])
    VALUES (N'captchasettings.showonforum', N'False', 0)
END
GO

--new setting
IF NOT EXISTS (SELECT 1 FROM [Setting] WHERE [Name] = N'captchasettings.recaptcharequesttimeout')
BEGIN
    INSERT [Setting] ([Name], [Value], [StoreId])
    VALUES (N'captchasettings.recaptcharequesttimeout', 20, 0)
END
GO

--new setting
IF NOT EXISTS (SELECT 1 FROM [Setting] WHERE [Name] = N'squarepaymentsettings.use3ds')
BEGIN
    INSERT [Setting] ([Name], [Value], [StoreId])
    VALUES (N'squarepaymentsettings.use3ds', 'false', 0)
END
GO

--new column
IF EXISTS (SELECT 1 FROM sys.objects WHERE object_id = OBJECT_ID(N'[StorePickupPoint]') and OBJECTPROPERTY(object_id, N'IsUserTable') = 1)
and NOT EXISTS (SELECT 1 FROM sys.columns WHERE object_id = object_id('[StorePickupPoint]') AND NAME = 'Latitude')
BEGIN
	ALTER TABLE [StorePickupPoint]
	ADD Latitude decimal(18, 8) NULL
END
GO

--new column
IF EXISTS (SELECT 1 FROM sys.objects WHERE object_id = OBJECT_ID(N'[StorePickupPoint]') and OBJECTPROPERTY(object_id, N'IsUserTable') = 1)
and NOT EXISTS (SELECT 1 FROM sys.columns WHERE object_id = object_id('[StorePickupPoint]') AND NAME = 'Longitude')
BEGIN
	ALTER TABLE [StorePickupPoint]
	ADD Longitude decimal(18, 8) NULL
END
GO

-- update the "DeleteGuests" stored procedure
ALTER PROCEDURE [DeleteGuests]
(
	@OnlyWithoutShoppingCart bit = 1,
	@CreatedFromUtc datetime,
	@CreatedToUtc datetime,
	@TotalRecordsDeleted int = null OUTPUT
)
AS
BEGIN
	CREATE TABLE #tmp_guests (CustomerId int)
		
	INSERT #tmp_guests (CustomerId)
	SELECT c.[Id] 
	FROM [Customer] c with (NOLOCK)
		LEFT JOIN [ShoppingCartItem] sci with (NOLOCK) ON sci.[CustomerId] = c.[Id]
		INNER JOIN (
			--guests only
			SELECT ccrm.[Customer_Id] 
			FROM [Customer_CustomerRole_Mapping] ccrm with (NOLOCK)
				INNER JOIN [CustomerRole] cr with (NOLOCK) ON cr.[Id] = ccrm.[CustomerRole_Id]
			WHERE cr.[SystemName] = N'Guests'
		) g ON g.[Customer_Id] = c.[Id]
		LEFT JOIN [Order] o with (NOLOCK) ON o.[CustomerId] = c.[Id]
		LEFT JOIN [BlogComment] bc with (NOLOCK) ON bc.[CustomerId] = c.[Id]
		LEFT JOIN [NewsComment] nc with (NOLOCK) ON nc.[CustomerId] = c.[Id]
		LEFT JOIN [ProductReview] pr with (NOLOCK) ON pr.[CustomerId] = c.[Id]
		LEFT JOIN [ProductReviewHelpfulness] prh with (NOLOCK) ON prh.[CustomerId] = c.[Id]
		LEFT JOIN [PollVotingRecord] pvr with (NOLOCK) ON pvr.[CustomerId] = c.[Id]
		LEFT JOIN [Forums_Topic] ft with (NOLOCK) ON ft.[CustomerId] = c.[Id]
		LEFT JOIN [Forums_Post] fp with (NOLOCK) ON fp.[CustomerId] = c.[Id]
	WHERE 1 = 1
		--no orders
		AND (o.Id is null)
		--no blog comments
		AND (bc.Id is null)
		--no news comments
		AND (nc.Id is null)
		--no product reviews
		AND (pr.Id is null)
		--no product reviews helpfulness
		AND (prh.Id is null)
		--no poll voting
		AND (pvr.Id is null)
		--no forum topics
		AND (ft.Id is null)
		--no forum topics
		AND (fp.Id is null)
		--no system accounts
		AND (c.IsSystemAccount = 0)
		--created from
		AND ((@CreatedFromUtc is null) OR (c.[CreatedOnUtc] > @CreatedFromUtc))
		--created to
		AND ((@CreatedToUtc is null) OR (c.[CreatedOnUtc] < @CreatedToUtc))
		--shopping cart items
		AND ((@OnlyWithoutShoppingCart = 0) OR (sci.Id is null))
	
	--delete guests
	DELETE [Customer]
	WHERE [Id] IN (SELECT [CustomerId] FROM #tmp_guests)
	
	--delete attributes
	DELETE [GenericAttribute]
	WHERE ([EntityId] IN (SELECT [CustomerId] FROM #tmp_guests))
	AND
	([KeyGroup] = N'Customer')
	
	--total records
	SELECT @TotalRecordsDeleted = COUNT(1) FROM #tmp_guests
	
	DROP TABLE #tmp_guests
END
GO

--new setting
IF NOT EXISTS (SELECT 1 FROM [Setting] WHERE [Name] = N'captchasettings.recaptchaapiurl')
BEGIN
    INSERT [Setting] ([Name], [Value], [StoreId])
    VALUES (N'captchasettings.recaptchaapiurl', N'https://www.google.com/recaptcha/', 0)
END
GO


--new setting
IF NOT EXISTS (SELECT 1 FROM [Setting] WHERE [Name] = N'seosettings.microdataenabled')
BEGIN
    INSERT [Setting] ([Name], [Value], [StoreId])
    VALUES (N'seosettings.microdataenabled', 'true', 0)
GO


--new column
IF NOT EXISTS (SELECT 1 FROM sys.columns WHERE object_id=object_id('[Order]') and NAME='RedeemedRewardPointsEntryId')
BEGIN
	ALTER TABLE [Order] ADD	RedeemedRewardPointsEntryId int NULL
END
GO

--new column
IF NOT EXISTS (SELECT 1 FROM sys.columns WHERE object_id=object_id('[Discount]') and NAME='AdminComment')
BEGIN
	ALTER TABLE [Discount] ADD 	AdminComment nvarchar(max) NULL
END
GO

IF NOT EXISTS (SELECT 1 FROM sys.columns WHERE object_id=object_id('[RewardPointsHistory]') and NAME='OrderId')
BEGIN
	ALTER TABLE [RewardPointsHistory] ADD OrderId int NULL
END
GO

<<<<<<< HEAD
--fluent migrator
IF NOT EXISTS (SELECT 1 FROM sys.objects WHERE object_id = object_id(N'[MigrationVersionInfo]') AND objectproperty(object_id, N'IsUserTable') = 1)
BEGIN
CREATE TABLE [MigrationVersionInfo](
	[AppliedOn] [datetime2](7) NOT NULL,
	[Description] [nvarchar](max) NULL,
	[Version] [bigint] NOT NULL
) ON [PRIMARY] TEXTIMAGE_ON [PRIMARY]
GO
INSERT [MigrationVersionInfo] ([AppliedOn], [Description], [Version]) VALUES (CAST(N'2019-12-30T09:12:42.0000000' AS DateTime2), N'AddAffiliateAddressFK', 637097594562551771)
INSERT [MigrationVersionInfo] ([AppliedOn], [Description], [Version]) VALUES (CAST(N'2019-12-30T09:12:42.0000000' AS DateTime2), N'AddBlogCommentBlogPostFK', 637097605404497785)
INSERT [MigrationVersionInfo] ([AppliedOn], [Description], [Version]) VALUES (CAST(N'2019-12-30T09:12:42.0000000' AS DateTime2), N'AddBlogCommentCustomerFK', 637097605404497786)
INSERT [MigrationVersionInfo] ([AppliedOn], [Description], [Version]) VALUES (CAST(N'2019-12-30T09:12:42.0000000' AS DateTime2), N'AddBlogCommentStoreFK', 637097605404497787)
INSERT [MigrationVersionInfo] ([AppliedOn], [Description], [Version]) VALUES (CAST(N'2019-12-30T09:12:42.0000000' AS DateTime2), N'AddBlogPostLanguageFK', 637097607595956342)
INSERT [MigrationVersionInfo] ([AppliedOn], [Description], [Version]) VALUES (CAST(N'2019-12-30T09:12:42.0000000' AS DateTime2), N'AddBackInStockSubscriptionProductFK', 637097608748261630)
INSERT [MigrationVersionInfo] ([AppliedOn], [Description], [Version]) VALUES (CAST(N'2019-12-30T09:12:43.0000000' AS DateTime2), N'AddBackInStockSubscriptionCustomerFK', 637097608748261631)
INSERT [MigrationVersionInfo] ([AppliedOn], [Description], [Version]) VALUES (CAST(N'2019-12-30T09:12:43.0000000' AS DateTime2), N'AddPredefinedProductAttributeValueProductAttributeFK', 637097611590754490)
INSERT [MigrationVersionInfo] ([AppliedOn], [Description], [Version]) VALUES (CAST(N'2019-12-30T09:12:43.0000000' AS DateTime2), N'AddProductAttributeMappingProductFK', 637097615386806324)
INSERT [MigrationVersionInfo] ([AppliedOn], [Description], [Version]) VALUES (CAST(N'2019-12-30T09:12:43.0000000' AS DateTime2), N'AddProductAttributeMappingProductAttributeFK', 637097615386806325)
INSERT [MigrationVersionInfo] ([AppliedOn], [Description], [Version]) VALUES (CAST(N'2019-12-30T09:12:43.0000000' AS DateTime2), N'AddProductAttributeValueProductAttributeMappingFK', 637097616507544540)
INSERT [MigrationVersionInfo] ([AppliedOn], [Description], [Version]) VALUES (CAST(N'2019-12-30T09:12:43.0000000' AS DateTime2), N'AddProductCategoryCategoryFK', 637097618625689396)
INSERT [MigrationVersionInfo] ([AppliedOn], [Description], [Version]) VALUES (CAST(N'2019-12-30T09:12:43.0000000' AS DateTime2), N'AddProductCategoryProductFK', 637097618625689397)
INSERT [MigrationVersionInfo] ([AppliedOn], [Description], [Version]) VALUES (CAST(N'2019-12-30T09:12:43.0000000' AS DateTime2), N'AddProductManufacturerManufacturerFK', 637097620539067594)
INSERT [MigrationVersionInfo] ([AppliedOn], [Description], [Version]) VALUES (CAST(N'2019-12-30T09:12:43.0000000' AS DateTime2), N'AddProductManufacturerProductFK', 637097620539067595)
INSERT [MigrationVersionInfo] ([AppliedOn], [Description], [Version]) VALUES (CAST(N'2019-12-30T09:12:43.0000000' AS DateTime2), N'AddProductPictureProductPictureFK', 637097627662625749)
INSERT [MigrationVersionInfo] ([AppliedOn], [Description], [Version]) VALUES (CAST(N'2019-12-30T09:12:43.0000000' AS DateTime2), N'AddProductPictureProductProductFK', 637097627662625750)
INSERT [MigrationVersionInfo] ([AppliedOn], [Description], [Version]) VALUES (CAST(N'2019-12-30T09:12:43.0000000' AS DateTime2), N'AddAddProductProductTagProductFK', 637097631880193450)
INSERT [MigrationVersionInfo] ([AppliedOn], [Description], [Version]) VALUES (CAST(N'2019-12-30T09:12:43.0000000' AS DateTime2), N'AddAddProductProductTagProductTagFK', 637097631880193451)
INSERT [MigrationVersionInfo] ([AppliedOn], [Description], [Version]) VALUES (CAST(N'2019-12-30T09:12:44.0000000' AS DateTime2), N'AddProductReviewHelpfulnessProductReviewFK', 637097639558603530)
INSERT [MigrationVersionInfo] ([AppliedOn], [Description], [Version]) VALUES (CAST(N'2019-12-30T09:12:44.0000000' AS DateTime2), N'AddProductReviewProductFK', 637097639998948304)
INSERT [MigrationVersionInfo] ([AppliedOn], [Description], [Version]) VALUES (CAST(N'2019-12-30T09:12:44.0000000' AS DateTime2), N'AddProductReviewCustomerFK', 637097639998948305)
INSERT [MigrationVersionInfo] ([AppliedOn], [Description], [Version]) VALUES (CAST(N'2019-12-30T09:12:44.0000000' AS DateTime2), N'AddProductReviewStoreFK', 637097639998948306)
INSERT [MigrationVersionInfo] ([AppliedOn], [Description], [Version]) VALUES (CAST(N'2019-12-30T09:12:44.0000000' AS DateTime2), N'AddProductReviewReviewTypeMappingProductReviewFK', 637097643602513441)
INSERT [MigrationVersionInfo] ([AppliedOn], [Description], [Version]) VALUES (CAST(N'2019-12-30T09:12:44.0000000' AS DateTime2), N'AddProductReviewReviewTypeMappingReviewTypeFK', 637097643602513442)
INSERT [MigrationVersionInfo] ([AppliedOn], [Description], [Version]) VALUES (CAST(N'2019-12-30T09:12:44.0000000' AS DateTime2), N'AddProductSpecificationAttributeSpecificationAttributeOptionFK', 637097645462261985)
INSERT [MigrationVersionInfo] ([AppliedOn], [Description], [Version]) VALUES (CAST(N'2019-12-30T09:12:44.0000000' AS DateTime2), N'AddProductSpecificationAttributeProductFK', 637097645462261986)
INSERT [MigrationVersionInfo] ([AppliedOn], [Description], [Version]) VALUES (CAST(N'2019-12-30T09:12:44.0000000' AS DateTime2), N'AddProductWarehouseInventoryProductFK', 637097650980051780)
INSERT [MigrationVersionInfo] ([AppliedOn], [Description], [Version]) VALUES (CAST(N'2019-12-30T09:12:44.0000000' AS DateTime2), N'AddProductWarehouseInventoryWarehouseFK', 637097650980051781)
INSERT [MigrationVersionInfo] ([AppliedOn], [Description], [Version]) VALUES (CAST(N'2019-12-30T09:12:44.0000000' AS DateTime2), N'AddSpecificationAttributeOptionSpecificationAttributeFK', 637097653366619708)
INSERT [MigrationVersionInfo] ([AppliedOn], [Description], [Version]) VALUES (CAST(N'2019-12-30T09:12:44.0000000' AS DateTime2), N'AddStockQuantityHistoryProductFK', 637097656165419186)
INSERT [MigrationVersionInfo] ([AppliedOn], [Description], [Version]) VALUES (CAST(N'2019-12-30T09:12:44.0000000' AS DateTime2), N'AddStockQuantityHistoryWarehouseFK', 637097656165419187)
INSERT [MigrationVersionInfo] ([AppliedOn], [Description], [Version]) VALUES (CAST(N'2019-12-30T09:12:44.0000000' AS DateTime2), N'AddTierPriceProductFK', 637097657438051844)
INSERT [MigrationVersionInfo] ([AppliedOn], [Description], [Version]) VALUES (CAST(N'2019-12-30T09:12:44.0000000' AS DateTime2), N'AddTierPriceCustomerRoleFK', 637097657438051845)
INSERT [MigrationVersionInfo] ([AppliedOn], [Description], [Version]) VALUES (CAST(N'2019-12-30T09:12:44.0000000' AS DateTime2), N'AddAddressAttributeValueAddressAttributeValueFk', 637097693526459118)
INSERT [MigrationVersionInfo] ([AppliedOn], [Description], [Version]) VALUES (CAST(N'2019-12-30T09:12:44.0000000' AS DateTime2), N'AddAddressCountryFK', 637097696240659480)
INSERT [MigrationVersionInfo] ([AppliedOn], [Description], [Version]) VALUES (CAST(N'2019-12-30T09:12:44.0000000' AS DateTime2), N'AddAddressStateProvinceFK', 637097696240659481)
INSERT [MigrationVersionInfo] ([AppliedOn], [Description], [Version]) VALUES (CAST(N'2019-12-30T09:12:44.0000000' AS DateTime2), N'AddCustomerAddressCustomerFK', 637097698595245358)
INSERT [MigrationVersionInfo] ([AppliedOn], [Description], [Version]) VALUES (CAST(N'2019-12-30T09:12:45.0000000' AS DateTime2), N'AddCustomerAddressAddressFK', 637097698595245359)
INSERT [MigrationVersionInfo] ([AppliedOn], [Description], [Version]) VALUES (CAST(N'2019-12-30T09:12:45.0000000' AS DateTime2), N'AddCustomerAttributeValueCustomerAttributeFK', 637097701504308129)
INSERT [MigrationVersionInfo] ([AppliedOn], [Description], [Version]) VALUES (CAST(N'2019-12-30T09:12:45.0000000' AS DateTime2), N'AddCustomerCustomerRoleCustomerFK', 637097703237489896)
INSERT [MigrationVersionInfo] ([AppliedOn], [Description], [Version]) VALUES (CAST(N'2019-12-30T09:12:45.0000000' AS DateTime2), N'AddCustomerCustomerRoleCustomerRoleFK', 637097703237489897)
INSERT [MigrationVersionInfo] ([AppliedOn], [Description], [Version]) VALUES (CAST(N'2019-12-30T09:12:45.0000000' AS DateTime2), N'AddCustomerBillingAddressFK', 637097705651641381)
INSERT [MigrationVersionInfo] ([AppliedOn], [Description], [Version]) VALUES (CAST(N'2019-12-30T09:12:45.0000000' AS DateTime2), N'AddCustomerShippingAddressFK', 637097705651641382)
INSERT [MigrationVersionInfo] ([AppliedOn], [Description], [Version]) VALUES (CAST(N'2019-12-30T09:12:45.0000000' AS DateTime2), N'AddCustomerPasswordCustomerFK', 637097707461276491)
INSERT [MigrationVersionInfo] ([AppliedOn], [Description], [Version]) VALUES (CAST(N'2019-12-30T09:12:45.0000000' AS DateTime2), N'AddExternalAuthenticationRecordCustomerFK', 637097708449096139)
INSERT [MigrationVersionInfo] ([AppliedOn], [Description], [Version]) VALUES (CAST(N'2019-12-30T09:12:45.0000000' AS DateTime2), N'AddRewardPointsHistoryCustomerFK', 637097709252342366)
INSERT [MigrationVersionInfo] ([AppliedOn], [Description], [Version]) VALUES (CAST(N'2019-12-30T09:12:45.0000000' AS DateTime2), N'AddRewardPointsHistoryOrderFK', 637097709252342367)
INSERT [MigrationVersionInfo] ([AppliedOn], [Description], [Version]) VALUES (CAST(N'2019-12-30T09:12:45.0000000' AS DateTime2), N'AddStateProvinceCountryFK', 637097713433797964)
INSERT [MigrationVersionInfo] ([AppliedOn], [Description], [Version]) VALUES (CAST(N'2019-12-30T09:12:45.0000000' AS DateTime2), N'AddDiscountCategoryDiscountFK', 637097771695936887)
INSERT [MigrationVersionInfo] ([AppliedOn], [Description], [Version]) VALUES (CAST(N'2019-12-30T09:12:45.0000000' AS DateTime2), N'AddDiscountCategoryCategoryFK', 637097771695936888)
INSERT [MigrationVersionInfo] ([AppliedOn], [Description], [Version]) VALUES (CAST(N'2019-12-30T09:12:45.0000000' AS DateTime2), N'AddDiscountManufacturerDiscountFK', 637097774149883528)
INSERT [MigrationVersionInfo] ([AppliedOn], [Description], [Version]) VALUES (CAST(N'2019-12-30T09:12:45.0000000' AS DateTime2), N'AddDiscountManufacturerManufacturerFK', 637097774149883529)
INSERT [MigrationVersionInfo] ([AppliedOn], [Description], [Version]) VALUES (CAST(N'2019-12-30T09:12:45.0000000' AS DateTime2), N'AddDiscountProductDiscountFK', 637097778951975256)
INSERT [MigrationVersionInfo] ([AppliedOn], [Description], [Version]) VALUES (CAST(N'2019-12-30T09:12:45.0000000' AS DateTime2), N'AddDiscountProductProductFK', 637097778951975257)
INSERT [MigrationVersionInfo] ([AppliedOn], [Description], [Version]) VALUES (CAST(N'2019-12-30T09:12:45.0000000' AS DateTime2), N'AddDiscountUsageHistoryDiscountFK', 637097780041180783)
INSERT [MigrationVersionInfo] ([AppliedOn], [Description], [Version]) VALUES (CAST(N'2019-12-30T09:12:45.0000000' AS DateTime2), N'AddDiscountUsageHistoryOrderFK', 637097780041180784)
INSERT [MigrationVersionInfo] ([AppliedOn], [Description], [Version]) VALUES (CAST(N'2019-12-30T09:12:45.0000000' AS DateTime2), N'AddForumForumGroupFK', 637097783627313370)
INSERT [MigrationVersionInfo] ([AppliedOn], [Description], [Version]) VALUES (CAST(N'2019-12-30T09:12:45.0000000' AS DateTime2), N'AddForumPostForumTopicFK', 637097784463004325)
INSERT [MigrationVersionInfo] ([AppliedOn], [Description], [Version]) VALUES (CAST(N'2019-12-30T09:12:45.0000000' AS DateTime2), N'AddForumPostCustomerFK', 637097784463004326)
INSERT [MigrationVersionInfo] ([AppliedOn], [Description], [Version]) VALUES (CAST(N'2019-12-30T09:12:45.0000000' AS DateTime2), N'AddForumPostVoteForumPostFK', 637097787633262801)
INSERT [MigrationVersionInfo] ([AppliedOn], [Description], [Version]) VALUES (CAST(N'2019-12-30T09:12:45.0000000' AS DateTime2), N'AddForumSubscriptionCustomerFK', 637097788387699848)
INSERT [MigrationVersionInfo] ([AppliedOn], [Description], [Version]) VALUES (CAST(N'2019-12-30T09:12:45.0000000' AS DateTime2), N'AddForumTopicForumFK', 637097789101910240)
INSERT [MigrationVersionInfo] ([AppliedOn], [Description], [Version]) VALUES (CAST(N'2019-12-30T09:12:45.0000000' AS DateTime2), N'AddForumTopicCustomerFK', 637097789101910241)
INSERT [MigrationVersionInfo] ([AppliedOn], [Description], [Version]) VALUES (CAST(N'2019-12-30T09:12:46.0000000' AS DateTime2), N'AddPrivateMessageFromCustomerFK', 637097790373669695)
INSERT [MigrationVersionInfo] ([AppliedOn], [Description], [Version]) VALUES (CAST(N'2019-12-30T09:12:46.0000000' AS DateTime2), N'AddPrivateMessageToCustomerFK', 637097790373669696)
INSERT [MigrationVersionInfo] ([AppliedOn], [Description], [Version]) VALUES (CAST(N'2019-12-30T09:12:46.0000000' AS DateTime2), N'AddLocaleStringResourceLanguageFK', 637097792951964555)
INSERT [MigrationVersionInfo] ([AppliedOn], [Description], [Version]) VALUES (CAST(N'2019-12-30T09:12:46.0000000' AS DateTime2), N'AddLocalizedPropertyLanguageFK', 637097793590515436)
INSERT [MigrationVersionInfo] ([AppliedOn], [Description], [Version]) VALUES (CAST(N'2019-12-30T09:12:46.0000000' AS DateTime2), N'AddActivityLogActivityLogTypeFK', 637097794508380329)
INSERT [MigrationVersionInfo] ([AppliedOn], [Description], [Version]) VALUES (CAST(N'2019-12-30T09:12:46.0000000' AS DateTime2), N'AddActivityLogCustomerFK', 637097794508380330)
INSERT [MigrationVersionInfo] ([AppliedOn], [Description], [Version]) VALUES (CAST(N'2019-12-30T09:12:46.0000000' AS DateTime2), N'AddLogCustomerFK', 637097795893561926)
INSERT [MigrationVersionInfo] ([AppliedOn], [Description], [Version]) VALUES (CAST(N'2019-12-30T09:12:46.0000000' AS DateTime2), N'AddPictureBinaryPictureFK', 637097796695631609)
INSERT [MigrationVersionInfo] ([AppliedOn], [Description], [Version]) VALUES (CAST(N'2019-12-30T09:12:46.0000000' AS DateTime2), N'AddQueuedEmailEmailAccountFK', 637097797031655781)
INSERT [MigrationVersionInfo] ([AppliedOn], [Description], [Version]) VALUES (CAST(N'2019-12-30T09:12:46.0000000' AS DateTime2), N'AddNewsCommentNewsItemFK', 637097798362530772)
INSERT [MigrationVersionInfo] ([AppliedOn], [Description], [Version]) VALUES (CAST(N'2019-12-30T09:12:46.0000000' AS DateTime2), N'AddNewsCommentCustomerFK', 637097798362530773)
INSERT [MigrationVersionInfo] ([AppliedOn], [Description], [Version]) VALUES (CAST(N'2019-12-30T09:12:46.0000000' AS DateTime2), N'AddNewsCommentStoreFK', 637097798362530774)
INSERT [MigrationVersionInfo] ([AppliedOn], [Description], [Version]) VALUES (CAST(N'2019-12-30T09:12:46.0000000' AS DateTime2), N'AddNewsItemLanguageFK', 637097800094361423)
INSERT [MigrationVersionInfo] ([AppliedOn], [Description], [Version]) VALUES (CAST(N'2019-12-30T09:12:46.0000000' AS DateTime2), N'AddCheckoutAttributeValueCheckoutAttributeFK', 637097801078553212)
INSERT [MigrationVersionInfo] ([AppliedOn], [Description], [Version]) VALUES (CAST(N'2019-12-30T09:12:46.0000000' AS DateTime2), N'AddGiftCardOrderItemFK', 637097802922130581)
INSERT [MigrationVersionInfo] ([AppliedOn], [Description], [Version]) VALUES (CAST(N'2019-12-30T09:12:46.0000000' AS DateTime2), N'AddGiftCardUsageHistoryGiftCardFK', 637097803156452475)
INSERT [MigrationVersionInfo] ([AppliedOn], [Description], [Version]) VALUES (CAST(N'2019-12-30T09:12:46.0000000' AS DateTime2), N'AddGiftCardUsageHistoryOrderFK', 637097803156452476)
INSERT [MigrationVersionInfo] ([AppliedOn], [Description], [Version]) VALUES (CAST(N'2019-12-30T09:12:46.0000000' AS DateTime2), N'AddOrderItemOrderFK', 637097804609436788)
INSERT [MigrationVersionInfo] ([AppliedOn], [Description], [Version]) VALUES (CAST(N'2019-12-30T09:12:46.0000000' AS DateTime2), N'AddOrderItemProductFK', 637097804609436789)
INSERT [MigrationVersionInfo] ([AppliedOn], [Description], [Version]) VALUES (CAST(N'2019-12-30T09:12:47.0000000' AS DateTime2), N'AddOrderCustomerFK', 637097805896028942)
INSERT [MigrationVersionInfo] ([AppliedOn], [Description], [Version]) VALUES (CAST(N'2019-12-30T09:12:47.0000000' AS DateTime2), N'AddOrderBillingAddressFK', 637097805896028943)
INSERT [MigrationVersionInfo] ([AppliedOn], [Description], [Version]) VALUES (CAST(N'2019-12-30T09:12:47.0000000' AS DateTime2), N'AddOrderShippingAddressFK', 637097805896028944)
INSERT [MigrationVersionInfo] ([AppliedOn], [Description], [Version]) VALUES (CAST(N'2019-12-30T09:12:47.0000000' AS DateTime2), N'AddOrderPickupAddressFK', 637097805896028945)
INSERT [MigrationVersionInfo] ([AppliedOn], [Description], [Version]) VALUES (CAST(N'2019-12-30T09:12:47.0000000' AS DateTime2), N'AddOrderNoteOrderFK', 637097808997123308)
INSERT [MigrationVersionInfo] ([AppliedOn], [Description], [Version]) VALUES (CAST(N'2019-12-30T09:12:47.0000000' AS DateTime2), N'AddRecurringPaymentHistoryRecurringPaymentFK', 637097810210887644)
INSERT [MigrationVersionInfo] ([AppliedOn], [Description], [Version]) VALUES (CAST(N'2019-12-30T09:12:47.0000000' AS DateTime2), N'AddRecurringPaymentOrderFK', 637097811410960207)
INSERT [MigrationVersionInfo] ([AppliedOn], [Description], [Version]) VALUES (CAST(N'2019-12-30T09:12:47.0000000' AS DateTime2), N'AddReturnRequestCustomerFK', 637097812291248082)
INSERT [MigrationVersionInfo] ([AppliedOn], [Description], [Version]) VALUES (CAST(N'2019-12-30T09:12:47.0000000' AS DateTime2), N'AddShoppingCartItemCustomerFK', 637097813093371767)
INSERT [MigrationVersionInfo] ([AppliedOn], [Description], [Version]) VALUES (CAST(N'2019-12-30T09:12:47.0000000' AS DateTime2), N'AddShoppingCartItemProductFK', 637097813093371768)
INSERT [MigrationVersionInfo] ([AppliedOn], [Description], [Version]) VALUES (CAST(N'2019-12-30T09:12:47.0000000' AS DateTime2), N'AddPollAnswerPollFK', 637097815487520229)
INSERT [MigrationVersionInfo] ([AppliedOn], [Description], [Version]) VALUES (CAST(N'2019-12-30T09:12:47.0000000' AS DateTime2), N'AddPollLanguageFK', 637097816025962851)
INSERT [MigrationVersionInfo] ([AppliedOn], [Description], [Version]) VALUES (CAST(N'2019-12-30T09:12:47.0000000' AS DateTime2), N'AddPollVotingRecordPollAnswerFK', 637097817036693383)
INSERT [MigrationVersionInfo] ([AppliedOn], [Description], [Version]) VALUES (CAST(N'2019-12-30T09:12:47.0000000' AS DateTime2), N'AddPollVotingRecordCustomerFK', 637097817036693384)
INSERT [MigrationVersionInfo] ([AppliedOn], [Description], [Version]) VALUES (CAST(N'2019-12-30T09:12:47.0000000' AS DateTime2), N'AddAclRecordCustomerRoleFK', 637097818436073081)
INSERT [MigrationVersionInfo] ([AppliedOn], [Description], [Version]) VALUES (CAST(N'2019-12-30T09:12:47.0000000' AS DateTime2), N'AddPermissionRecordCustomerRoleCustomerRoleFK', 637097819107801301)
INSERT [MigrationVersionInfo] ([AppliedOn], [Description], [Version]) VALUES (CAST(N'2019-12-30T09:12:47.0000000' AS DateTime2), N'AddPermissionRecordCustomerRolePermissionRecordFK', 637097819107801302)
GO
INSERT [MigrationVersionInfo] ([AppliedOn], [Description], [Version]) VALUES (CAST(N'2019-12-30T09:12:47.0000000' AS DateTime2), N'AddShipmentItemShipmentFK', 637097820921984734)
INSERT [MigrationVersionInfo] ([AppliedOn], [Description], [Version]) VALUES (CAST(N'2019-12-30T09:12:47.0000000' AS DateTime2), N'AddShipmentOrderFK', 637097821681126845)
INSERT [MigrationVersionInfo] ([AppliedOn], [Description], [Version]) VALUES (CAST(N'2019-12-30T09:12:47.0000000' AS DateTime2), N'AddShippingMethodCountryCountryFK', 637097822410528356)
INSERT [MigrationVersionInfo] ([AppliedOn], [Description], [Version]) VALUES (CAST(N'2019-12-30T09:12:47.0000000' AS DateTime2), N'AddShippingMethodCountryShippingMethodFK', 637097822410528357)
INSERT [MigrationVersionInfo] ([AppliedOn], [Description], [Version]) VALUES (CAST(N'2019-12-30T09:12:47.0000000' AS DateTime2), N'AddStoreMappingStoreFK', 637097823639005655)
INSERT [MigrationVersionInfo] ([AppliedOn], [Description], [Version]) VALUES (CAST(N'2019-12-30T09:12:47.0000000' AS DateTime2), N'AddVendorAttributeValueVendorAttributeFK', 637097824346411077)
INSERT [MigrationVersionInfo] ([AppliedOn], [Description], [Version]) VALUES (CAST(N'2019-12-30T09:12:47.0000000' AS DateTime2), N'AddVendorNoteVendorFK', 637097824991868645)
INSERT [MigrationVersionInfo] ([AppliedOn], [Description], [Version]) VALUES (CAST(N'2019-12-30T09:12:47.0000000' AS DateTime2), N'AddDiscountRequirementDiscountFK', 637118390520043560)
INSERT [MigrationVersionInfo] ([AppliedOn], [Description], [Version]) VALUES (CAST(N'2019-12-30T09:12:47.0000000' AS DateTime2), N'AddDiscountRequirementDiscountRequirementFK', 637118390520043561)
INSERT [MigrationVersionInfo] ([AppliedOn], [Description], [Version]) VALUES (CAST(N'2019-12-30T09:12:47.0000000' AS DateTime2), N'AddOrderRewardPointsHistoryFK', 637121109617140897)
INSERT [MigrationVersionInfo] ([AppliedOn], [Description], [Version]) VALUES (CAST(N'2019-12-30T09:12:47.0000000' AS DateTime2), N'AddProductAttributeCombinationProductFk', 637121110600830411)
INSERT [MigrationVersionInfo] ([AppliedOn], [Description], [Version]) VALUES (CAST(N'2019-12-30T09:12:47.0000000' AS DateTime2), N'AddLocaleStringResourceIX', 637123449689037677)
INSERT [MigrationVersionInfo] ([AppliedOn], [Description], [Version]) VALUES (CAST(N'2019-12-30T09:12:47.0000000' AS DateTime2), N'AddProductPriceDatesEtcIX', 637123449689037678)
INSERT [MigrationVersionInfo] ([AppliedOn], [Description], [Version]) VALUES (CAST(N'2019-12-30T09:12:47.0000000' AS DateTime2), N'AddCountryDisplayOrderIX', 637123449689037679)
INSERT [MigrationVersionInfo] ([AppliedOn], [Description], [Version]) VALUES (CAST(N'2019-12-30T09:12:47.0000000' AS DateTime2), N'AddLogCreatedOnUtcIX', 637123449689037680)
INSERT [MigrationVersionInfo] ([AppliedOn], [Description], [Version]) VALUES (CAST(N'2019-12-30T09:12:47.0000000' AS DateTime2), N'AddCustomerEmailIX', 637123449689037681)
INSERT [MigrationVersionInfo] ([AppliedOn], [Description], [Version]) VALUES (CAST(N'2019-12-30T09:12:47.0000000' AS DateTime2), N'AddCustomerUsernameIX', 637123449689037682)
INSERT [MigrationVersionInfo] ([AppliedOn], [Description], [Version]) VALUES (CAST(N'2019-12-30T09:12:48.0000000' AS DateTime2), N'AddCustomerCustomerGuidIX', 637123449689037683)
INSERT [MigrationVersionInfo] ([AppliedOn], [Description], [Version]) VALUES (CAST(N'2019-12-30T09:12:48.0000000' AS DateTime2), N'AddCustomerSystemNameIX', 637123449689037684)
INSERT [MigrationVersionInfo] ([AppliedOn], [Description], [Version]) VALUES (CAST(N'2019-12-30T09:12:48.0000000' AS DateTime2), N'AddCustomerCreatedOnUtcIX', 637123449689037685)
INSERT [MigrationVersionInfo] ([AppliedOn], [Description], [Version]) VALUES (CAST(N'2019-12-30T09:12:48.0000000' AS DateTime2), N'AddGenericAttributeEntityIdKeyGroupIX', 637123449689037686)
INSERT [MigrationVersionInfo] ([AppliedOn], [Description], [Version]) VALUES (CAST(N'2019-12-30T09:12:48.0000000' AS DateTime2), N'AddQueuedEmailCreatedOnUtcIX', 637123449689037687)
INSERT [MigrationVersionInfo] ([AppliedOn], [Description], [Version]) VALUES (CAST(N'2019-12-30T09:12:48.0000000' AS DateTime2), N'AddOrderCreatedOnUtcIX', 637123449689037688)
INSERT [MigrationVersionInfo] ([AppliedOn], [Description], [Version]) VALUES (CAST(N'2019-12-30T09:12:48.0000000' AS DateTime2), N'AddLanguageDisplayOrderIX', 637123449689037689)
INSERT [MigrationVersionInfo] ([AppliedOn], [Description], [Version]) VALUES (CAST(N'2019-12-30T09:12:48.0000000' AS DateTime2), N'AddNewsletterSubscriptionEmailStoreIdIX', 637123449689037690)
INSERT [MigrationVersionInfo] ([AppliedOn], [Description], [Version]) VALUES (CAST(N'2019-12-30T09:12:48.0000000' AS DateTime2), N'AddShoppingCartItemShoppingCartTypeIdCustomerIdIX', 637123449689037691)
INSERT [MigrationVersionInfo] ([AppliedOn], [Description], [Version]) VALUES (CAST(N'2019-12-30T09:12:48.0000000' AS DateTime2), N'AddRelatedProductProductId1IX', 637123449689037692)
INSERT [MigrationVersionInfo] ([AppliedOn], [Description], [Version]) VALUES (CAST(N'2019-12-30T09:12:48.0000000' AS DateTime2), N'AddProductAttributeValueProductAttributeMappingIdDisplayOrderIX', 637123449689037693)
INSERT [MigrationVersionInfo] ([AppliedOn], [Description], [Version]) VALUES (CAST(N'2019-12-30T09:12:48.0000000' AS DateTime2), N'AddProductProductAttributeMappingProductIdDisplayOrderIX', 637123449689037694)
INSERT [MigrationVersionInfo] ([AppliedOn], [Description], [Version]) VALUES (CAST(N'2019-12-30T09:12:48.0000000' AS DateTime2), N'AddManufacturerDisplayOrderIX', 637123449689037695)
INSERT [MigrationVersionInfo] ([AppliedOn], [Description], [Version]) VALUES (CAST(N'2019-12-30T09:12:48.0000000' AS DateTime2), N'AddCategoryDisplayOrderIX', 637123449689037696)
INSERT [MigrationVersionInfo] ([AppliedOn], [Description], [Version]) VALUES (CAST(N'2019-12-30T09:12:48.0000000' AS DateTime2), N'AddCategoryParentCategoryIdIX', 637123449689037697)
INSERT [MigrationVersionInfo] ([AppliedOn], [Description], [Version]) VALUES (CAST(N'2019-12-30T09:12:48.0000000' AS DateTime2), N'AddForumsGroupDisplayOrderIX', 637123449689037698)
INSERT [MigrationVersionInfo] ([AppliedOn], [Description], [Version]) VALUES (CAST(N'2019-12-30T09:12:48.0000000' AS DateTime2), N'AddForumsForumDisplayOrderIX', 637123449689037699)
INSERT [MigrationVersionInfo] ([AppliedOn], [Description], [Version]) VALUES (CAST(N'2019-12-30T09:12:48.0000000' AS DateTime2), N'AddForumsSubscriptionForumIdIX', 637123449689037700)
INSERT [MigrationVersionInfo] ([AppliedOn], [Description], [Version]) VALUES (CAST(N'2019-12-30T09:12:48.0000000' AS DateTime2), N'AddForumsSubscriptionTopicIdIX', 637123449689037701)
INSERT [MigrationVersionInfo] ([AppliedOn], [Description], [Version]) VALUES (CAST(N'2019-12-30T09:12:48.0000000' AS DateTime2), N'AddProductDeletedPublishedIX', 637123449689037702)
INSERT [MigrationVersionInfo] ([AppliedOn], [Description], [Version]) VALUES (CAST(N'2019-12-30T09:12:48.0000000' AS DateTime2), N'AddProductPublishedIX', 637123449689037703)
INSERT [MigrationVersionInfo] ([AppliedOn], [Description], [Version]) VALUES (CAST(N'2019-12-30T09:12:48.0000000' AS DateTime2), N'AddProductShowOnHomepageIX', 637123449689037704)
INSERT [MigrationVersionInfo] ([AppliedOn], [Description], [Version]) VALUES (CAST(N'2019-12-30T09:12:48.0000000' AS DateTime2), N'AddProductParentGroupedProductIdIX', 637123449689037705)
INSERT [MigrationVersionInfo] ([AppliedOn], [Description], [Version]) VALUES (CAST(N'2019-12-30T09:12:48.0000000' AS DateTime2), N'AddProductVisibleIndividuallyIX', 637123449689037706)
INSERT [MigrationVersionInfo] ([AppliedOn], [Description], [Version]) VALUES (CAST(N'2019-12-30T09:12:48.0000000' AS DateTime2), N'AddPCMProductCategoryIX', 637123449689037707)
INSERT [MigrationVersionInfo] ([AppliedOn], [Description], [Version]) VALUES (CAST(N'2019-12-30T09:12:48.0000000' AS DateTime2), N'AddCurrencyDisplayOrderIX', 637123449689037708)
INSERT [MigrationVersionInfo] ([AppliedOn], [Description], [Version]) VALUES (CAST(N'2019-12-30T09:12:48.0000000' AS DateTime2), N'AddProductTagNameIX', 637123521091647925)
INSERT [MigrationVersionInfo] ([AppliedOn], [Description], [Version]) VALUES (CAST(N'2019-12-30T09:12:48.0000000' AS DateTime2), N'AddActivityLogCreatedOnUtcIX', 637123521091647926)
INSERT [MigrationVersionInfo] ([AppliedOn], [Description], [Version]) VALUES (CAST(N'2019-12-30T09:12:48.0000000' AS DateTime2), N'AddUrlRecordSlugIX', 637123521091647927)
INSERT [MigrationVersionInfo] ([AppliedOn], [Description], [Version]) VALUES (CAST(N'2019-12-30T09:12:48.0000000' AS DateTime2), N'AddUrlRecordCustom1IX', 637123521091647928)
INSERT [MigrationVersionInfo] ([AppliedOn], [Description], [Version]) VALUES (CAST(N'2019-12-30T09:12:48.0000000' AS DateTime2), N'AddAclRecordEntityIdEntityNameIX', 637123521091647929)
INSERT [MigrationVersionInfo] ([AppliedOn], [Description], [Version]) VALUES (CAST(N'2019-12-30T09:12:48.0000000' AS DateTime2), N'AddStoreMappingEntityIdEntityNameIX', 637123521091647930)
INSERT [MigrationVersionInfo] ([AppliedOn], [Description], [Version]) VALUES (CAST(N'2019-12-30T09:12:48.0000000' AS DateTime2), N'AddCategoryLimitedToStoresIX', 637123521091647931)
INSERT [MigrationVersionInfo] ([AppliedOn], [Description], [Version]) VALUES (CAST(N'2019-12-30T09:12:48.0000000' AS DateTime2), N'AddManufacturerLimitedToStoresIX', 637123521091647932)
INSERT [MigrationVersionInfo] ([AppliedOn], [Description], [Version]) VALUES (CAST(N'2019-12-30T09:12:48.0000000' AS DateTime2), N'AddProductLimitedToStoresIX', 637123521091647933)
INSERT [MigrationVersionInfo] ([AppliedOn], [Description], [Version]) VALUES (CAST(N'2019-12-30T09:12:48.0000000' AS DateTime2), N'AddCategorSubjectToAclIX', 637123521091647934)
INSERT [MigrationVersionInfo] ([AppliedOn], [Description], [Version]) VALUES (CAST(N'2019-12-30T09:12:48.0000000' AS DateTime2), N'AddManufacturerSubjectToAclIX', 637123521091647935)
INSERT [MigrationVersionInfo] ([AppliedOn], [Description], [Version]) VALUES (CAST(N'2019-12-30T09:12:48.0000000' AS DateTime2), N'AddProductSubjectToAclIX', 637123521091647936)
INSERT [MigrationVersionInfo] ([AppliedOn], [Description], [Version]) VALUES (CAST(N'2019-12-30T09:12:48.0000000' AS DateTime2), N'AddProductCategoryMappingIsFeaturedProductIX', 637123521091647937)
INSERT [MigrationVersionInfo] ([AppliedOn], [Description], [Version]) VALUES (CAST(N'2019-12-30T09:12:48.0000000' AS DateTime2), N'AddProductManufacturerMappingIsFeaturedProductIX', 637123521091647938)
INSERT [MigrationVersionInfo] ([AppliedOn], [Description], [Version]) VALUES (CAST(N'2019-12-30T09:12:48.0000000' AS DateTime2), N'AddCustomerCustomerRoleMappingCustomerIdIX', 637123521091647939)
INSERT [MigrationVersionInfo] ([AppliedOn], [Description], [Version]) VALUES (CAST(N'2019-12-30T09:12:48.0000000' AS DateTime2), N'AddProductDeleteIdIX', 637123521091647940)
INSERT [MigrationVersionInfo] ([AppliedOn], [Description], [Version]) VALUES (CAST(N'2019-12-30T09:12:48.0000000' AS DateTime2), N'AddGetLowStockProductsIX', 637123521091647941)
INSERT [MigrationVersionInfo] ([AppliedOn], [Description], [Version]) VALUES (CAST(N'2019-12-30T09:12:48.0000000' AS DateTime2), N'AddPMMProductManufacturerIX', 637123521091647942)
INSERT [MigrationVersionInfo] ([AppliedOn], [Description], [Version]) VALUES (CAST(N'2019-12-30T09:12:48.0000000' AS DateTime2), N'AddPCMProductIdExtendedIX', 637123537559280389)
INSERT [MigrationVersionInfo] ([AppliedOn], [Description], [Version]) VALUES (CAST(N'2019-12-30T09:12:48.0000000' AS DateTime2), N'AddPMMProductIdExtendedIX', 637123537559280390)
INSERT [MigrationVersionInfo] ([AppliedOn], [Description], [Version]) VALUES (CAST(N'2019-12-30T09:12:48.0000000' AS DateTime2), N'AddPSAMAllowFilteringIX', 637123537559280391)
INSERT [MigrationVersionInfo] ([AppliedOn], [Description], [Version]) VALUES (CAST(N'2019-12-30T09:12:48.0000000' AS DateTime2), N'AddPSAMSpecificationAttributeOptionIdAllowFilteringIX', 637123537559280392)
INSERT [MigrationVersionInfo] ([AppliedOn], [Description], [Version]) VALUES (CAST(N'2019-12-30T09:12:48.0000000' AS DateTime2), N'AddQueuedEmailSentOnUtcDontSendBeforeDateUtcExtendedIX', 637123537559280393)
INSERT [MigrationVersionInfo] ([AppliedOn], [Description], [Version]) VALUES (CAST(N'2019-12-30T09:12:48.0000000' AS DateTime2), N'AddProductVisibleIndividuallyPublishedDeletedExtendedIX', 637123537559280394)
INSERT [MigrationVersionInfo] ([AppliedOn], [Description], [Version]) VALUES (CAST(N'2019-12-30T09:12:48.0000000' AS DateTime2), N'AddCategoryDeletedExtendedIX', 637123537559280395)
END
GO

-- update the "ProductLoadAllPaged" stored procedure
ALTER PROCEDURE [ProductLoadAllPaged]
(
	@CategoryIds		nvarchar(MAX) = null,	--a list of category IDs (comma-separated list). e.g. 1,2,3
	@ManufacturerId		int = 0,
	@StoreId			int = 0,
	@VendorId			int = 0,
	@WarehouseId		int = 0,
	@ProductTypeId		int = null, --product type identifier, null - load all products
	@VisibleIndividuallyOnly bit = 0, 	--0 - load all products , 1 - "visible indivially" only
	@MarkedAsNewOnly	bit = 0, 	--0 - load all products , 1 - "marked as new" only
	@ProductTagId		int = 0,
	@FeaturedProducts	bit = null,	--0 featured only , 1 not featured only, null - load all products
	@PriceMin			decimal(18, 4) = null,
	@PriceMax			decimal(18, 4) = null,
	@Keywords			nvarchar(4000) = null,
	@SearchDescriptions bit = 0, --a value indicating whether to search by a specified "keyword" in product descriptions
	@SearchManufacturerPartNumber bit = 0, -- a value indicating whether to search by a specified "keyword" in manufacturer part number
	@SearchSku			bit = 0, --a value indicating whether to search by a specified "keyword" in product SKU
	@SearchProductTags  bit = 0, --a value indicating whether to search by a specified "keyword" in product tags
	@UseFullTextSearch  bit = 0,
	@FullTextMode		int = 0, --0 - using CONTAINS with <prefix_term>, 5 - using CONTAINS and OR with <prefix_term>, 10 - using CONTAINS and AND with <prefix_term>
	@FilteredSpecs		nvarchar(MAX) = null,	--filter by specification attribute options (comma-separated list of IDs). e.g. 14,15,16
	@LanguageId			int = 0,
	@OrderBy			int = 0, --0 - position, 5 - Name: A to Z, 6 - Name: Z to A, 10 - Price: Low to High, 11 - Price: High to Low, 15 - creation date
	@AllowedCustomerRoleIds	nvarchar(MAX) = null,	--a list of customer role IDs (comma-separated list) for which a product should be shown (if a subject to ACL)
	@PageIndex			int = 0, 
	@PageSize			int = 2147483644,
	@ShowHidden			bit = 0,
	@OverridePublished	bit = null, --null - process "Published" property according to "showHidden" parameter, true - load only "Published" products, false - load only "Unpublished" products
	@LoadFilterableSpecificationAttributeOptionIds bit = 0, --a value indicating whether we should load the specification attribute option identifiers applied to loaded products (all pages)
	@FilterableSpecificationAttributeOptionIds nvarchar(MAX) = null OUTPUT, --the specification attribute option identifiers applied to loaded products (all pages). returned as a comma separated list of identifiers
	@TotalRecords		int = null OUTPUT
)
AS
BEGIN
	
	/* Products that filtered by keywords */
	CREATE TABLE #KeywordProducts
	(
		[ProductId] int NOT NULL
	)

	DECLARE
		@SearchKeywords bit,
		@OriginalKeywords nvarchar(4000),
		@sql nvarchar(max),
		@sql_orderby nvarchar(max)

	SET NOCOUNT ON
	
	--filter by keywords
	SET @Keywords = isnull(@Keywords, '')
	SET @Keywords = rtrim(ltrim(@Keywords))
	SET @OriginalKeywords = @Keywords
	IF ISNULL(@Keywords, '') != ''
	BEGIN
		SET @SearchKeywords = 1
		
		IF @UseFullTextSearch = 1
		BEGIN
			--remove wrong chars (' ")
			SET @Keywords = REPLACE(@Keywords, '''', '')
			SET @Keywords = REPLACE(@Keywords, '"', '')
			
			--full-text search
			IF @FullTextMode = 0 
			BEGIN
				--0 - using CONTAINS with <prefix_term>
				SET @Keywords = ' "' + @Keywords + '*" '
			END
			ELSE
			BEGIN
				--5 - using CONTAINS and OR with <prefix_term>
				--10 - using CONTAINS and AND with <prefix_term>

				--clean multiple spaces
				WHILE CHARINDEX('  ', @Keywords) > 0 
					SET @Keywords = REPLACE(@Keywords, '  ', ' ')

				DECLARE @concat_term nvarchar(100)				
				IF @FullTextMode = 5 --5 - using CONTAINS and OR with <prefix_term>
				BEGIN
					SET @concat_term = 'OR'
				END 
				IF @FullTextMode = 10 --10 - using CONTAINS and AND with <prefix_term>
				BEGIN
					SET @concat_term = 'AND'
				END

				--now let's build search string
				declare @fulltext_keywords nvarchar(4000)
				set @fulltext_keywords = N''
				declare @index int		
		
				set @index = CHARINDEX(' ', @Keywords, 0)

				-- if index = 0, then only one field was passed
				IF(@index = 0)
					set @fulltext_keywords = ' "' + @Keywords + '*" '
				ELSE
				BEGIN		
					DECLARE @first BIT
					SET  @first = 1			
					WHILE @index > 0
					BEGIN
						IF (@first = 0)
							SET @fulltext_keywords = @fulltext_keywords + ' ' + @concat_term + ' '
						ELSE
							SET @first = 0

						SET @fulltext_keywords = @fulltext_keywords + '"' + SUBSTRING(@Keywords, 1, @index - 1) + '*"'					
						SET @Keywords = SUBSTRING(@Keywords, @index + 1, LEN(@Keywords) - @index)						
						SET @index = CHARINDEX(' ', @Keywords, 0)
					end
					
					-- add the last field
					IF LEN(@fulltext_keywords) > 0
						SET @fulltext_keywords = @fulltext_keywords + ' ' + @concat_term + ' ' + '"' + SUBSTRING(@Keywords, 1, LEN(@Keywords)) + '*"'	
				END
				SET @Keywords = @fulltext_keywords
			END
		END
		ELSE
		BEGIN
			--usual search by PATINDEX
			SET @Keywords = '%' + @Keywords + '%'
		END
		--PRINT @Keywords

		--product name
		SET @sql = '
		INSERT INTO #KeywordProducts ([ProductId])
		SELECT p.Id
		FROM Product p with (NOLOCK)
		WHERE '
		IF @UseFullTextSearch = 1
			SET @sql = @sql + 'CONTAINS(p.[Name], @Keywords) '
		ELSE
			SET @sql = @sql + 'PATINDEX(@Keywords, p.[Name]) > 0 '

		IF @SearchDescriptions = 1
		BEGIN
			--product short description
			IF @UseFullTextSearch = 1
			BEGIN
				SET @sql = @sql + 'OR CONTAINS(p.[ShortDescription], @Keywords) '
				SET @sql = @sql + 'OR CONTAINS(p.[FullDescription], @Keywords) '
			END
			ELSE
			BEGIN
				SET @sql = @sql + 'OR PATINDEX(@Keywords, p.[ShortDescription]) > 0 '
				SET @sql = @sql + 'OR PATINDEX(@Keywords, p.[FullDescription]) > 0 '
			END
		END

		--manufacturer part number (exact match)
		IF @SearchManufacturerPartNumber = 1
		BEGIN
			SET @sql = @sql + 'OR p.[ManufacturerPartNumber] = @OriginalKeywords '
		END

		--SKU (exact match)
		IF @SearchSku = 1
		BEGIN
			SET @sql = @sql + 'OR p.[Sku] = @OriginalKeywords '
		END

		--localized product name
		SET @sql = @sql + '
		UNION
		SELECT lp.EntityId
		FROM LocalizedProperty lp with (NOLOCK)
		WHERE
			lp.LocaleKeyGroup = N''Product''
			AND lp.LanguageId = ' + ISNULL(CAST(@LanguageId AS nvarchar(max)), '0') + '
			AND ( (lp.LocaleKey = N''Name'''
		IF @UseFullTextSearch = 1
			SET @sql = @sql + ' AND CONTAINS(lp.[LocaleValue], @Keywords) '
		ELSE
			SET @sql = @sql + ' AND PATINDEX(@Keywords, lp.[LocaleValue]) > 0) '

		IF @SearchDescriptions = 1
		BEGIN
			--localized product short description
			SET @sql = @sql + '
				OR (lp.LocaleKey = N''ShortDescription'''
			IF @UseFullTextSearch = 1
				SET @sql = @sql + ' AND CONTAINS(lp.[LocaleValue], @Keywords) '
			ELSE
				SET @sql = @sql + ' AND PATINDEX(@Keywords, lp.[LocaleValue]) > 0) '

			--localized product full description
			SET @sql = @sql + '
				OR (lp.LocaleKey = N''FullDescription'''
			IF @UseFullTextSearch = 1
				SET @sql = @sql + ' AND CONTAINS(lp.[LocaleValue], @Keywords) '
			ELSE
				SET @sql = @sql + ' AND PATINDEX(@Keywords, lp.[LocaleValue]) > 0) '
		END

		SET @sql = @sql + ' ) '

		IF @SearchProductTags = 1
		BEGIN
			--product tags (exact match)
			SET @sql = @sql + '
			UNION
			SELECT pptm.Product_Id
			FROM Product_ProductTag_Mapping pptm with(NOLOCK) INNER JOIN ProductTag pt with(NOLOCK) ON pt.Id = pptm.ProductTag_Id
			WHERE pt.[Name] = @OriginalKeywords '

			--localized product tags
			SET @sql = @sql + '
			UNION
			SELECT pptm.Product_Id
			FROM LocalizedProperty lp with (NOLOCK) INNER JOIN Product_ProductTag_Mapping pptm with(NOLOCK) ON lp.EntityId = pptm.ProductTag_Id
			WHERE
				lp.LocaleKeyGroup = N''ProductTag''
				AND lp.LanguageId = ' + ISNULL(CAST(@LanguageId AS nvarchar(max)), '0') + '
				AND lp.LocaleKey = N''Name''
				AND lp.[LocaleValue] = @OriginalKeywords '
		END

		--PRINT (@sql)
		EXEC sp_executesql @sql, N'@Keywords nvarchar(4000), @OriginalKeywords nvarchar(4000)', @Keywords, @OriginalKeywords

	END
	ELSE
	BEGIN
		SET @SearchKeywords = 0
	END

	--filter by category IDs
	SET @CategoryIds = isnull(@CategoryIds, '')	
	CREATE TABLE #FilteredCategoryIds
	(
		CategoryId int not null
	)
	INSERT INTO #FilteredCategoryIds (CategoryId)
	SELECT CAST(data as int) FROM [nop_splitstring_to_table](@CategoryIds, ',')	
	DECLARE @CategoryIdsCount int	
	SET @CategoryIdsCount = (SELECT COUNT(1) FROM #FilteredCategoryIds)

	--filter by customer role IDs (access control list)
	SET @AllowedCustomerRoleIds = isnull(@AllowedCustomerRoleIds, '')	
	CREATE TABLE #FilteredCustomerRoleIds
	(
		CustomerRoleId int not null
	)
	INSERT INTO #FilteredCustomerRoleIds (CustomerRoleId)
	SELECT CAST(data as int) FROM [nop_splitstring_to_table](@AllowedCustomerRoleIds, ',')
	DECLARE @FilteredCustomerRoleIdsCount int	
	SET @FilteredCustomerRoleIdsCount = (SELECT COUNT(1) FROM #FilteredCustomerRoleIds)
	
	--paging
	DECLARE @PageLowerBound int
	DECLARE @PageUpperBound int
	DECLARE @RowsToReturn int
	SET @RowsToReturn = @PageSize * (@PageIndex + 1)	
	SET @PageLowerBound = @PageSize * @PageIndex
	SET @PageUpperBound = @PageLowerBound + @PageSize + 1
	
	CREATE TABLE #DisplayOrderTmp 
	(
		[Id] int IDENTITY (1, 1) NOT NULL,
		[ProductId] int NOT NULL
	)

	SET @sql = '
	SELECT p.Id
	FROM
		Product p with (NOLOCK)'
	
	IF @CategoryIdsCount > 0
	BEGIN
		SET @sql = @sql + '
		INNER JOIN Product_Category_Mapping pcm with (NOLOCK)
			ON p.Id = pcm.ProductId'
	END
	
	IF @ManufacturerId > 0
	BEGIN
		SET @sql = @sql + '
		INNER JOIN Product_Manufacturer_Mapping pmm with (NOLOCK)
			ON p.Id = pmm.ProductId'
	END
	
	IF ISNULL(@ProductTagId, 0) != 0
	BEGIN
		SET @sql = @sql + '
		INNER JOIN Product_ProductTag_Mapping pptm with (NOLOCK)
			ON p.Id = pptm.Product_Id'
	END
	
	--searching by keywords
	IF @SearchKeywords = 1
	BEGIN
		SET @sql = @sql + '
		JOIN #KeywordProducts kp
			ON  p.Id = kp.ProductId'
	END
	
	SET @sql = @sql + '
	WHERE
		p.Deleted = 0'
	
	--filter by category
	IF @CategoryIdsCount > 0
	BEGIN
		SET @sql = @sql + '
		AND pcm.CategoryId IN ('
		
		SET @sql = @sql + + CAST(@CategoryIds AS nvarchar(max))

		SET @sql = @sql + ')'

		IF @FeaturedProducts IS NOT NULL
		BEGIN
			SET @sql = @sql + '
		AND pcm.IsFeaturedProduct = ' + CAST(@FeaturedProducts AS nvarchar(max))
		END
	END
	
	--filter by manufacturer
	IF @ManufacturerId > 0
	BEGIN
		SET @sql = @sql + '
		AND pmm.ManufacturerId = ' + CAST(@ManufacturerId AS nvarchar(max))
		
		IF @FeaturedProducts IS NOT NULL
		BEGIN
			SET @sql = @sql + '
		AND pmm.IsFeaturedProduct = ' + CAST(@FeaturedProducts AS nvarchar(max))
		END
	END
	
	--filter by vendor
	IF @VendorId > 0
	BEGIN
		SET @sql = @sql + '
		AND p.VendorId = ' + CAST(@VendorId AS nvarchar(max))
	END
	
	--filter by warehouse
	IF @WarehouseId > 0
	BEGIN
		--we should also ensure that 'ManageInventoryMethodId' is set to 'ManageStock' (1)
		--but we skip it in order to prevent hard-coded values (e.g. 1) and for better performance
		SET @sql = @sql + '
		AND  
			(
				(p.UseMultipleWarehouses = 0 AND
					p.WarehouseId = ' + CAST(@WarehouseId AS nvarchar(max)) + ')
				OR
				(p.UseMultipleWarehouses > 0 AND
					EXISTS (SELECT 1 FROM ProductWarehouseInventory [pwi]
					WHERE [pwi].WarehouseId = ' + CAST(@WarehouseId AS nvarchar(max)) + ' AND [pwi].ProductId = p.Id))
			)'
	END
	
	--filter by product type
	IF @ProductTypeId is not null
	BEGIN
		SET @sql = @sql + '
		AND p.ProductTypeId = ' + CAST(@ProductTypeId AS nvarchar(max))
	END
	
	--filter by "visible individually"
	IF @VisibleIndividuallyOnly = 1
	BEGIN
		SET @sql = @sql + '
		AND p.VisibleIndividually = 1'
	END
	
	--filter by "marked as new"
	IF @MarkedAsNewOnly = 1
	BEGIN
		SET @sql = @sql + '
		AND p.MarkAsNew = 1
		AND (getutcdate() BETWEEN ISNULL(p.MarkAsNewStartDateTimeUtc, ''1/1/1900'') and ISNULL(p.MarkAsNewEndDateTimeUtc, ''1/1/2999''))'
	END
	
	--filter by product tag
	IF ISNULL(@ProductTagId, 0) != 0
	BEGIN
		SET @sql = @sql + '
		AND pptm.ProductTag_Id = ' + CAST(@ProductTagId AS nvarchar(max))
	END
	
	--"Published" property
	IF (@OverridePublished is null)
	BEGIN
		--process according to "showHidden"
		IF @ShowHidden = 0
		BEGIN
			SET @sql = @sql + '
			AND p.Published = 1'
		END
	END
	ELSE IF (@OverridePublished = 1)
	BEGIN
		--published only
		SET @sql = @sql + '
		AND p.Published = 1'
	END
	ELSE IF (@OverridePublished = 0)
	BEGIN
		--unpublished only
		SET @sql = @sql + '
		AND p.Published = 0'
	END
	
	--show hidden
	IF @ShowHidden = 0
	BEGIN
		SET @sql = @sql + '
		AND p.Deleted = 0
		AND (getutcdate() BETWEEN ISNULL(p.AvailableStartDateTimeUtc, ''1/1/1900'') and ISNULL(p.AvailableEndDateTimeUtc, ''1/1/2999''))'
	END
	
	--min price
	IF @PriceMin is not null
	BEGIN
		SET @sql = @sql + '
		AND (p.Price >= ' + CAST(@PriceMin AS nvarchar(max)) + ')'
	END
	
	--max price
	IF @PriceMax is not null
	BEGIN
		SET @sql = @sql + '
		AND (p.Price <= ' + CAST(@PriceMax AS nvarchar(max)) + ')'
	END
	
	--show hidden and ACL
	IF  @ShowHidden = 0 and @FilteredCustomerRoleIdsCount > 0
	BEGIN
		SET @sql = @sql + '
		AND (p.SubjectToAcl = 0 OR EXISTS (
			SELECT 1 FROM #FilteredCustomerRoleIds [fcr]
			WHERE
				[fcr].CustomerRoleId IN (
					SELECT [acl].CustomerRoleId
					FROM [AclRecord] acl with (NOLOCK)
					WHERE [acl].EntityId = p.Id AND [acl].EntityName = ''Product''
				)
			))'
	END
	
	--filter by store
	IF @StoreId > 0
	BEGIN
		SET @sql = @sql + '
		AND (p.LimitedToStores = 0 OR EXISTS (
			SELECT 1 FROM [StoreMapping] sm with (NOLOCK)
			WHERE [sm].EntityId = p.Id AND [sm].EntityName = ''Product'' and [sm].StoreId=' + CAST(@StoreId AS nvarchar(max)) + '
			))'
	END
	
    --prepare filterable specification attribute option identifier (if requested)
    IF @LoadFilterableSpecificationAttributeOptionIds = 1
	BEGIN		
		CREATE TABLE #FilterableSpecs 
		(
			[SpecificationAttributeOptionId] int NOT NULL
		)
        DECLARE @sql_filterableSpecs nvarchar(max)
        SET @sql_filterableSpecs = '
	        INSERT INTO #FilterableSpecs ([SpecificationAttributeOptionId])
	        SELECT DISTINCT [psam].SpecificationAttributeOptionId
	        FROM [Product_SpecificationAttribute_Mapping] [psam] WITH (NOLOCK)
	            WHERE [psam].[AllowFiltering] = 1
	            AND [psam].[ProductId] IN (' + @sql + ')'

        EXEC sp_executesql @sql_filterableSpecs

		--build comma separated list of filterable identifiers
		SELECT @FilterableSpecificationAttributeOptionIds = COALESCE(@FilterableSpecificationAttributeOptionIds + ',' , '') + CAST(SpecificationAttributeOptionId as nvarchar(4000))
		FROM #FilterableSpecs

		DROP TABLE #FilterableSpecs
 	END

	--filter by specification attribution options
	SET @FilteredSpecs = isnull(@FilteredSpecs, '')	
	CREATE TABLE #FilteredSpecs
	(
		SpecificationAttributeOptionId int not null
	)
	INSERT INTO #FilteredSpecs (SpecificationAttributeOptionId)
	SELECT CAST(data as int) FROM [nop_splitstring_to_table](@FilteredSpecs, ',') 

    CREATE TABLE #FilteredSpecsWithAttributes
	(
        SpecificationAttributeId int not null,
		SpecificationAttributeOptionId int not null
	)
	INSERT INTO #FilteredSpecsWithAttributes (SpecificationAttributeId, SpecificationAttributeOptionId)
	SELECT sao.SpecificationAttributeId, fs.SpecificationAttributeOptionId
    FROM #FilteredSpecs fs INNER JOIN SpecificationAttributeOption sao ON sao.Id = fs.SpecificationAttributeOptionId
    ORDER BY sao.SpecificationAttributeId 

    DECLARE @SpecAttributesCount int	
	SET @SpecAttributesCount = (SELECT COUNT(1) FROM #FilteredSpecsWithAttributes)
	IF @SpecAttributesCount > 0
	BEGIN
		--do it for each specified specification option
		DECLARE @SpecificationAttributeOptionId int
        DECLARE @SpecificationAttributeId int
        DECLARE @LastSpecificationAttributeId int
        SET @LastSpecificationAttributeId = 0
		DECLARE cur_SpecificationAttributeOption CURSOR FOR
		SELECT SpecificationAttributeId, SpecificationAttributeOptionId
		FROM #FilteredSpecsWithAttributes

		OPEN cur_SpecificationAttributeOption
        FOREACH:
            FETCH NEXT FROM cur_SpecificationAttributeOption INTO @SpecificationAttributeId, @SpecificationAttributeOptionId
            IF (@LastSpecificationAttributeId <> 0 AND @SpecificationAttributeId <> @LastSpecificationAttributeId OR @@FETCH_STATUS <> 0) 
			    SET @sql = @sql + '
        AND p.Id in (select psam.ProductId from [Product_SpecificationAttribute_Mapping] psam with (NOLOCK) where psam.AllowFiltering = 1 and psam.SpecificationAttributeOptionId IN (SELECT SpecificationAttributeOptionId FROM #FilteredSpecsWithAttributes WHERE SpecificationAttributeId = ' + CAST(@LastSpecificationAttributeId AS nvarchar(max)) + '))'
            SET @LastSpecificationAttributeId = @SpecificationAttributeId
		IF @@FETCH_STATUS = 0 GOTO FOREACH
		CLOSE cur_SpecificationAttributeOption
		DEALLOCATE cur_SpecificationAttributeOption
	END

	--sorting
	SET @sql_orderby = ''	
	IF @OrderBy = 5 /* Name: A to Z */
		SET @sql_orderby = ' p.[Name] ASC'
	ELSE IF @OrderBy = 6 /* Name: Z to A */
		SET @sql_orderby = ' p.[Name] DESC'
	ELSE IF @OrderBy = 10 /* Price: Low to High */
		SET @sql_orderby = ' p.[Price] ASC'
	ELSE IF @OrderBy = 11 /* Price: High to Low */
		SET @sql_orderby = ' p.[Price] DESC'
	ELSE IF @OrderBy = 15 /* creation date */
		SET @sql_orderby = ' p.[CreatedOnUtc] DESC'
	ELSE /* default sorting, 0 (position) */
	BEGIN
		--category position (display order)
		IF @CategoryIdsCount > 0 SET @sql_orderby = ' pcm.DisplayOrder ASC'
		
		--manufacturer position (display order)
		IF @ManufacturerId > 0
		BEGIN
			IF LEN(@sql_orderby) > 0 SET @sql_orderby = @sql_orderby + ', '
			SET @sql_orderby = @sql_orderby + ' pmm.DisplayOrder ASC'
		END
		
		--name
		IF LEN(@sql_orderby) > 0 SET @sql_orderby = @sql_orderby + ', '
		SET @sql_orderby = @sql_orderby + ' p.[Name] ASC'
	END
	
	SET @sql = @sql + '
	ORDER BY' + @sql_orderby
	
    SET @sql = '
    INSERT INTO #DisplayOrderTmp ([ProductId])' + @sql

	--PRINT (@sql)
	EXEC sp_executesql @sql

	DROP TABLE #FilteredCategoryIds
	DROP TABLE #FilteredSpecs
    DROP TABLE #FilteredSpecsWithAttributes
	DROP TABLE #FilteredCustomerRoleIds
	DROP TABLE #KeywordProducts

	CREATE TABLE #PageIndex 
	(
		[IndexId] int IDENTITY (1, 1) NOT NULL,
		[ProductId] int NOT NULL
	)
	INSERT INTO #PageIndex ([ProductId])
	SELECT ProductId
	FROM #DisplayOrderTmp
	GROUP BY ProductId
	ORDER BY min([Id])

	--total records
	SET @TotalRecords = @@rowcount
	
	DROP TABLE #DisplayOrderTmp

	--return products
	SELECT TOP (@RowsToReturn)
		p.*
	FROM
		#PageIndex [pi]
		INNER JOIN Product p with (NOLOCK) on p.Id = [pi].[ProductId]
	WHERE
		[pi].IndexId > @PageLowerBound AND 
		[pi].IndexId < @PageUpperBound
	ORDER BY
		[pi].IndexId
	
	DROP TABLE #PageIndex
END
GO
=======
-- update the "DeleteGuests" stored procedure
ALTER PROCEDURE [DeleteGuests]
(
	@OnlyWithoutShoppingCart bit = 1,
	@CreatedFromUtc datetime,
	@CreatedToUtc datetime,
	@TotalRecordsDeleted int = null OUTPUT
)
AS
BEGIN
	CREATE TABLE #tmp_guests (CustomerId int)
	CREATE TABLE #tmp_adresses (AddressId int)
		
	INSERT #tmp_guests (CustomerId)
	SELECT c.[Id] 
	FROM [Customer] c with (NOLOCK)
		LEFT JOIN [ShoppingCartItem] sci with (NOLOCK) ON sci.[CustomerId] = c.[Id]
		INNER JOIN (
			--guests only
			SELECT ccrm.[Customer_Id] 
			FROM [Customer_CustomerRole_Mapping] ccrm with (NOLOCK)
				INNER JOIN [CustomerRole] cr with (NOLOCK) ON cr.[Id] = ccrm.[CustomerRole_Id]
			WHERE cr.[SystemName] = N'Guests'
		) g ON g.[Customer_Id] = c.[Id]
		LEFT JOIN [Order] o with (NOLOCK) ON o.[CustomerId] = c.[Id]
		LEFT JOIN [BlogComment] bc with (NOLOCK) ON bc.[CustomerId] = c.[Id]
		LEFT JOIN [NewsComment] nc with (NOLOCK) ON nc.[CustomerId] = c.[Id]
		LEFT JOIN [ProductReview] pr with (NOLOCK) ON pr.[CustomerId] = c.[Id]
		LEFT JOIN [ProductReviewHelpfulness] prh with (NOLOCK) ON prh.[CustomerId] = c.[Id]
		LEFT JOIN [PollVotingRecord] pvr with (NOLOCK) ON pvr.[CustomerId] = c.[Id]
		LEFT JOIN [Forums_Topic] ft with (NOLOCK) ON ft.[CustomerId] = c.[Id]
		LEFT JOIN [Forums_Post] fp with (NOLOCK) ON fp.[CustomerId] = c.[Id]
	WHERE 1 = 1
		--no orders
		AND (o.Id is null)
		--no blog comments
		AND (bc.Id is null)
		--no news comments
		AND (nc.Id is null)
		--no product reviews
		AND (pr.Id is null)
		--no product reviews helpfulness
		AND (prh.Id is null)
		--no poll voting
		AND (pvr.Id is null)
		--no forum topics
		AND (ft.Id is null)
		--no forum topics
		AND (fp.Id is null)
		--no system accounts
		AND (c.IsSystemAccount = 0)
		--created from
		AND ((@CreatedFromUtc is null) OR (c.[CreatedOnUtc] > @CreatedFromUtc))
		--created to
		AND ((@CreatedToUtc is null) OR (c.[CreatedOnUtc] < @CreatedToUtc))
		--shopping cart items
		AND ((@OnlyWithoutShoppingCart = 0) OR (sci.Id is null))

	INSERT #tmp_adresses (AddressId)
	SELECT [Address_Id] FROM [CustomerAddresses] WHERE [Customer_Id] IN (SELECT [CustomerId] FROM #tmp_guests)

	--delete guests
	DELETE [Customer]
	WHERE [Id] IN (SELECT [CustomerId] FROM #tmp_guests)
	
	--delete attributes
	DELETE [GenericAttribute]
	WHERE ([EntityId] IN (SELECT [CustomerId] FROM #tmp_guests))
	AND
	([KeyGroup] = N'Customer')

	--delete addresses
	DELETE [Address]
	WHERE [Id] IN (SELECT [AddressId] FROM #tmp_adresses)
	
	--total records
	SELECT @TotalRecordsDeleted = COUNT(1) FROM #tmp_guests
	
	DROP TABLE #tmp_guests
	DROP TABLE #tmp_adresses
END

 
>>>>>>> 392b1480
<|MERGE_RESOLUTION|>--- conflicted
+++ resolved
@@ -445,7 +445,6 @@
 END
 GO
 
-<<<<<<< HEAD
 --fluent migrator
 IF NOT EXISTS (SELECT 1 FROM sys.objects WHERE object_id = object_id(N'[MigrationVersionInfo]') AND objectproperty(object_id, N'IsUserTable') = 1)
 BEGIN
@@ -1230,7 +1229,7 @@
 	DROP TABLE #PageIndex
 END
 GO
-=======
+
 -- update the "DeleteGuests" stored procedure
 ALTER PROCEDURE [DeleteGuests]
 (
@@ -1311,7 +1310,4 @@
 	
 	DROP TABLE #tmp_guests
 	DROP TABLE #tmp_adresses
-END
-
- 
->>>>>>> 392b1480
+END